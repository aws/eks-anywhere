apiVersion: v1
kind: Namespace
metadata:
  name: eksa-system
---
apiVersion: apiextensions.k8s.io/v1
kind: CustomResourceDefinition
metadata:
  annotations:
    controller-gen.kubebuilder.io/version: v0.6.1
  creationTimestamp: null
  name: awsdatacenterconfigs.anywhere.eks.amazonaws.com
spec:
  group: anywhere.eks.amazonaws.com
  names:
    kind: AWSDatacenterConfig
    listKind: AWSDatacenterConfigList
    plural: awsdatacenterconfigs
    singular: awsdatacenterconfig
  scope: Namespaced
  versions:
  - name: v1alpha1
    schema:
      openAPIV3Schema:
        description: AWSDatacenterConfig is the Schema for the AWSDatacenterConfigs
          API
        properties:
          apiVersion:
            description: 'APIVersion defines the versioned schema of this representation
              of an object. Servers should convert recognized schemas to the latest
              internal value, and may reject unrecognized values. More info: https://git.k8s.io/community/contributors/devel/sig-architecture/api-conventions.md#resources'
            type: string
          kind:
            description: 'Kind is a string value representing the REST resource this
              object represents. Servers may infer this from the endpoint the client
              submits requests to. Cannot be updated. In CamelCase. More info: https://git.k8s.io/community/contributors/devel/sig-architecture/api-conventions.md#types-kinds'
            type: string
          metadata:
            type: object
          spec:
            description: AWSDatacenterConfigSpec defines the desired state of AWSDatacenterConfig
            properties:
              amiID:
                type: string
              region:
                type: string
            required:
            - amiID
            - region
            type: object
          status:
            description: AWSDatacenterConfigStatus defines the observed state of AWSDatacenterConfig
            type: object
        type: object
    served: true
    storage: true
    subresources:
      status: {}
status:
  acceptedNames:
    kind: ""
    plural: ""
  conditions: []
  storedVersions: []
---
apiVersion: apiextensions.k8s.io/v1
kind: CustomResourceDefinition
metadata:
  annotations:
    controller-gen.kubebuilder.io/version: v0.6.1
  creationTimestamp: null
  name: awsiamconfigs.anywhere.eks.amazonaws.com
spec:
  group: anywhere.eks.amazonaws.com
  names:
    kind: AWSIamConfig
    listKind: AWSIamConfigList
    plural: awsiamconfigs
    singular: awsiamconfig
  scope: Namespaced
  versions:
  - name: v1alpha1
    schema:
      openAPIV3Schema:
        description: AWSIamConfig is the Schema for the awsiamconfigs API
        properties:
          apiVersion:
            description: 'APIVersion defines the versioned schema of this representation
              of an object. Servers should convert recognized schemas to the latest
              internal value, and may reject unrecognized values. More info: https://git.k8s.io/community/contributors/devel/sig-architecture/api-conventions.md#resources'
            type: string
          kind:
            description: 'Kind is a string value representing the REST resource this
              object represents. Servers may infer this from the endpoint the client
              submits requests to. Cannot be updated. In CamelCase. More info: https://git.k8s.io/community/contributors/devel/sig-architecture/api-conventions.md#types-kinds'
            type: string
          metadata:
            type: object
          spec:
            description: AWSIamConfigSpec defines the desired state of AWSIamConfig
            properties:
              awsRegion:
                description: AWSRegion defines a region in an AWS partition
                type: string
              backendMode:
                description: BackendMode defines multiple backends for aws-iam-authenticator
                  server The server searches for mappings in order
                items:
                  type: string
                type: array
              mapRoles:
                items:
                  description: MapRoles defines IAM role to a username and set of
                    groups mapping using EKSConfigMap BackendMode
                  properties:
                    groups:
                      items:
                        type: string
                      type: array
                    roleARN:
                      type: string
                    username:
                      type: string
                  required:
                  - roleARN
                  - username
                  type: object
                type: array
              mapUsers:
                items:
                  description: MapUsers defines IAM role to a username and set of
                    groups mapping using EKSConfigMap BackendMode
                  properties:
                    groups:
                      items:
                        type: string
                      type: array
                    userARN:
                      type: string
                    username:
                      type: string
                  required:
                  - userARN
                  - username
                  type: object
                type: array
              partition:
                default: aws
                description: Partition defines the AWS partition on which the IAM
                  roles exist
                type: string
            required:
            - awsRegion
            - backendMode
            type: object
          status:
            description: AWSIamConfigStatus defines the observed state of AWSIamConfig
            type: object
        type: object
    served: true
    storage: true
    subresources:
      status: {}
status:
  acceptedNames:
    kind: ""
    plural: ""
  conditions: []
  storedVersions: []
---
apiVersion: apiextensions.k8s.io/v1
kind: CustomResourceDefinition
metadata:
  annotations:
    controller-gen.kubebuilder.io/version: v0.4.1
  creationTimestamp: null
  name: bundles.anywhere.eks.amazonaws.com
spec:
  group: anywhere.eks.amazonaws.com
  names:
    kind: Bundles
    listKind: BundlesList
    plural: bundles
    singular: bundles
  scope: Namespaced
  versions:
  - name: v1alpha1
    schema:
      openAPIV3Schema:
        description: Bundles is the Schema for the bundles API
        properties:
          apiVersion:
            description: 'APIVersion defines the versioned schema of this representation
              of an object. Servers should convert recognized schemas to the latest
              internal value, and may reject unrecognized values. More info: https://git.k8s.io/community/contributors/devel/sig-architecture/api-conventions.md#resources'
            type: string
          kind:
            description: 'Kind is a string value representing the REST resource this
              object represents. Servers may infer this from the endpoint the client
              submits requests to. Cannot be updated. In CamelCase. More info: https://git.k8s.io/community/contributors/devel/sig-architecture/api-conventions.md#types-kinds'
            type: string
          metadata:
            type: object
          spec:
            description: BundlesSpec defines the desired state of Bundles
            properties:
              cliMaxVersion:
                type: string
              cliMinVersion:
                type: string
              number:
                description: Monotonically increasing release number
                type: integer
              versionsBundles:
                items:
                  properties:
                    aws:
                      properties:
                        clusterTemplate:
                          properties:
                            uri:
                              description: URI points to the manifest yaml file
                              type: string
                          type: object
                        components:
                          properties:
                            uri:
                              description: URI points to the manifest yaml file
                              type: string
                          type: object
                        controller:
                          properties:
                            arch:
                              description: Architectures of the asset
                              items:
                                type: string
                              type: array
                            description:
                              type: string
                            imageDigest:
                              description: The SHA256 digest of the image manifest
                              type: string
                            name:
                              description: The asset name
                              type: string
                            os:
                              description: Operating system of the asset
                              enum:
                              - linux
                              - darwin
                              - windows
                              type: string
                            osName:
                              description: Name of the OS like ubuntu, bottlerocket
                              type: string
                            uri:
                              description: The image repository, name, and tag
                              type: string
                          type: object
                        kubeProxy:
                          properties:
                            arch:
                              description: Architectures of the asset
                              items:
                                type: string
                              type: array
                            description:
                              type: string
                            imageDigest:
                              description: The SHA256 digest of the image manifest
                              type: string
                            name:
                              description: The asset name
                              type: string
                            os:
                              description: Operating system of the asset
                              enum:
                              - linux
                              - darwin
                              - windows
                              type: string
                            osName:
                              description: Name of the OS like ubuntu, bottlerocket
                              type: string
                            uri:
                              description: The image repository, name, and tag
                              type: string
                          type: object
                        metadata:
                          properties:
                            uri:
                              description: URI points to the manifest yaml file
                              type: string
                          type: object
                        version:
                          type: string
                      required:
                      - clusterTemplate
                      - components
                      - controller
                      - kubeProxy
                      - metadata
                      - version
                      type: object
                    bootstrap:
                      properties:
                        components:
                          properties:
                            uri:
                              description: URI points to the manifest yaml file
                              type: string
                          type: object
                        controller:
                          properties:
                            arch:
                              description: Architectures of the asset
                              items:
                                type: string
                              type: array
                            description:
                              type: string
                            imageDigest:
                              description: The SHA256 digest of the image manifest
                              type: string
                            name:
                              description: The asset name
                              type: string
                            os:
                              description: Operating system of the asset
                              enum:
                              - linux
                              - darwin
                              - windows
                              type: string
                            osName:
                              description: Name of the OS like ubuntu, bottlerocket
                              type: string
                            uri:
                              description: The image repository, name, and tag
                              type: string
                          type: object
                        kubeProxy:
                          properties:
                            arch:
                              description: Architectures of the asset
                              items:
                                type: string
                              type: array
                            description:
                              type: string
                            imageDigest:
                              description: The SHA256 digest of the image manifest
                              type: string
                            name:
                              description: The asset name
                              type: string
                            os:
                              description: Operating system of the asset
                              enum:
                              - linux
                              - darwin
                              - windows
                              type: string
                            osName:
                              description: Name of the OS like ubuntu, bottlerocket
                              type: string
                            uri:
                              description: The image repository, name, and tag
                              type: string
                          type: object
                        metadata:
                          properties:
                            uri:
                              description: URI points to the manifest yaml file
                              type: string
                          type: object
                        version:
                          type: string
                      required:
                      - components
                      - controller
                      - kubeProxy
                      - metadata
                      - version
                      type: object
                    bottlerocketAdmin:
                      properties:
                        admin:
                          properties:
                            arch:
                              description: Architectures of the asset
                              items:
                                type: string
                              type: array
                            description:
                              type: string
                            imageDigest:
                              description: The SHA256 digest of the image manifest
                              type: string
                            name:
                              description: The asset name
                              type: string
                            os:
                              description: Operating system of the asset
                              enum:
                              - linux
                              - darwin
                              - windows
                              type: string
                            osName:
                              description: Name of the OS like ubuntu, bottlerocket
                              type: string
                            uri:
                              description: The image repository, name, and tag
                              type: string
                          type: object
                      required:
                      - admin
                      type: object
                    bottlerocketBootstrap:
                      properties:
                        bootstrap:
                          properties:
                            arch:
                              description: Architectures of the asset
                              items:
                                type: string
                              type: array
                            description:
                              type: string
                            imageDigest:
                              description: The SHA256 digest of the image manifest
                              type: string
                            name:
                              description: The asset name
                              type: string
                            os:
                              description: Operating system of the asset
                              enum:
                              - linux
                              - darwin
                              - windows
                              type: string
                            osName:
                              description: Name of the OS like ubuntu, bottlerocket
                              type: string
                            uri:
                              description: The image repository, name, and tag
                              type: string
                          type: object
                      required:
                      - bootstrap
                      type: object
                    certManager:
                      properties:
                        acmesolver:
                          properties:
                            arch:
                              description: Architectures of the asset
                              items:
                                type: string
                              type: array
                            description:
                              type: string
                            imageDigest:
                              description: The SHA256 digest of the image manifest
                              type: string
                            name:
                              description: The asset name
                              type: string
                            os:
                              description: Operating system of the asset
                              enum:
                              - linux
                              - darwin
                              - windows
                              type: string
                            osName:
                              description: Name of the OS like ubuntu, bottlerocket
                              type: string
                            uri:
                              description: The image repository, name, and tag
                              type: string
                          type: object
                        cainjector:
                          properties:
                            arch:
                              description: Architectures of the asset
                              items:
                                type: string
                              type: array
                            description:
                              type: string
                            imageDigest:
                              description: The SHA256 digest of the image manifest
                              type: string
                            name:
                              description: The asset name
                              type: string
                            os:
                              description: Operating system of the asset
                              enum:
                              - linux
                              - darwin
                              - windows
                              type: string
                            osName:
                              description: Name of the OS like ubuntu, bottlerocket
                              type: string
                            uri:
                              description: The image repository, name, and tag
                              type: string
                          type: object
                        controller:
                          properties:
                            arch:
                              description: Architectures of the asset
                              items:
                                type: string
                              type: array
                            description:
                              type: string
                            imageDigest:
                              description: The SHA256 digest of the image manifest
                              type: string
                            name:
                              description: The asset name
                              type: string
                            os:
                              description: Operating system of the asset
                              enum:
                              - linux
                              - darwin
                              - windows
                              type: string
                            osName:
                              description: Name of the OS like ubuntu, bottlerocket
                              type: string
                            uri:
                              description: The image repository, name, and tag
                              type: string
                          type: object
                        manifest:
                          properties:
                            uri:
                              description: URI points to the manifest yaml file
                              type: string
                          type: object
                        version:
                          type: string
                        webhook:
                          properties:
                            arch:
                              description: Architectures of the asset
                              items:
                                type: string
                              type: array
                            description:
                              type: string
                            imageDigest:
                              description: The SHA256 digest of the image manifest
                              type: string
                            name:
                              description: The asset name
                              type: string
                            os:
                              description: Operating system of the asset
                              enum:
                              - linux
                              - darwin
                              - windows
                              type: string
                            osName:
                              description: Name of the OS like ubuntu, bottlerocket
                              type: string
                            uri:
                              description: The image repository, name, and tag
                              type: string
                          type: object
                      required:
                      - acmesolver
                      - cainjector
                      - controller
                      - manifest
                      - webhook
                      type: object
                    cilium:
                      properties:
                        cilium:
                          properties:
                            arch:
                              description: Architectures of the asset
                              items:
                                type: string
                              type: array
                            description:
                              type: string
                            imageDigest:
                              description: The SHA256 digest of the image manifest
                              type: string
                            name:
                              description: The asset name
                              type: string
                            os:
                              description: Operating system of the asset
                              enum:
                              - linux
                              - darwin
                              - windows
                              type: string
                            osName:
                              description: Name of the OS like ubuntu, bottlerocket
                              type: string
                            uri:
                              description: The image repository, name, and tag
                              type: string
                          type: object
                        helmChart:
                          properties:
                            arch:
                              description: Architectures of the asset
                              items:
                                type: string
                              type: array
                            description:
                              type: string
                            imageDigest:
                              description: The SHA256 digest of the image manifest
                              type: string
                            name:
                              description: The asset name
                              type: string
                            os:
                              description: Operating system of the asset
                              enum:
                              - linux
                              - darwin
                              - windows
                              type: string
                            osName:
                              description: Name of the OS like ubuntu, bottlerocket
                              type: string
                            uri:
                              description: The image repository, name, and tag
                              type: string
                          type: object
                        manifest:
                          properties:
                            uri:
                              description: URI points to the manifest yaml file
                              type: string
                          type: object
                        operator:
                          properties:
                            arch:
                              description: Architectures of the asset
                              items:
                                type: string
                              type: array
                            description:
                              type: string
                            imageDigest:
                              description: The SHA256 digest of the image manifest
                              type: string
                            name:
                              description: The asset name
                              type: string
                            os:
                              description: Operating system of the asset
                              enum:
                              - linux
                              - darwin
                              - windows
                              type: string
                            osName:
                              description: Name of the OS like ubuntu, bottlerocket
                              type: string
                            uri:
                              description: The image repository, name, and tag
                              type: string
                          type: object
                        version:
                          type: string
                      required:
                      - cilium
                      - manifest
                      - operator
                      type: object
                    clusterAPI:
                      properties:
                        components:
                          properties:
                            uri:
                              description: URI points to the manifest yaml file
                              type: string
                          type: object
                        controller:
                          properties:
                            arch:
                              description: Architectures of the asset
                              items:
                                type: string
                              type: array
                            description:
                              type: string
                            imageDigest:
                              description: The SHA256 digest of the image manifest
                              type: string
                            name:
                              description: The asset name
                              type: string
                            os:
                              description: Operating system of the asset
                              enum:
                              - linux
                              - darwin
                              - windows
                              type: string
                            osName:
                              description: Name of the OS like ubuntu, bottlerocket
                              type: string
                            uri:
                              description: The image repository, name, and tag
                              type: string
                          type: object
                        kubeProxy:
                          properties:
                            arch:
                              description: Architectures of the asset
                              items:
                                type: string
                              type: array
                            description:
                              type: string
                            imageDigest:
                              description: The SHA256 digest of the image manifest
                              type: string
                            name:
                              description: The asset name
                              type: string
                            os:
                              description: Operating system of the asset
                              enum:
                              - linux
                              - darwin
                              - windows
                              type: string
                            osName:
                              description: Name of the OS like ubuntu, bottlerocket
                              type: string
                            uri:
                              description: The image repository, name, and tag
                              type: string
                          type: object
                        metadata:
                          properties:
                            uri:
                              description: URI points to the manifest yaml file
                              type: string
                          type: object
                        version:
                          type: string
                      required:
                      - components
                      - controller
                      - kubeProxy
                      - metadata
                      - version
                      type: object
                    controlPlane:
                      properties:
                        components:
                          properties:
                            uri:
                              description: URI points to the manifest yaml file
                              type: string
                          type: object
                        controller:
                          properties:
                            arch:
                              description: Architectures of the asset
                              items:
                                type: string
                              type: array
                            description:
                              type: string
                            imageDigest:
                              description: The SHA256 digest of the image manifest
                              type: string
                            name:
                              description: The asset name
                              type: string
                            os:
                              description: Operating system of the asset
                              enum:
                              - linux
                              - darwin
                              - windows
                              type: string
                            osName:
                              description: Name of the OS like ubuntu, bottlerocket
                              type: string
                            uri:
                              description: The image repository, name, and tag
                              type: string
                          type: object
                        kubeProxy:
                          properties:
                            arch:
                              description: Architectures of the asset
                              items:
                                type: string
                              type: array
                            description:
                              type: string
                            imageDigest:
                              description: The SHA256 digest of the image manifest
                              type: string
                            name:
                              description: The asset name
                              type: string
                            os:
                              description: Operating system of the asset
                              enum:
                              - linux
                              - darwin
                              - windows
                              type: string
                            osName:
                              description: Name of the OS like ubuntu, bottlerocket
                              type: string
                            uri:
                              description: The image repository, name, and tag
                              type: string
                          type: object
                        metadata:
                          properties:
                            uri:
                              description: URI points to the manifest yaml file
                              type: string
                          type: object
                        version:
                          type: string
                      required:
                      - components
                      - controller
                      - kubeProxy
                      - metadata
                      - version
                      type: object
                    docker:
                      properties:
                        clusterTemplate:
                          properties:
                            uri:
                              description: URI points to the manifest yaml file
                              type: string
                          type: object
                        components:
                          properties:
                            uri:
                              description: URI points to the manifest yaml file
                              type: string
                          type: object
                        kubeProxy:
                          properties:
                            arch:
                              description: Architectures of the asset
                              items:
                                type: string
                              type: array
                            description:
                              type: string
                            imageDigest:
                              description: The SHA256 digest of the image manifest
                              type: string
                            name:
                              description: The asset name
                              type: string
                            os:
                              description: Operating system of the asset
                              enum:
                              - linux
                              - darwin
                              - windows
                              type: string
                            osName:
                              description: Name of the OS like ubuntu, bottlerocket
                              type: string
                            uri:
                              description: The image repository, name, and tag
                              type: string
                          type: object
                        manager:
                          properties:
                            arch:
                              description: Architectures of the asset
                              items:
                                type: string
                              type: array
                            description:
                              type: string
                            imageDigest:
                              description: The SHA256 digest of the image manifest
                              type: string
                            name:
                              description: The asset name
                              type: string
                            os:
                              description: Operating system of the asset
                              enum:
                              - linux
                              - darwin
                              - windows
                              type: string
                            osName:
                              description: Name of the OS like ubuntu, bottlerocket
                              type: string
                            uri:
                              description: The image repository, name, and tag
                              type: string
                          type: object
                        metadata:
                          properties:
                            uri:
                              description: URI points to the manifest yaml file
                              type: string
                          type: object
                        version:
                          type: string
                      required:
                      - clusterTemplate
                      - components
                      - kubeProxy
                      - manager
                      - metadata
                      - version
                      type: object
                    eksD:
                      properties:
                        channel:
                          description: Release branch of the EKS-D release like 1-19,
                            1-20
                          type: string
                        gitCommit:
                          description: Git commit the component is built from, before
                            any patches
                          type: string
                        kindNode:
                          description: KindNode points to a kind image built with
                            this eks-d version
                          properties:
                            arch:
                              description: Architectures of the asset
                              items:
                                type: string
                              type: array
                            description:
                              type: string
                            imageDigest:
                              description: The SHA256 digest of the image manifest
                              type: string
                            name:
                              description: The asset name
                              type: string
                            os:
                              description: Operating system of the asset
                              enum:
                              - linux
                              - darwin
                              - windows
                              type: string
                            osName:
                              description: Name of the OS like ubuntu, bottlerocket
                              type: string
                            uri:
                              description: The image repository, name, and tag
                              type: string
                          type: object
                        kubeVersion:
                          description: Release number of EKS-D release
                          type: string
                        manifestUrl:
                          description: Url pointing to the EKS-D release manifest
                            using which assets where created
                          type: string
                        name:
                          type: string
                        ova:
                          description: Ova points to a collection of Ovas built with
                            this eks-d version
                          properties:
                            bottlerocket:
                              properties:
                                arch:
                                  description: Architectures of the asset
                                  items:
                                    type: string
                                  type: array
                                crictl:
                                  properties:
                                    arch:
                                      description: Architectures of the asset
                                      items:
                                        type: string
                                      type: array
                                    description:
                                      type: string
                                    name:
                                      description: The asset name
                                      type: string
                                    os:
                                      description: Operating system of the asset
                                      enum:
                                      - linux
                                      - darwin
                                      - windows
                                      type: string
                                    osName:
                                      description: Name of the OS like ubuntu, bottlerocket
                                      type: string
                                    sha256:
                                      description: The sha256 of the asset, only applies
                                        for 'file' store
                                      type: string
                                    sha512:
                                      description: The sha512 of the asset, only applies
                                        for 'file' store
                                      type: string
                                    uri:
                                      description: The URI where the asset is located
                                      type: string
                                  type: object
                                description:
                                  type: string
                                etcdadm:
                                  properties:
                                    arch:
                                      description: Architectures of the asset
                                      items:
                                        type: string
                                      type: array
                                    description:
                                      type: string
                                    name:
                                      description: The asset name
                                      type: string
                                    os:
                                      description: Operating system of the asset
                                      enum:
                                      - linux
                                      - darwin
                                      - windows
                                      type: string
                                    osName:
                                      description: Name of the OS like ubuntu, bottlerocket
                                      type: string
                                    sha256:
                                      description: The sha256 of the asset, only applies
                                        for 'file' store
                                      type: string
                                    sha512:
                                      description: The sha512 of the asset, only applies
                                        for 'file' store
                                      type: string
                                    uri:
                                      description: The URI where the asset is located
                                      type: string
                                  type: object
                                name:
                                  description: The asset name
                                  type: string
                                os:
                                  description: Operating system of the asset
                                  enum:
                                  - linux
                                  - darwin
                                  - windows
                                  type: string
                                osName:
                                  description: Name of the OS like ubuntu, bottlerocket
                                  type: string
                                sha256:
                                  description: The sha256 of the asset, only applies
                                    for 'file' store
                                  type: string
                                sha512:
                                  description: The sha512 of the asset, only applies
                                    for 'file' store
                                  type: string
                                uri:
                                  description: The URI where the asset is located
                                  type: string
                              type: object
                            ubuntu:
                              properties:
                                arch:
                                  description: Architectures of the asset
                                  items:
                                    type: string
                                  type: array
                                crictl:
                                  properties:
                                    arch:
                                      description: Architectures of the asset
                                      items:
                                        type: string
                                      type: array
                                    description:
                                      type: string
                                    name:
                                      description: The asset name
                                      type: string
                                    os:
                                      description: Operating system of the asset
                                      enum:
                                      - linux
                                      - darwin
                                      - windows
                                      type: string
                                    osName:
                                      description: Name of the OS like ubuntu, bottlerocket
                                      type: string
                                    sha256:
                                      description: The sha256 of the asset, only applies
                                        for 'file' store
                                      type: string
                                    sha512:
                                      description: The sha512 of the asset, only applies
                                        for 'file' store
                                      type: string
                                    uri:
                                      description: The URI where the asset is located
                                      type: string
                                  type: object
                                description:
                                  type: string
                                etcdadm:
                                  properties:
                                    arch:
                                      description: Architectures of the asset
                                      items:
                                        type: string
                                      type: array
                                    description:
                                      type: string
                                    name:
                                      description: The asset name
                                      type: string
                                    os:
                                      description: Operating system of the asset
                                      enum:
                                      - linux
                                      - darwin
                                      - windows
                                      type: string
                                    osName:
                                      description: Name of the OS like ubuntu, bottlerocket
                                      type: string
                                    sha256:
                                      description: The sha256 of the asset, only applies
                                        for 'file' store
                                      type: string
                                    sha512:
                                      description: The sha512 of the asset, only applies
                                        for 'file' store
                                      type: string
                                    uri:
                                      description: The URI where the asset is located
                                      type: string
                                  type: object
                                name:
                                  description: The asset name
                                  type: string
                                os:
                                  description: Operating system of the asset
                                  enum:
                                  - linux
                                  - darwin
                                  - windows
                                  type: string
                                osName:
                                  description: Name of the OS like ubuntu, bottlerocket
                                  type: string
                                sha256:
                                  description: The sha256 of the asset, only applies
                                    for 'file' store
                                  type: string
                                sha512:
                                  description: The sha512 of the asset, only applies
                                    for 'file' store
                                  type: string
                                uri:
                                  description: The URI where the asset is located
                                  type: string
                              type: object
                          type: object
                      type: object
                    eksa:
                      properties:
                        cliTools:
                          properties:
                            arch:
                              description: Architectures of the asset
                              items:
                                type: string
                              type: array
                            description:
                              type: string
                            imageDigest:
                              description: The SHA256 digest of the image manifest
                              type: string
                            name:
                              description: The asset name
                              type: string
                            os:
                              description: Operating system of the asset
                              enum:
                              - linux
                              - darwin
                              - windows
                              type: string
                            osName:
                              description: Name of the OS like ubuntu, bottlerocket
                              type: string
                            uri:
                              description: The image repository, name, and tag
                              type: string
                          type: object
                        clusterController:
                          properties:
                            arch:
                              description: Architectures of the asset
                              items:
                                type: string
                              type: array
                            description:
                              type: string
                            imageDigest:
                              description: The SHA256 digest of the image manifest
                              type: string
                            name:
                              description: The asset name
                              type: string
                            os:
                              description: Operating system of the asset
                              enum:
                              - linux
                              - darwin
                              - windows
                              type: string
                            osName:
                              description: Name of the OS like ubuntu, bottlerocket
                              type: string
                            uri:
                              description: The image repository, name, and tag
                              type: string
                          type: object
                        components:
                          properties:
                            uri:
                              description: URI points to the manifest yaml file
                              type: string
                          type: object
                        diagnosticCollector:
                          properties:
                            arch:
                              description: Architectures of the asset
                              items:
                                type: string
                              type: array
                            description:
                              type: string
                            imageDigest:
                              description: The SHA256 digest of the image manifest
                              type: string
                            name:
                              description: The asset name
                              type: string
                            os:
                              description: Operating system of the asset
                              enum:
                              - linux
                              - darwin
                              - windows
                              type: string
                            osName:
                              description: Name of the OS like ubuntu, bottlerocket
                              type: string
                            uri:
                              description: The image repository, name, and tag
                              type: string
                          type: object
                        version:
                          type: string
                      required:
                      - cliTools
                      - clusterController
                      - components
                      - diagnosticCollector
                      type: object
                    etcdadmBootstrap:
                      properties:
                        components:
                          properties:
                            uri:
                              description: URI points to the manifest yaml file
                              type: string
                          type: object
                        controller:
                          properties:
                            arch:
                              description: Architectures of the asset
                              items:
                                type: string
                              type: array
                            description:
                              type: string
                            imageDigest:
                              description: The SHA256 digest of the image manifest
                              type: string
                            name:
                              description: The asset name
                              type: string
                            os:
                              description: Operating system of the asset
                              enum:
                              - linux
                              - darwin
                              - windows
                              type: string
                            osName:
                              description: Name of the OS like ubuntu, bottlerocket
                              type: string
                            uri:
                              description: The image repository, name, and tag
                              type: string
                          type: object
                        kubeProxy:
                          properties:
                            arch:
                              description: Architectures of the asset
                              items:
                                type: string
                              type: array
                            description:
                              type: string
                            imageDigest:
                              description: The SHA256 digest of the image manifest
                              type: string
                            name:
                              description: The asset name
                              type: string
                            os:
                              description: Operating system of the asset
                              enum:
                              - linux
                              - darwin
                              - windows
                              type: string
                            osName:
                              description: Name of the OS like ubuntu, bottlerocket
                              type: string
                            uri:
                              description: The image repository, name, and tag
                              type: string
                          type: object
                        metadata:
                          properties:
                            uri:
                              description: URI points to the manifest yaml file
                              type: string
                          type: object
                        version:
                          type: string
                      required:
                      - components
                      - controller
                      - kubeProxy
                      - metadata
                      - version
                      type: object
                    etcdadmController:
                      properties:
                        components:
                          properties:
                            uri:
                              description: URI points to the manifest yaml file
                              type: string
                          type: object
                        controller:
                          properties:
                            arch:
                              description: Architectures of the asset
                              items:
                                type: string
                              type: array
                            description:
                              type: string
                            imageDigest:
                              description: The SHA256 digest of the image manifest
                              type: string
                            name:
                              description: The asset name
                              type: string
                            os:
                              description: Operating system of the asset
                              enum:
                              - linux
                              - darwin
                              - windows
                              type: string
                            osName:
                              description: Name of the OS like ubuntu, bottlerocket
                              type: string
                            uri:
                              description: The image repository, name, and tag
                              type: string
                          type: object
                        kubeProxy:
                          properties:
                            arch:
                              description: Architectures of the asset
                              items:
                                type: string
                              type: array
                            description:
                              type: string
                            imageDigest:
                              description: The SHA256 digest of the image manifest
                              type: string
                            name:
                              description: The asset name
                              type: string
                            os:
                              description: Operating system of the asset
                              enum:
                              - linux
                              - darwin
                              - windows
                              type: string
                            osName:
                              description: Name of the OS like ubuntu, bottlerocket
                              type: string
                            uri:
                              description: The image repository, name, and tag
                              type: string
                          type: object
                        metadata:
                          properties:
                            uri:
                              description: URI points to the manifest yaml file
                              type: string
                          type: object
                        version:
                          type: string
                      required:
                      - components
                      - controller
                      - kubeProxy
                      - metadata
                      - version
                      type: object
                    flux:
                      properties:
                        helmController:
                          properties:
                            arch:
                              description: Architectures of the asset
                              items:
                                type: string
                              type: array
                            description:
                              type: string
                            imageDigest:
                              description: The SHA256 digest of the image manifest
                              type: string
                            name:
                              description: The asset name
                              type: string
                            os:
                              description: Operating system of the asset
                              enum:
                              - linux
                              - darwin
                              - windows
                              type: string
                            osName:
                              description: Name of the OS like ubuntu, bottlerocket
                              type: string
                            uri:
                              description: The image repository, name, and tag
                              type: string
                          type: object
                        kustomizeController:
                          properties:
                            arch:
                              description: Architectures of the asset
                              items:
                                type: string
                              type: array
                            description:
                              type: string
                            imageDigest:
                              description: The SHA256 digest of the image manifest
                              type: string
                            name:
                              description: The asset name
                              type: string
                            os:
                              description: Operating system of the asset
                              enum:
                              - linux
                              - darwin
                              - windows
                              type: string
                            osName:
                              description: Name of the OS like ubuntu, bottlerocket
                              type: string
                            uri:
                              description: The image repository, name, and tag
                              type: string
                          type: object
                        notificationController:
                          properties:
                            arch:
                              description: Architectures of the asset
                              items:
                                type: string
                              type: array
                            description:
                              type: string
                            imageDigest:
                              description: The SHA256 digest of the image manifest
                              type: string
                            name:
                              description: The asset name
                              type: string
                            os:
                              description: Operating system of the asset
                              enum:
                              - linux
                              - darwin
                              - windows
                              type: string
                            osName:
                              description: Name of the OS like ubuntu, bottlerocket
                              type: string
                            uri:
                              description: The image repository, name, and tag
                              type: string
                          type: object
                        sourceController:
                          properties:
                            arch:
                              description: Architectures of the asset
                              items:
                                type: string
                              type: array
                            description:
                              type: string
                            imageDigest:
                              description: The SHA256 digest of the image manifest
                              type: string
                            name:
                              description: The asset name
                              type: string
                            os:
                              description: Operating system of the asset
                              enum:
                              - linux
                              - darwin
                              - windows
                              type: string
                            osName:
                              description: Name of the OS like ubuntu, bottlerocket
                              type: string
                            uri:
                              description: The image repository, name, and tag
                              type: string
                          type: object
                        version:
                          type: string
                      required:
                      - helmController
                      - kustomizeController
                      - notificationController
                      - sourceController
                      type: object
                    kindnetd:
                      properties:
                        manifest:
                          properties:
                            uri:
                              description: URI points to the manifest yaml file
                              type: string
                          type: object
                        version:
                          type: string
                      required:
                      - manifest
                      type: object
                    kubeVersion:
                      type: string
                    tinkerbell:
                      properties:
                        cfssl:
                          properties:
                            arch:
                              description: Architectures of the asset
                              items:
                                type: string
                              type: array
                            description:
                              type: string
                            imageDigest:
                              description: The SHA256 digest of the image manifest
                              type: string
                            name:
                              description: The asset name
                              type: string
                            os:
                              description: Operating system of the asset
                              enum:
                              - linux
                              - darwin
                              - windows
                              type: string
                            osName:
                              description: Name of the OS like ubuntu, bottlerocket
                              type: string
                            uri:
                              description: The image repository, name, and tag
                              type: string
                          type: object
                        clusterAPIController:
                          properties:
                            arch:
                              description: Architectures of the asset
                              items:
                                type: string
                              type: array
                            description:
                              type: string
                            imageDigest:
                              description: The SHA256 digest of the image manifest
                              type: string
                            name:
                              description: The asset name
                              type: string
                            os:
                              description: Operating system of the asset
                              enum:
                              - linux
                              - darwin
                              - windows
                              type: string
                            osName:
                              description: Name of the OS like ubuntu, bottlerocket
                              type: string
                            uri:
                              description: The image repository, name, and tag
                              type: string
                          type: object
                        clusterTemplate:
                          properties:
                            uri:
                              description: URI points to the manifest yaml file
                              type: string
                          type: object
                        components:
                          properties:
                            uri:
                              description: URI points to the manifest yaml file
                              type: string
                          type: object
                        hegel:
                          properties:
                            arch:
                              description: Architectures of the asset
                              items:
                                type: string
                              type: array
                            description:
                              type: string
                            imageDigest:
                              description: The SHA256 digest of the image manifest
                              type: string
                            name:
                              description: The asset name
                              type: string
                            os:
                              description: Operating system of the asset
                              enum:
                              - linux
                              - darwin
                              - windows
                              type: string
                            osName:
                              description: Name of the OS like ubuntu, bottlerocket
                              type: string
                            uri:
                              description: The image repository, name, and tag
                              type: string
                          type: object
                        kubeVip:
                          properties:
                            arch:
                              description: Architectures of the asset
                              items:
                                type: string
                              type: array
                            description:
                              type: string
                            imageDigest:
                              description: The SHA256 digest of the image manifest
                              type: string
                            name:
                              description: The asset name
                              type: string
                            os:
                              description: Operating system of the asset
                              enum:
                              - linux
                              - darwin
                              - windows
                              type: string
                            osName:
                              description: Name of the OS like ubuntu, bottlerocket
                              type: string
                            uri:
                              description: The image repository, name, and tag
                              type: string
                          type: object
                        metadata:
                          properties:
                            uri:
                              description: URI points to the manifest yaml file
                              type: string
                          type: object
                        tinkCli:
                          properties:
                            arch:
                              description: Architectures of the asset
                              items:
                                type: string
                              type: array
                            description:
                              type: string
                            imageDigest:
                              description: The SHA256 digest of the image manifest
                              type: string
                            name:
                              description: The asset name
                              type: string
                            os:
                              description: Operating system of the asset
                              enum:
                              - linux
                              - darwin
                              - windows
                              type: string
                            osName:
                              description: Name of the OS like ubuntu, bottlerocket
                              type: string
                            uri:
                              description: The image repository, name, and tag
                              type: string
                          type: object
                        tinkServer:
                          properties:
                            arch:
                              description: Architectures of the asset
                              items:
                                type: string
                              type: array
                            description:
                              type: string
                            imageDigest:
                              description: The SHA256 digest of the image manifest
                              type: string
                            name:
                              description: The asset name
                              type: string
                            os:
                              description: Operating system of the asset
                              enum:
                              - linux
                              - darwin
                              - windows
                              type: string
                            osName:
                              description: Name of the OS like ubuntu, bottlerocket
                              type: string
                            uri:
                              description: The image repository, name, and tag
                              type: string
                          type: object
                        tinkWorker:
                          properties:
                            arch:
                              description: Architectures of the asset
                              items:
                                type: string
                              type: array
                            description:
                              type: string
                            imageDigest:
                              description: The SHA256 digest of the image manifest
                              type: string
                            name:
                              description: The asset name
                              type: string
                            os:
                              description: Operating system of the asset
                              enum:
                              - linux
                              - darwin
                              - windows
                              type: string
                            osName:
                              description: Name of the OS like ubuntu, bottlerocket
                              type: string
                            uri:
                              description: The image repository, name, and tag
                              type: string
                          type: object
                        version:
                          type: string
                      required:
                      - cfssl
                      - clusterAPIController
                      - clusterTemplate
                      - components
                      - hegel
                      - kubeVip
                      - metadata
                      - tinkCli
                      - tinkServer
                      - tinkWorker
                      - version
                      type: object
                    vSphere:
                      properties:
                        clusterAPIController:
                          properties:
                            arch:
                              description: Architectures of the asset
                              items:
                                type: string
                              type: array
                            description:
                              type: string
                            imageDigest:
                              description: The SHA256 digest of the image manifest
                              type: string
                            name:
                              description: The asset name
                              type: string
                            os:
                              description: Operating system of the asset
                              enum:
                              - linux
                              - darwin
                              - windows
                              type: string
                            osName:
                              description: Name of the OS like ubuntu, bottlerocket
                              type: string
                            uri:
                              description: The image repository, name, and tag
                              type: string
                          type: object
                        clusterTemplate:
                          properties:
                            uri:
                              description: URI points to the manifest yaml file
                              type: string
                          type: object
                        components:
                          properties:
                            uri:
                              description: URI points to the manifest yaml file
                              type: string
                          type: object
                        driver:
                          properties:
                            arch:
                              description: Architectures of the asset
                              items:
                                type: string
                              type: array
                            description:
                              type: string
                            imageDigest:
                              description: The SHA256 digest of the image manifest
                              type: string
                            name:
                              description: The asset name
                              type: string
                            os:
                              description: Operating system of the asset
                              enum:
                              - linux
                              - darwin
                              - windows
                              type: string
                            osName:
                              description: Name of the OS like ubuntu, bottlerocket
                              type: string
                            uri:
                              description: The image repository, name, and tag
                              type: string
                          type: object
                        kubeProxy:
                          properties:
                            arch:
                              description: Architectures of the asset
                              items:
                                type: string
                              type: array
                            description:
                              type: string
                            imageDigest:
                              description: The SHA256 digest of the image manifest
                              type: string
                            name:
                              description: The asset name
                              type: string
                            os:
                              description: Operating system of the asset
                              enum:
                              - linux
                              - darwin
                              - windows
                              type: string
                            osName:
                              description: Name of the OS like ubuntu, bottlerocket
                              type: string
                            uri:
                              description: The image repository, name, and tag
                              type: string
                          type: object
                        kubeVip:
                          properties:
                            arch:
                              description: Architectures of the asset
                              items:
                                type: string
                              type: array
                            description:
                              type: string
                            imageDigest:
                              description: The SHA256 digest of the image manifest
                              type: string
                            name:
                              description: The asset name
                              type: string
                            os:
                              description: Operating system of the asset
                              enum:
                              - linux
                              - darwin
                              - windows
                              type: string
                            osName:
                              description: Name of the OS like ubuntu, bottlerocket
                              type: string
                            uri:
                              description: The image repository, name, and tag
                              type: string
                          type: object
                        manager:
                          properties:
                            arch:
                              description: Architectures of the asset
                              items:
                                type: string
                              type: array
                            description:
                              type: string
                            imageDigest:
                              description: The SHA256 digest of the image manifest
                              type: string
                            name:
                              description: The asset name
                              type: string
                            os:
                              description: Operating system of the asset
                              enum:
                              - linux
                              - darwin
                              - windows
                              type: string
                            osName:
                              description: Name of the OS like ubuntu, bottlerocket
                              type: string
                            uri:
                              description: The image repository, name, and tag
                              type: string
                          type: object
                        metadata:
                          properties:
                            uri:
                              description: URI points to the manifest yaml file
                              type: string
                          type: object
                        syncer:
                          properties:
                            arch:
                              description: Architectures of the asset
                              items:
                                type: string
                              type: array
                            description:
                              type: string
                            imageDigest:
                              description: The SHA256 digest of the image manifest
                              type: string
                            name:
                              description: The asset name
                              type: string
                            os:
                              description: Operating system of the asset
                              enum:
                              - linux
                              - darwin
                              - windows
                              type: string
                            osName:
                              description: Name of the OS like ubuntu, bottlerocket
                              type: string
                            uri:
                              description: The image repository, name, and tag
                              type: string
                          type: object
                        version:
                          type: string
                      required:
                      - clusterAPIController
                      - clusterTemplate
                      - components
                      - driver
                      - kubeProxy
                      - kubeVip
                      - manager
                      - metadata
                      - syncer
                      - version
                      type: object
                  required:
                  - aws
                  - bootstrap
                  - bottlerocketAdmin
                  - bottlerocketBootstrap
                  - certManager
                  - cilium
                  - clusterAPI
                  - controlPlane
                  - docker
                  - eksD
                  - eksa
                  - etcdadmBootstrap
                  - etcdadmController
                  - flux
                  - kindnetd
                  - kubeVersion
                  - tinkerbell
                  - vSphere
                  type: object
                type: array
            required:
            - cliMaxVersion
            - cliMinVersion
            - number
            - versionsBundles
            type: object
          status:
            description: BundlesStatus defines the observed state of Bundles
            type: object
        type: object
    served: true
    storage: true
    subresources:
      status: {}
status:
  acceptedNames:
    kind: ""
    plural: ""
  conditions: []
  storedVersions: []
---
apiVersion: apiextensions.k8s.io/v1
kind: CustomResourceDefinition
metadata:
  annotations:
    cert-manager.io/inject-ca-from: eksa-system/eksa-serving-cert
    controller-gen.kubebuilder.io/version: v0.6.1
  name: clusters.anywhere.eks.amazonaws.com
spec:
  conversion:
    strategy: Webhook
    webhook:
      clientConfig:
        service:
          name: eksa-webhook-service
          namespace: eksa-system
          path: /convert
      conversionReviewVersions:
      - v1
      - v1beta1
  group: anywhere.eks.amazonaws.com
  names:
    kind: Cluster
    listKind: ClusterList
    plural: clusters
    singular: cluster
  scope: Namespaced
  versions:
  - name: v1alpha1
    schema:
      openAPIV3Schema:
        description: Cluster is the Schema for the clusters API
        properties:
          apiVersion:
            description: 'APIVersion defines the versioned schema of this representation
              of an object. Servers should convert recognized schemas to the latest
              internal value, and may reject unrecognized values. More info: https://git.k8s.io/community/contributors/devel/sig-architecture/api-conventions.md#resources'
            type: string
          kind:
            description: 'Kind is a string value representing the REST resource this
              object represents. Servers may infer this from the endpoint the client
              submits requests to. Cannot be updated. In CamelCase. More info: https://git.k8s.io/community/contributors/devel/sig-architecture/api-conventions.md#types-kinds'
            type: string
          metadata:
            type: object
          spec:
            description: ClusterSpec defines the desired state of Cluster
            properties:
              clusterNetwork:
                properties:
                  cni:
                    description: CNI specifies the CNI plugin to be installed in the
                      cluster
                    type: string
                  dns:
                    properties:
                      resolvConf:
                        description: ResolvConf refers to the DNS resolver configuration
                        properties:
                          path:
                            description: Path defines the path to the file that contains
                              the DNS resolver configuration
                            type: string
                        type: object
                    type: object
                  pods:
                    description: Comma-separated list of CIDR blocks to use for pod
                      and service subnets. Defaults to 192.168.0.0/16 for pod subnet.
                    properties:
                      cidrBlocks:
                        items:
                          type: string
                        type: array
                    type: object
                  services:
                    properties:
                      cidrBlocks:
                        items:
                          type: string
                        type: array
                    type: object
                type: object
              controlPlaneConfiguration:
                properties:
                  count:
                    description: Count defines the number of desired control plane
                      nodes. Defaults to 1.
                    type: integer
                  endpoint:
                    description: Endpoint defines the host ip and port to use for
                      the control plane.
                    properties:
                      host:
                        description: Host defines the ip that you want to use to connect
                          to the control plane
                        type: string
                    required:
                    - host
                    type: object
                  labels:
                    additionalProperties:
                      type: string
                    description: Labels define the labels to assign to the node
                    type: object
                  machineGroupRef:
                    description: MachineGroupRef defines the machine group configuration
                      for the control plane.
                    properties:
                      kind:
                        type: string
                      name:
                        type: string
                    type: object
                  taints:
                    description: Taints define the set of taints to be applied on
                      control plane nodes
                    items:
                      description: The node this Taint is attached to has the "effect"
                        on any pod that does not tolerate the Taint.
                      properties:
                        effect:
                          description: Required. The effect of the taint on pods that
                            do not tolerate the taint. Valid effects are NoSchedule,
                            PreferNoSchedule and NoExecute.
                          type: string
                        key:
                          description: Required. The taint key to be applied to a
                            node.
                          type: string
                        timeAdded:
                          description: TimeAdded represents the time at which the
                            taint was added. It is only written for NoExecute taints.
                          format: date-time
                          type: string
                        value:
                          description: The taint value corresponding to the taint
                            key.
                          type: string
                      required:
                      - effect
                      - key
                      type: object
                    type: array
                type: object
              datacenterRef:
                properties:
                  kind:
                    type: string
                  name:
                    type: string
                type: object
              externalEtcdConfiguration:
                description: ExternalEtcdConfiguration defines the configuration options
                  for using unstacked etcd topology
                properties:
                  count:
                    type: integer
                  machineGroupRef:
                    description: MachineGroupRef defines the machine group configuration
                      for the etcd machines.
                    properties:
                      kind:
                        type: string
                      name:
                        type: string
                    type: object
                type: object
              gitOpsRef:
                properties:
                  kind:
                    type: string
                  name:
                    type: string
                type: object
              identityProviderRefs:
                items:
                  properties:
                    kind:
                      type: string
                    name:
                      type: string
                  type: object
                type: array
              kubernetesVersion:
                type: string
              managementCluster:
                properties:
                  name:
                    type: string
                type: object
              overrideClusterSpecFile:
                description: 'Deprecated: This field has no function and is going
                  to be removed in a future release.'
                type: string
              podIamConfig:
                properties:
                  serviceAccountIssuer:
                    type: string
                required:
                - serviceAccountIssuer
                type: object
              proxyConfiguration:
                properties:
                  httpProxy:
                    type: string
                  httpsProxy:
                    type: string
                  noProxy:
                    items:
                      type: string
                    type: array
                type: object
              registryMirrorConfiguration:
                description: RegistryMirrorConfiguration defines the settings for
                  image registry mirror
                properties:
                  caCertContent:
                    description: CACertContent defines the contents registry mirror
                      CA certificate
                    type: string
                  endpoint:
                    description: Endpoint defines the registry mirror endpoint to
                      use for pulling images
                    type: string
                  port:
                    description: Port defines the port exposed for registry mirror
                      endpoint
                    type: string
                type: object
              workerNodeGroupConfigurations:
                items:
                  properties:
                    count:
                      description: Count defines the number of desired worker nodes.
                        Defaults to 1.
                      type: integer
                    labels:
                      additionalProperties:
                        type: string
                      description: Labels define the labels to assign to the node
                      type: object
                    machineGroupRef:
                      description: MachineGroupRef defines the machine group configuration
                        for the worker nodes.
                      properties:
                        kind:
                          type: string
                        name:
                          type: string
                      type: object
<<<<<<< HEAD
                    taints:
                      description: Taints define the set of taints to be applied on
                        worker nodes
                      items:
                        description: The node this Taint is attached to has the "effect"
                          on any pod that does not tolerate the Taint.
                        properties:
                          effect:
                            description: Required. The effect of the taint on pods
                              that do not tolerate the taint. Valid effects are NoSchedule,
                              PreferNoSchedule and NoExecute.
                            type: string
                          key:
                            description: Required. The taint key to be applied to
                              a node.
                            type: string
                          timeAdded:
                            description: TimeAdded represents the time at which the
                              taint was added. It is only written for NoExecute taints.
                            format: date-time
                            type: string
                          value:
                            description: The taint value corresponding to the taint
                              key.
                            type: string
                        required:
                        - effect
                        - key
                        type: object
                      type: array
=======
                    name:
                      description: Name refers to the name of the worker node group
                      type: string
>>>>>>> 4b4ace3b
                  type: object
                type: array
            type: object
          status:
            description: ClusterStatus defines the observed state of Cluster
            properties:
              failureMessage:
                description: Descriptive message about a fatal problem while reconciling
                  a cluster
                type: string
            type: object
        type: object
    served: true
    storage: true
status:
  acceptedNames:
    kind: ""
    plural: ""
  conditions: []
  storedVersions: []
---
apiVersion: apiextensions.k8s.io/v1
kind: CustomResourceDefinition
metadata:
  annotations:
    controller-gen.kubebuilder.io/version: v0.6.1
  creationTimestamp: null
  name: dockerdatacenterconfigs.anywhere.eks.amazonaws.com
spec:
  group: anywhere.eks.amazonaws.com
  names:
    kind: DockerDatacenterConfig
    listKind: DockerDatacenterConfigList
    plural: dockerdatacenterconfigs
    singular: dockerdatacenterconfig
  scope: Namespaced
  versions:
  - name: v1alpha1
    schema:
      openAPIV3Schema:
        description: DockerDatacenterConfig is the Schema for the DockerDatacenterConfigs
          API
        properties:
          apiVersion:
            description: 'APIVersion defines the versioned schema of this representation
              of an object. Servers should convert recognized schemas to the latest
              internal value, and may reject unrecognized values. More info: https://git.k8s.io/community/contributors/devel/sig-architecture/api-conventions.md#resources'
            type: string
          kind:
            description: 'Kind is a string value representing the REST resource this
              object represents. Servers may infer this from the endpoint the client
              submits requests to. Cannot be updated. In CamelCase. More info: https://git.k8s.io/community/contributors/devel/sig-architecture/api-conventions.md#types-kinds'
            type: string
          metadata:
            type: object
          spec:
            description: DockerDatacenterConfigSpec defines the desired state of DockerDatacenterConfig
            type: object
          status:
            description: DockerDatacenterConfigStatus defines the observed state of
              DockerDatacenterConfig
            type: object
        type: object
    served: true
    storage: true
    subresources:
      status: {}
status:
  acceptedNames:
    kind: ""
    plural: ""
  conditions: []
  storedVersions: []
---
apiVersion: apiextensions.k8s.io/v1
kind: CustomResourceDefinition
metadata:
  annotations:
    controller-gen.kubebuilder.io/version: v0.6.1
  creationTimestamp: null
  name: gitopsconfigs.anywhere.eks.amazonaws.com
spec:
  group: anywhere.eks.amazonaws.com
  names:
    kind: GitOpsConfig
    listKind: GitOpsConfigList
    plural: gitopsconfigs
    singular: gitopsconfig
  scope: Namespaced
  versions:
  - name: v1alpha1
    schema:
      openAPIV3Schema:
        properties:
          apiVersion:
            description: 'APIVersion defines the versioned schema of this representation
              of an object. Servers should convert recognized schemas to the latest
              internal value, and may reject unrecognized values. More info: https://git.k8s.io/community/contributors/devel/sig-architecture/api-conventions.md#resources'
            type: string
          kind:
            description: 'Kind is a string value representing the REST resource this
              object represents. Servers may infer this from the endpoint the client
              submits requests to. Cannot be updated. In CamelCase. More info: https://git.k8s.io/community/contributors/devel/sig-architecture/api-conventions.md#types-kinds'
            type: string
          metadata:
            type: object
          spec:
            description: GitOps defines the configurations of GitOps Toolkit and Git
              repository it links to.
            properties:
              flux:
                description: Flux defines the Git repository options for Flux v2
                properties:
                  github:
                    description: github is the name of the Git Provider to host the
                      Git repo.
                    properties:
                      branch:
                        description: Git branch. Defaults to main.
                        type: string
                      clusterConfigPath:
                        description: ClusterConfigPath relative to the repository
                          root, when specified the cluster sync will be scoped to
                          this path.
                        type: string
                      fluxSystemNamespace:
                        description: FluxSystemNamespace scope for this operation.
                          Defaults to flux-system.
                        type: string
                      owner:
                        description: Owner is the user or organization name of the
                          Git provider.
                        type: string
                      personal:
                        description: if true, the owner is assumed to be a Git user;
                          otherwise an org.
                        type: boolean
                      repository:
                        description: Repository name.
                        type: string
                    required:
                    - owner
                    - repository
                    type: object
                type: object
            type: object
          status:
            description: GitOpsConfigStatus defines the observed state of GitOpsConfig
            type: object
        type: object
    served: true
    storage: true
    subresources:
      status: {}
status:
  acceptedNames:
    kind: ""
    plural: ""
  conditions: []
  storedVersions: []
---
apiVersion: apiextensions.k8s.io/v1
kind: CustomResourceDefinition
metadata:
  annotations:
    controller-gen.kubebuilder.io/version: v0.6.1
  creationTimestamp: null
  name: oidcconfigs.anywhere.eks.amazonaws.com
spec:
  group: anywhere.eks.amazonaws.com
  names:
    kind: OIDCConfig
    listKind: OIDCConfigList
    plural: oidcconfigs
    singular: oidcconfig
  scope: Namespaced
  versions:
  - name: v1alpha1
    schema:
      openAPIV3Schema:
        description: OIDCConfig is the Schema for the oidcconfigs API
        properties:
          apiVersion:
            description: 'APIVersion defines the versioned schema of this representation
              of an object. Servers should convert recognized schemas to the latest
              internal value, and may reject unrecognized values. More info: https://git.k8s.io/community/contributors/devel/sig-architecture/api-conventions.md#resources'
            type: string
          kind:
            description: 'Kind is a string value representing the REST resource this
              object represents. Servers may infer this from the endpoint the client
              submits requests to. Cannot be updated. In CamelCase. More info: https://git.k8s.io/community/contributors/devel/sig-architecture/api-conventions.md#types-kinds'
            type: string
          metadata:
            type: object
          spec:
            description: OIDCConfigSpec defines the desired state of OIDCConfig
            properties:
              clientId:
                description: ClientId defines the client ID for the OpenID Connect
                  client
                type: string
              groupsClaim:
                description: GroupsClaim defines the name of a custom OpenID Connect
                  claim for specifying user groups
                type: string
              groupsPrefix:
                description: GroupsPrefix defines a string to be prefixed to all groups
                  to prevent conflicts with other authentication strategies
                type: string
              issuerUrl:
                description: IssuerUrl defines the URL of the OpenID issuer, only
                  HTTPS scheme will be accepted
                type: string
              requiredClaims:
                description: RequiredClaims defines a key=value pair that describes
                  a required claim in the ID Token
                items:
                  properties:
                    claim:
                      type: string
                    value:
                      type: string
                  type: object
                type: array
              usernameClaim:
                description: UsernameClaim defines the OpenID claim to use as the
                  user name. Note that claims other than the default ('sub') is not
                  guaranteed to be unique and immutable
                type: string
              usernamePrefix:
                description: UsernamePrefix defines a string to prefixed to all usernames.
                  If not provided, username claims other than 'email' are prefixed
                  by the issuer URL to avoid clashes. To skip any prefixing, provide
                  the value '-'.
                type: string
            type: object
          status:
            description: OIDCConfigStatus defines the observed state of OIDCConfig
            type: object
        type: object
    served: true
    storage: true
    subresources:
      status: {}
status:
  acceptedNames:
    kind: ""
    plural: ""
  conditions: []
  storedVersions: []
---
apiVersion: apiextensions.k8s.io/v1
kind: CustomResourceDefinition
metadata:
  annotations:
    controller-gen.kubebuilder.io/version: v0.6.1
  creationTimestamp: null
  name: tinkerbelldatacenterconfigs.anywhere.eks.amazonaws.com
spec:
  group: anywhere.eks.amazonaws.com
  names:
    kind: TinkerbellDatacenterConfig
    listKind: TinkerbellDatacenterConfigList
    plural: tinkerbelldatacenterconfigs
    singular: tinkerbelldatacenterconfig
  scope: Namespaced
  versions:
  - name: v1alpha1
    schema:
      openAPIV3Schema:
        description: TinkerbellDatacenterConfig is the Schema for the TinkerbellDatacenterConfigs
          API
        properties:
          apiVersion:
            description: 'APIVersion defines the versioned schema of this representation
              of an object. Servers should convert recognized schemas to the latest
              internal value, and may reject unrecognized values. More info: https://git.k8s.io/community/contributors/devel/sig-architecture/api-conventions.md#resources'
            type: string
          kind:
            description: 'Kind is a string value representing the REST resource this
              object represents. Servers may infer this from the endpoint the client
              submits requests to. Cannot be updated. In CamelCase. More info: https://git.k8s.io/community/contributors/devel/sig-architecture/api-conventions.md#types-kinds'
            type: string
          metadata:
            type: object
          spec:
            description: TinkerbellDatacenterConfigSpec defines the desired state
              of TinkerbellDatacenterConfig
            properties:
              tinkerbellCertURL:
                type: string
              tinkerbellGRPCAuth:
                type: string
              tinkerbellIP:
                description: 'Important: Run "make generate" to regenerate code after
                  modifying this file'
                type: string
              tinkerbellPBnJGRPCAuth:
                type: string
            required:
            - tinkerbellCertURL
            - tinkerbellGRPCAuth
            - tinkerbellIP
            - tinkerbellPBnJGRPCAuth
            type: object
          status:
            description: TinkerbellDatacenterConfigStatus defines the observed state
              of TinkerbellDatacenterConfig
            type: object
        type: object
    served: true
    storage: true
    subresources:
      status: {}
status:
  acceptedNames:
    kind: ""
    plural: ""
  conditions: []
  storedVersions: []
---
apiVersion: apiextensions.k8s.io/v1
kind: CustomResourceDefinition
metadata:
  annotations:
    controller-gen.kubebuilder.io/version: v0.6.1
  creationTimestamp: null
  name: tinkerbellmachineconfigs.anywhere.eks.amazonaws.com
spec:
  group: anywhere.eks.amazonaws.com
  names:
    kind: TinkerbellMachineConfig
    listKind: TinkerbellMachineConfigList
    plural: tinkerbellmachineconfigs
    singular: tinkerbellmachineconfig
  scope: Namespaced
  versions:
  - name: v1alpha1
    schema:
      openAPIV3Schema:
        description: TinkerbellMachineConfig is the Schema for the tinkerbellmachineconfigs
          API
        properties:
          apiVersion:
            description: 'APIVersion defines the versioned schema of this representation
              of an object. Servers should convert recognized schemas to the latest
              internal value, and may reject unrecognized values. More info: https://git.k8s.io/community/contributors/devel/sig-architecture/api-conventions.md#resources'
            type: string
          kind:
            description: 'Kind is a string value representing the REST resource this
              object represents. Servers may infer this from the endpoint the client
              submits requests to. Cannot be updated. In CamelCase. More info: https://git.k8s.io/community/contributors/devel/sig-architecture/api-conventions.md#types-kinds'
            type: string
          metadata:
            type: object
          spec:
            description: TinkerbellMachineConfigSpec defines the desired state of
              TinkerbellMachineConfig
            properties:
              osFamily:
                type: string
              templateOverride:
                type: string
              users:
                items:
                  description: UserConfiguration defines the configuration of the
                    user to be added to the VSphere VM
                  properties:
                    name:
                      type: string
                    sshAuthorizedKeys:
                      items:
                        type: string
                      type: array
                  required:
                  - name
                  - sshAuthorizedKeys
                  type: object
                type: array
            required:
            - osFamily
            type: object
          status:
            description: TinkerbellMachineConfigStatus defines the observed state
              of TinkerbellMachineConfig
            type: object
        type: object
    served: true
    storage: true
    subresources:
      status: {}
status:
  acceptedNames:
    kind: ""
    plural: ""
  conditions: []
  storedVersions: []
---
apiVersion: apiextensions.k8s.io/v1
kind: CustomResourceDefinition
metadata:
  annotations:
    controller-gen.kubebuilder.io/version: v0.6.1
  creationTimestamp: null
  name: vspheredatacenterconfigs.anywhere.eks.amazonaws.com
spec:
  group: anywhere.eks.amazonaws.com
  names:
    kind: VSphereDatacenterConfig
    listKind: VSphereDatacenterConfigList
    plural: vspheredatacenterconfigs
    singular: vspheredatacenterconfig
  scope: Namespaced
  versions:
  - name: v1alpha1
    schema:
      openAPIV3Schema:
        description: VSphereDatacenterConfig is the Schema for the VSphereDatacenterConfigs
          API
        properties:
          apiVersion:
            description: 'APIVersion defines the versioned schema of this representation
              of an object. Servers should convert recognized schemas to the latest
              internal value, and may reject unrecognized values. More info: https://git.k8s.io/community/contributors/devel/sig-architecture/api-conventions.md#resources'
            type: string
          kind:
            description: 'Kind is a string value representing the REST resource this
              object represents. Servers may infer this from the endpoint the client
              submits requests to. Cannot be updated. In CamelCase. More info: https://git.k8s.io/community/contributors/devel/sig-architecture/api-conventions.md#types-kinds'
            type: string
          metadata:
            type: object
          spec:
            description: VSphereDatacenterConfigSpec defines the desired state of
              VSphereDatacenterConfig
            properties:
              datacenter:
                type: string
              insecure:
                type: boolean
              network:
                type: string
              server:
                type: string
              thumbprint:
                type: string
            required:
            - datacenter
            - insecure
            - network
            - server
            - thumbprint
            type: object
          status:
            description: VSphereDatacenterConfigStatus defines the observed state
              of VSphereDatacenterConfig
            properties:
              failureMessage:
                description: FailureMessage indicates that there is a fatal problem
                  reconciling the state, and will be set to a descriptive error message.
                type: string
              observedGeneration:
                description: ObservedGeneration is the latest generation observed
                  by the controller.
                format: int64
                type: integer
              specValid:
                description: SpecValid is set to true if vspheredatacenterconfig is
                  validated.
                type: boolean
            type: object
        type: object
    served: true
    storage: true
    subresources:
      status: {}
status:
  acceptedNames:
    kind: ""
    plural: ""
  conditions: []
  storedVersions: []
---
apiVersion: apiextensions.k8s.io/v1
kind: CustomResourceDefinition
metadata:
  annotations:
    controller-gen.kubebuilder.io/version: v0.6.1
  creationTimestamp: null
  name: vspheremachineconfigs.anywhere.eks.amazonaws.com
spec:
  group: anywhere.eks.amazonaws.com
  names:
    kind: VSphereMachineConfig
    listKind: VSphereMachineConfigList
    plural: vspheremachineconfigs
    singular: vspheremachineconfig
  scope: Namespaced
  versions:
  - name: v1alpha1
    schema:
      openAPIV3Schema:
        description: VSphereMachineConfig is the Schema for the vspheremachineconfigs
          API
        properties:
          apiVersion:
            description: 'APIVersion defines the versioned schema of this representation
              of an object. Servers should convert recognized schemas to the latest
              internal value, and may reject unrecognized values. More info: https://git.k8s.io/community/contributors/devel/sig-architecture/api-conventions.md#resources'
            type: string
          kind:
            description: 'Kind is a string value representing the REST resource this
              object represents. Servers may infer this from the endpoint the client
              submits requests to. Cannot be updated. In CamelCase. More info: https://git.k8s.io/community/contributors/devel/sig-architecture/api-conventions.md#types-kinds'
            type: string
          metadata:
            type: object
          spec:
            description: VSphereMachineConfigSpec defines the desired state of VSphereMachineConfig
            properties:
              datastore:
                type: string
              diskGiB:
                type: integer
              folder:
                type: string
              memoryMiB:
                type: integer
              numCPUs:
                type: integer
              osFamily:
                type: string
              resourcePool:
                type: string
              storagePolicyName:
                type: string
              template:
                type: string
              users:
                items:
                  description: UserConfiguration defines the configuration of the
                    user to be added to the VSphere VM
                  properties:
                    name:
                      type: string
                    sshAuthorizedKeys:
                      items:
                        type: string
                      type: array
                  required:
                  - name
                  - sshAuthorizedKeys
                  type: object
                type: array
            required:
            - datastore
            - folder
            - memoryMiB
            - numCPUs
            - osFamily
            - resourcePool
            type: object
          status:
            description: VSphereMachineConfigStatus defines the observed state of
              VSphereMachineConfig
            type: object
        type: object
    served: true
    storage: true
    subresources:
      status: {}
status:
  acceptedNames:
    kind: ""
    plural: ""
  conditions: []
  storedVersions: []
---
apiVersion: v1
kind: ServiceAccount
metadata:
  name: eksa-controller-manager
  namespace: eksa-system
---
apiVersion: rbac.authorization.k8s.io/v1
kind: Role
metadata:
  name: eksa-leader-election-role
  namespace: eksa-system
rules:
- apiGroups:
  - ""
  resources:
  - configmaps
  verbs:
  - get
  - list
  - watch
  - create
  - update
  - patch
  - delete
- apiGroups:
  - coordination.k8s.io
  resources:
  - leases
  verbs:
  - get
  - list
  - watch
  - create
  - update
  - patch
  - delete
- apiGroups:
  - ""
  resources:
  - events
  verbs:
  - create
  - patch
---
apiVersion: rbac.authorization.k8s.io/v1
kind: ClusterRole
metadata:
  creationTimestamp: null
  name: eksa-manager-role
rules:
- apiGroups:
  - anywhere.eks.amazonaws.com
  resources:
  - awsiamconfigs
  - bundles
  - clusters
  - dockerdatacenterconfigs
  - vspheredatacenterconfigs
  - vspheremachineconfigs
  verbs:
  - create
  - delete
  - get
  - list
  - patch
  - update
  - watch
- apiGroups:
  - anywhere.eks.amazonaws.com
  resources:
  - awsiamconfigs/finalizers
  - bundles/finalizers
  - clusters/finalizers
  - dockerdatacenterconfigs/finalizers
  - vspheredatacenterconfigs/finalizers
  - vspheremachineconfigs/finalizers
  verbs:
  - update
- apiGroups:
  - anywhere.eks.amazonaws.com
  resources:
  - awsiamconfigs/status
  - bundles/status
  - clusters/status
  - dockerdatacenterconfigs/status
  - vspheredatacenterconfigs/status
  - vspheremachineconfigs/status
  verbs:
  - get
  - patch
  - update
- apiGroups:
  - anywhere.eks.amazonaws.com
  resources:
  - oidcconfigs
  verbs:
  - get
  - list
- apiGroups:
  - cluster.x-k8s.io
  resources:
  - clusters
  - clusters/status
  verbs:
  - get
  - list
  - patch
  - update
  - watch
- apiGroups:
  - controlplane.cluster.x-k8s.io
  resources:
  - '*'
  verbs:
  - get
  - list
  - patch
  - update
  - watch
- apiGroups:
  - cluster.x-k8s.io
  resources:
  - machinedeployments
  - machinedeployments/status
  verbs:
  - get
  - list
  - patch
  - update
  - watch
- apiGroups:
  - bootstrap.cluster.x-k8s.io
  resources:
  - kubeadmconfigtemplates
  - kubeadmconfigtemplates/status
  verbs:
  - get
  - list
  - patch
  - update
  - watch
- apiGroups:
  - addons.cluster.x-k8s.io
  resources:
  - clusterresourcesets
  - clusterresourcesets/status
  verbs:
  - get
  - list
  - patch
  - update
  - watch
- apiGroups:
  - infrastructure.cluster.x-k8s.io
  resources:
  - vsphereclusters
  - vsphereclusters/status
  - vspheremachinetemplates
  - vspheremachinetemplates/status
  - dockerclusters
  - dockerclusters/status
  - dockermachinetemplates
  - dockermachinetemplates/status
  verbs:
  - get
  - list
  - patch
  - update
  - watch
  - create
- apiGroups:
  - etcdcluster.cluster.x-k8s.io
  resources:
  - etcdadmclusters
  - etcdadmclusters/status
  verbs:
  - get
  - list
  - watch
  - patch
  - update
- apiGroups:
  - ""
  resources:
  - secrets
  - secrets/status
  - configmaps
  - configmaps/status
  - namespaces
  - namespaces/status
  - services
  - services/status
  verbs:
  - get
  - list
  - patch
  - update
  - watch
  - create
- apiGroups:
  - rbac.authorization.k8s.io
  resources:
  - clusterroles
  - clusterroles/status
  - clusterrolebindings
  - clusterrolebindings/status
  - rolebindings
  - rolebindings/status
  verbs:
  - get
  - list
  - patch
  - update
  - watch
  - create
- apiGroups:
  - apps
  resources:
  - daemonsets
  - daemonsets/status
  verbs:
  - get
  - list
  - patch
  - update
  - watch
  - create
- apiGroups:
  - ""
  resources:
  - events
  verbs:
  - create
  - patch
  - update
- apiGroups:
  - ""
  resources:
  - nodes
  verbs:
  - '*'
- apiGroups:
  - ""
  resources:
  - nodes/status
  verbs:
  - patch
- apiGroups:
  - ""
  resources:
  - serviceaccounts
  - endpoints
  verbs:
  - create
  - get
  - list
  - watch
  - update
- apiGroups:
  - ""
  resources:
  - persistentvolumes
  verbs:
  - get
  - list
  - watch
  - update
- apiGroups:
  - coordination.k8s.io
  resources:
  - leases
  verbs:
  - get
  - watch
  - list
  - delete
  - update
  - create
---
apiVersion: rbac.authorization.k8s.io/v1
kind: ClusterRole
metadata:
  name: eksa-proxy-role
rules:
- apiGroups:
  - authentication.k8s.io
  resources:
  - tokenreviews
  verbs:
  - create
- apiGroups:
  - authorization.k8s.io
  resources:
  - subjectaccessreviews
  verbs:
  - create
---
apiVersion: rbac.authorization.k8s.io/v1
kind: RoleBinding
metadata:
  name: eksa-leader-election-rolebinding
  namespace: eksa-system
roleRef:
  apiGroup: rbac.authorization.k8s.io
  kind: Role
  name: eksa-leader-election-role
subjects:
- kind: ServiceAccount
  name: eksa-controller-manager
  namespace: eksa-system
---
apiVersion: rbac.authorization.k8s.io/v1
kind: ClusterRoleBinding
metadata:
  name: eksa-manager-rolebinding
roleRef:
  apiGroup: rbac.authorization.k8s.io
  kind: ClusterRole
  name: eksa-manager-role
subjects:
- kind: ServiceAccount
  name: eksa-controller-manager
  namespace: eksa-system
---
apiVersion: rbac.authorization.k8s.io/v1
kind: ClusterRoleBinding
metadata:
  name: eksa-proxy-rolebinding
roleRef:
  apiGroup: rbac.authorization.k8s.io
  kind: ClusterRole
  name: eksa-proxy-role
subjects:
- kind: ServiceAccount
  name: eksa-controller-manager
  namespace: eksa-system
---
apiVersion: v1
kind: Service
metadata:
  labels:
    control-plane: controller-manager
  name: eksa-controller-manager-metrics-service
  namespace: eksa-system
spec:
  ports:
  - name: https
    port: 8443
    targetPort: https
  selector:
    control-plane: controller-manager
---
apiVersion: v1
kind: Service
metadata:
  name: eksa-webhook-service
  namespace: eksa-system
spec:
  ports:
  - port: 443
    targetPort: 9443
  selector:
    control-plane: eksa-controller-manager
---
apiVersion: apps/v1
kind: Deployment
metadata:
  labels:
    control-plane: eksa-controller-manager
  name: eksa-controller-manager
  namespace: eksa-system
spec:
  replicas: 1
  selector:
    matchLabels:
      control-plane: eksa-controller-manager
  template:
    metadata:
      labels:
        control-plane: eksa-controller-manager
    spec:
      containers:
      - args:
        - --health-probe-bind-address=:8081
        - --metrics-bind-address=127.0.0.1:8080
        - --leader-elect
        image: public.ecr.aws/l0g8r8j6/eks-anywhere-cluster-controller:v0.0.0-eks-a-v0.0.0-dev-build.251
        imagePullPolicy: Always
        livenessProbe:
          httpGet:
            path: /healthz
            port: healthz
        name: manager
        ports:
        - containerPort: 9443
          name: webhook-server
          protocol: TCP
        - containerPort: 8081
          name: healthz
          protocol: TCP
        readinessProbe:
          httpGet:
            path: /readyz
            port: healthz
        volumeMounts:
        - mountPath: /tmp/k8s-webhook-server/serving-certs
          name: cert
          readOnly: true
      - args:
        - --secure-listen-address=0.0.0.0:8443
        - --upstream=http://127.0.0.1:8080/
        - --logtostderr=true
        - --v=10
        image: public.ecr.aws/l0g8r8j6/brancz/kube-rbac-proxy:v0.8.0-eks-a-v0.0.0-dev-build.251
        name: kube-rbac-proxy
        ports:
        - containerPort: 8443
          name: https
      securityContext:
        fsGroup: 1000
      serviceAccountName: eksa-controller-manager
      terminationGracePeriodSeconds: 10
      tolerations:
      - effect: NoSchedule
        key: node-role.kubernetes.io/master
      volumes:
      - name: cert
        secret:
          defaultMode: 420
          secretName: webhook-server-cert
---
apiVersion: cert-manager.io/v1
kind: Certificate
metadata:
  name: eksa-serving-cert
  namespace: eksa-system
spec:
  dnsNames:
  - eksa-webhook-service.eksa-system.svc
  - eksa-webhook-service.eksa-system.svc.cluster.local
  issuerRef:
    kind: Issuer
    name: eksa-selfsigned-issuer
  secretName: webhook-server-cert
---
apiVersion: cert-manager.io/v1
kind: Issuer
metadata:
  name: eksa-selfsigned-issuer
  namespace: eksa-system
spec:
  selfSigned: {}
---
apiVersion: admissionregistration.k8s.io/v1
kind: ValidatingWebhookConfiguration
metadata:
  annotations:
    cert-manager.io/inject-ca-from: eksa-system/eksa-serving-cert
  name: eksa-validating-webhook-configuration
webhooks:
- admissionReviewVersions:
  - v1
  - v1beta1
  clientConfig:
    service:
      name: eksa-webhook-service
      namespace: eksa-system
      path: /validate-anywhere-eks-amazonaws-com-v1alpha1-awsiamconfig
  failurePolicy: Fail
  name: validation.awsiamconfig.anywhere.amazonaws.com
  rules:
  - apiGroups:
    - anywhere.eks.amazonaws.com
    apiVersions:
    - v1alpha1
    operations:
    - CREATE
    - UPDATE
    resources:
    - awsiamconfigs
  sideEffects: None
- admissionReviewVersions:
  - v1
  - v1beta1
  clientConfig:
    service:
      name: eksa-webhook-service
      namespace: eksa-system
      path: /validate-anywhere-eks-amazonaws-com-v1alpha1-cluster
  failurePolicy: Fail
  name: validation.cluster.anywhere.amazonaws.com
  rules:
  - apiGroups:
    - anywhere.eks.amazonaws.com
    apiVersions:
    - v1alpha1
    operations:
    - CREATE
    - UPDATE
    resources:
    - clusters
  sideEffects: None
- admissionReviewVersions:
  - v1
  - v1beta1
  clientConfig:
    service:
      name: eksa-webhook-service
      namespace: eksa-system
      path: /validate-anywhere-eks-amazonaws-com-v1alpha1-gitopsconfig
  failurePolicy: Fail
  name: validation.gitopsconfig.anywhere.amazonaws.com
  rules:
  - apiGroups:
    - anywhere.eks.amazonaws.com
    apiVersions:
    - v1alpha1
    operations:
    - CREATE
    - UPDATE
    resources:
    - gitopsconfigs
  sideEffects: None
- admissionReviewVersions:
  - v1
  - v1beta1
  clientConfig:
    service:
      name: eksa-webhook-service
      namespace: eksa-system
      path: /validate-anywhere-eks-amazonaws-com-v1alpha1-oidcconfig
  failurePolicy: Fail
  name: validation.oidcconfig.anywhere.amazonaws.com
  rules:
  - apiGroups:
    - anywhere.eks.amazonaws.com
    apiVersions:
    - v1alpha1
    operations:
    - CREATE
    - UPDATE
    resources:
    - oidcconfigs
  sideEffects: None
- admissionReviewVersions:
  - v1
  - v1beta1
  clientConfig:
    service:
      name: eksa-webhook-service
      namespace: eksa-system
      path: /validate-anywhere-eks-amazonaws-com-v1alpha1-vspheredatacenterconfig
  failurePolicy: Fail
  name: validation.vspheredatacenterconfig.anywhere.amazonaws.com
  rules:
  - apiGroups:
    - anywhere.eks.amazonaws.com
    apiVersions:
    - v1alpha1
    operations:
    - CREATE
    - UPDATE
    resources:
    - vspheredatacenterconfigs
  sideEffects: None
- admissionReviewVersions:
  - v1
  - v1beta1
  clientConfig:
    service:
      name: eksa-webhook-service
      namespace: eksa-system
      path: /validate-anywhere-eks-amazonaws-com-v1alpha1-vspheremachineconfig
  failurePolicy: Fail
  name: validation.vspheremachineconfig.anywhere.amazonaws.com
  rules:
  - apiGroups:
    - anywhere.eks.amazonaws.com
    apiVersions:
    - v1alpha1
    operations:
    - CREATE
    - UPDATE
    resources:
    - vspheremachineconfigs
  sideEffects: None<|MERGE_RESOLUTION|>--- conflicted
+++ resolved
@@ -2339,7 +2339,6 @@
                         name:
                           type: string
                       type: object
-<<<<<<< HEAD
                     taints:
                       description: Taints define the set of taints to be applied on
                         worker nodes
@@ -2370,11 +2369,9 @@
                         - key
                         type: object
                       type: array
-=======
                     name:
                       description: Name refers to the name of the worker node group
                       type: string
->>>>>>> 4b4ace3b
                   type: object
                 type: array
             type: object
