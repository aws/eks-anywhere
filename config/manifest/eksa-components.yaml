apiVersion: v1
kind: Namespace
metadata:
  name: eksa-system
---
apiVersion: apiextensions.k8s.io/v1
kind: CustomResourceDefinition
metadata:
  annotations:
    controller-gen.kubebuilder.io/version: v0.6.1
  creationTimestamp: null
  name: awsdatacenterconfigs.anywhere.eks.amazonaws.com
spec:
  group: anywhere.eks.amazonaws.com
  names:
    kind: AWSDatacenterConfig
    listKind: AWSDatacenterConfigList
    plural: awsdatacenterconfigs
    singular: awsdatacenterconfig
  scope: Namespaced
  versions:
  - name: v1alpha1
    schema:
      openAPIV3Schema:
        description: AWSDatacenterConfig is the Schema for the AWSDatacenterConfigs
          API
        properties:
          apiVersion:
            description: 'APIVersion defines the versioned schema of this representation
              of an object. Servers should convert recognized schemas to the latest
              internal value, and may reject unrecognized values. More info: https://git.k8s.io/community/contributors/devel/sig-architecture/api-conventions.md#resources'
            type: string
          kind:
            description: 'Kind is a string value representing the REST resource this
              object represents. Servers may infer this from the endpoint the client
              submits requests to. Cannot be updated. In CamelCase. More info: https://git.k8s.io/community/contributors/devel/sig-architecture/api-conventions.md#types-kinds'
            type: string
          metadata:
            type: object
          spec:
            description: AWSDatacenterConfigSpec defines the desired state of AWSDatacenterConfig
            properties:
              amiID:
                type: string
              region:
                type: string
            required:
            - amiID
            - region
            type: object
          status:
            description: AWSDatacenterConfigStatus defines the observed state of AWSDatacenterConfig
            type: object
        type: object
    served: true
    storage: true
    subresources:
      status: {}
status:
  acceptedNames:
    kind: ""
    plural: ""
  conditions: []
  storedVersions: []
---
apiVersion: apiextensions.k8s.io/v1
kind: CustomResourceDefinition
metadata:
  annotations:
    controller-gen.kubebuilder.io/version: v0.6.1
  creationTimestamp: null
  name: awsiamconfigs.anywhere.eks.amazonaws.com
spec:
  group: anywhere.eks.amazonaws.com
  names:
    kind: AWSIamConfig
    listKind: AWSIamConfigList
    plural: awsiamconfigs
    singular: awsiamconfig
  scope: Namespaced
  versions:
  - name: v1alpha1
    schema:
      openAPIV3Schema:
        description: AWSIamConfig is the Schema for the awsiamconfigs API
        properties:
          apiVersion:
            description: 'APIVersion defines the versioned schema of this representation
              of an object. Servers should convert recognized schemas to the latest
              internal value, and may reject unrecognized values. More info: https://git.k8s.io/community/contributors/devel/sig-architecture/api-conventions.md#resources'
            type: string
          kind:
            description: 'Kind is a string value representing the REST resource this
              object represents. Servers may infer this from the endpoint the client
              submits requests to. Cannot be updated. In CamelCase. More info: https://git.k8s.io/community/contributors/devel/sig-architecture/api-conventions.md#types-kinds'
            type: string
          metadata:
            type: object
          spec:
            description: AWSIamConfigSpec defines the desired state of AWSIamConfig
            properties:
              awsRegion:
                description: AWSRegion defines a region in an AWS partition
                type: string
              backendMode:
                description: BackendMode defines multiple backends for aws-iam-authenticator
                  server The server searches for mappings in order
                items:
                  type: string
                type: array
              mapRoles:
                items:
                  description: MapRoles defines IAM role to a username and set of
                    groups mapping using EKSConfigMap BackendMode
                  properties:
                    groups:
                      items:
                        type: string
                      type: array
                    roleARN:
                      type: string
                    username:
                      type: string
                  required:
                  - roleARN
                  - username
                  type: object
                type: array
              mapUsers:
                items:
                  description: MapUsers defines IAM role to a username and set of
                    groups mapping using EKSConfigMap BackendMode
                  properties:
                    groups:
                      items:
                        type: string
                      type: array
                    userARN:
                      type: string
                    username:
                      type: string
                  required:
                  - userARN
                  - username
                  type: object
                type: array
              partition:
                default: aws
                description: Partition defines the AWS partition on which the IAM
                  roles exist
                type: string
            required:
            - awsRegion
            - backendMode
            type: object
          status:
            description: AWSIamConfigStatus defines the observed state of AWSIamConfig
            type: object
        type: object
    served: true
    storage: true
    subresources:
      status: {}
status:
  acceptedNames:
    kind: ""
    plural: ""
  conditions: []
  storedVersions: []
---
apiVersion: apiextensions.k8s.io/v1
kind: CustomResourceDefinition
metadata:
  annotations:
    controller-gen.kubebuilder.io/version: v0.4.1
  creationTimestamp: null
  name: bundles.anywhere.eks.amazonaws.com
spec:
  group: anywhere.eks.amazonaws.com
  names:
    kind: Bundles
    listKind: BundlesList
    plural: bundles
    singular: bundles
  scope: Namespaced
  versions:
  - name: v1alpha1
    schema:
      openAPIV3Schema:
        description: Bundles is the Schema for the bundles API
        properties:
          apiVersion:
            description: 'APIVersion defines the versioned schema of this representation
              of an object. Servers should convert recognized schemas to the latest
              internal value, and may reject unrecognized values. More info: https://git.k8s.io/community/contributors/devel/sig-architecture/api-conventions.md#resources'
            type: string
          kind:
            description: 'Kind is a string value representing the REST resource this
              object represents. Servers may infer this from the endpoint the client
              submits requests to. Cannot be updated. In CamelCase. More info: https://git.k8s.io/community/contributors/devel/sig-architecture/api-conventions.md#types-kinds'
            type: string
          metadata:
            type: object
          spec:
            description: BundlesSpec defines the desired state of Bundles
            properties:
              cliMaxVersion:
                type: string
              cliMinVersion:
                type: string
              number:
                description: Monotonically increasing release number
                type: integer
              versionsBundles:
                items:
                  properties:
                    aws:
                      properties:
                        clusterTemplate:
                          properties:
                            uri:
                              description: URI points to the manifest yaml file
                              type: string
                          type: object
                        components:
                          properties:
                            uri:
                              description: URI points to the manifest yaml file
                              type: string
                          type: object
                        controller:
                          properties:
                            arch:
                              description: Architectures of the asset
                              items:
                                type: string
                              type: array
                            description:
                              type: string
                            imageDigest:
                              description: The SHA256 digest of the image manifest
                              type: string
                            name:
                              description: The asset name
                              type: string
                            os:
                              description: Operating system of the asset
                              enum:
                              - linux
                              - darwin
                              - windows
                              type: string
                            osName:
                              description: Name of the OS like ubuntu, bottlerocket
                              type: string
                            uri:
                              description: The image repository, name, and tag
                              type: string
                          type: object
                        kubeProxy:
                          properties:
                            arch:
                              description: Architectures of the asset
                              items:
                                type: string
                              type: array
                            description:
                              type: string
                            imageDigest:
                              description: The SHA256 digest of the image manifest
                              type: string
                            name:
                              description: The asset name
                              type: string
                            os:
                              description: Operating system of the asset
                              enum:
                              - linux
                              - darwin
                              - windows
                              type: string
                            osName:
                              description: Name of the OS like ubuntu, bottlerocket
                              type: string
                            uri:
                              description: The image repository, name, and tag
                              type: string
                          type: object
                        metadata:
                          properties:
                            uri:
                              description: URI points to the manifest yaml file
                              type: string
                          type: object
                        version:
                          type: string
                      required:
                      - clusterTemplate
                      - components
                      - controller
                      - kubeProxy
                      - metadata
                      - version
                      type: object
                    bootstrap:
                      properties:
                        components:
                          properties:
                            uri:
                              description: URI points to the manifest yaml file
                              type: string
                          type: object
                        controller:
                          properties:
                            arch:
                              description: Architectures of the asset
                              items:
                                type: string
                              type: array
                            description:
                              type: string
                            imageDigest:
                              description: The SHA256 digest of the image manifest
                              type: string
                            name:
                              description: The asset name
                              type: string
                            os:
                              description: Operating system of the asset
                              enum:
                              - linux
                              - darwin
                              - windows
                              type: string
                            osName:
                              description: Name of the OS like ubuntu, bottlerocket
                              type: string
                            uri:
                              description: The image repository, name, and tag
                              type: string
                          type: object
                        kubeProxy:
                          properties:
                            arch:
                              description: Architectures of the asset
                              items:
                                type: string
                              type: array
                            description:
                              type: string
                            imageDigest:
                              description: The SHA256 digest of the image manifest
                              type: string
                            name:
                              description: The asset name
                              type: string
                            os:
                              description: Operating system of the asset
                              enum:
                              - linux
                              - darwin
                              - windows
                              type: string
                            osName:
                              description: Name of the OS like ubuntu, bottlerocket
                              type: string
                            uri:
                              description: The image repository, name, and tag
                              type: string
                          type: object
                        metadata:
                          properties:
                            uri:
                              description: URI points to the manifest yaml file
                              type: string
                          type: object
                        version:
                          type: string
                      required:
                      - components
                      - controller
                      - kubeProxy
                      - metadata
                      - version
                      type: object
                    bottlerocketAdmin:
                      properties:
                        admin:
                          properties:
                            arch:
                              description: Architectures of the asset
                              items:
                                type: string
                              type: array
                            description:
                              type: string
                            imageDigest:
                              description: The SHA256 digest of the image manifest
                              type: string
                            name:
                              description: The asset name
                              type: string
                            os:
                              description: Operating system of the asset
                              enum:
                              - linux
                              - darwin
                              - windows
                              type: string
                            osName:
                              description: Name of the OS like ubuntu, bottlerocket
                              type: string
                            uri:
                              description: The image repository, name, and tag
                              type: string
                          type: object
                      required:
                      - admin
                      type: object
                    bottlerocketBootstrap:
                      properties:
                        bootstrap:
                          properties:
                            arch:
                              description: Architectures of the asset
                              items:
                                type: string
                              type: array
                            description:
                              type: string
                            imageDigest:
                              description: The SHA256 digest of the image manifest
                              type: string
                            name:
                              description: The asset name
                              type: string
                            os:
                              description: Operating system of the asset
                              enum:
                              - linux
                              - darwin
                              - windows
                              type: string
                            osName:
                              description: Name of the OS like ubuntu, bottlerocket
                              type: string
                            uri:
                              description: The image repository, name, and tag
                              type: string
                          type: object
                      required:
                      - bootstrap
                      type: object
                    certManager:
                      properties:
                        acmesolver:
                          properties:
                            arch:
                              description: Architectures of the asset
                              items:
                                type: string
                              type: array
                            description:
                              type: string
                            imageDigest:
                              description: The SHA256 digest of the image manifest
                              type: string
                            name:
                              description: The asset name
                              type: string
                            os:
                              description: Operating system of the asset
                              enum:
                              - linux
                              - darwin
                              - windows
                              type: string
                            osName:
                              description: Name of the OS like ubuntu, bottlerocket
                              type: string
                            uri:
                              description: The image repository, name, and tag
                              type: string
                          type: object
                        cainjector:
                          properties:
                            arch:
                              description: Architectures of the asset
                              items:
                                type: string
                              type: array
                            description:
                              type: string
                            imageDigest:
                              description: The SHA256 digest of the image manifest
                              type: string
                            name:
                              description: The asset name
                              type: string
                            os:
                              description: Operating system of the asset
                              enum:
                              - linux
                              - darwin
                              - windows
                              type: string
                            osName:
                              description: Name of the OS like ubuntu, bottlerocket
                              type: string
                            uri:
                              description: The image repository, name, and tag
                              type: string
                          type: object
                        controller:
                          properties:
                            arch:
                              description: Architectures of the asset
                              items:
                                type: string
                              type: array
                            description:
                              type: string
                            imageDigest:
                              description: The SHA256 digest of the image manifest
                              type: string
                            name:
                              description: The asset name
                              type: string
                            os:
                              description: Operating system of the asset
                              enum:
                              - linux
                              - darwin
                              - windows
                              type: string
                            osName:
                              description: Name of the OS like ubuntu, bottlerocket
                              type: string
                            uri:
                              description: The image repository, name, and tag
                              type: string
                          type: object
                        manifest:
                          properties:
                            uri:
                              description: URI points to the manifest yaml file
                              type: string
                          type: object
                        version:
                          type: string
                        webhook:
                          properties:
                            arch:
                              description: Architectures of the asset
                              items:
                                type: string
                              type: array
                            description:
                              type: string
                            imageDigest:
                              description: The SHA256 digest of the image manifest
                              type: string
                            name:
                              description: The asset name
                              type: string
                            os:
                              description: Operating system of the asset
                              enum:
                              - linux
                              - darwin
                              - windows
                              type: string
                            osName:
                              description: Name of the OS like ubuntu, bottlerocket
                              type: string
                            uri:
                              description: The image repository, name, and tag
                              type: string
                          type: object
                      required:
                      - acmesolver
                      - cainjector
                      - controller
                      - manifest
                      - webhook
                      type: object
                    cilium:
                      properties:
                        cilium:
                          properties:
                            arch:
                              description: Architectures of the asset
                              items:
                                type: string
                              type: array
                            description:
                              type: string
                            imageDigest:
                              description: The SHA256 digest of the image manifest
                              type: string
                            name:
                              description: The asset name
                              type: string
                            os:
                              description: Operating system of the asset
                              enum:
                              - linux
                              - darwin
                              - windows
                              type: string
                            osName:
                              description: Name of the OS like ubuntu, bottlerocket
                              type: string
                            uri:
                              description: The image repository, name, and tag
                              type: string
                          type: object
                        helmChart:
                          properties:
                            arch:
                              description: Architectures of the asset
                              items:
                                type: string
                              type: array
                            description:
                              type: string
                            imageDigest:
                              description: The SHA256 digest of the image manifest
                              type: string
                            name:
                              description: The asset name
                              type: string
                            os:
                              description: Operating system of the asset
                              enum:
                              - linux
                              - darwin
                              - windows
                              type: string
                            osName:
                              description: Name of the OS like ubuntu, bottlerocket
                              type: string
                            uri:
                              description: The image repository, name, and tag
                              type: string
                          type: object
                        manifest:
                          properties:
                            uri:
                              description: URI points to the manifest yaml file
                              type: string
                          type: object
                        operator:
                          properties:
                            arch:
                              description: Architectures of the asset
                              items:
                                type: string
                              type: array
                            description:
                              type: string
                            imageDigest:
                              description: The SHA256 digest of the image manifest
                              type: string
                            name:
                              description: The asset name
                              type: string
                            os:
                              description: Operating system of the asset
                              enum:
                              - linux
                              - darwin
                              - windows
                              type: string
                            osName:
                              description: Name of the OS like ubuntu, bottlerocket
                              type: string
                            uri:
                              description: The image repository, name, and tag
                              type: string
                          type: object
                        version:
                          type: string
                      required:
                      - cilium
                      - manifest
                      - operator
                      type: object
                    cloudStack:
                      properties:
                        clusterAPIController:
                          properties:
                            arch:
                              description: Architectures of the asset
                              items:
                                type: string
                              type: array
                            description:
                              type: string
                            imageDigest:
                              description: The SHA256 digest of the image manifest
                              type: string
                            name:
                              description: The asset name
                              type: string
                            os:
                              description: Operating system of the asset
                              enum:
                              - linux
                              - darwin
                              - windows
                              type: string
                            osName:
                              description: Name of the OS like ubuntu, bottlerocket
                              type: string
                            uri:
                              description: The image repository, name, and tag
                              type: string
                          type: object
                        components:
                          properties:
                            uri:
                              description: URI points to the manifest yaml file
                              type: string
                          type: object
                        metadata:
                          properties:
                            uri:
                              description: URI points to the manifest yaml file
                              type: string
                          type: object
                        version:
                          type: string
                      required:
                      - clusterAPIController
                      - components
                      - metadata
                      - version
                      type: object
                    clusterAPI:
                      properties:
                        components:
                          properties:
                            uri:
                              description: URI points to the manifest yaml file
                              type: string
                          type: object
                        controller:
                          properties:
                            arch:
                              description: Architectures of the asset
                              items:
                                type: string
                              type: array
                            description:
                              type: string
                            imageDigest:
                              description: The SHA256 digest of the image manifest
                              type: string
                            name:
                              description: The asset name
                              type: string
                            os:
                              description: Operating system of the asset
                              enum:
                              - linux
                              - darwin
                              - windows
                              type: string
                            osName:
                              description: Name of the OS like ubuntu, bottlerocket
                              type: string
                            uri:
                              description: The image repository, name, and tag
                              type: string
                          type: object
                        kubeProxy:
                          properties:
                            arch:
                              description: Architectures of the asset
                              items:
                                type: string
                              type: array
                            description:
                              type: string
                            imageDigest:
                              description: The SHA256 digest of the image manifest
                              type: string
                            name:
                              description: The asset name
                              type: string
                            os:
                              description: Operating system of the asset
                              enum:
                              - linux
                              - darwin
                              - windows
                              type: string
                            osName:
                              description: Name of the OS like ubuntu, bottlerocket
                              type: string
                            uri:
                              description: The image repository, name, and tag
                              type: string
                          type: object
                        metadata:
                          properties:
                            uri:
                              description: URI points to the manifest yaml file
                              type: string
                          type: object
                        version:
                          type: string
                      required:
                      - components
                      - controller
                      - kubeProxy
                      - metadata
                      - version
                      type: object
                    controlPlane:
                      properties:
                        components:
                          properties:
                            uri:
                              description: URI points to the manifest yaml file
                              type: string
                          type: object
                        controller:
                          properties:
                            arch:
                              description: Architectures of the asset
                              items:
                                type: string
                              type: array
                            description:
                              type: string
                            imageDigest:
                              description: The SHA256 digest of the image manifest
                              type: string
                            name:
                              description: The asset name
                              type: string
                            os:
                              description: Operating system of the asset
                              enum:
                              - linux
                              - darwin
                              - windows
                              type: string
                            osName:
                              description: Name of the OS like ubuntu, bottlerocket
                              type: string
                            uri:
                              description: The image repository, name, and tag
                              type: string
                          type: object
                        kubeProxy:
                          properties:
                            arch:
                              description: Architectures of the asset
                              items:
                                type: string
                              type: array
                            description:
                              type: string
                            imageDigest:
                              description: The SHA256 digest of the image manifest
                              type: string
                            name:
                              description: The asset name
                              type: string
                            os:
                              description: Operating system of the asset
                              enum:
                              - linux
                              - darwin
                              - windows
                              type: string
                            osName:
                              description: Name of the OS like ubuntu, bottlerocket
                              type: string
                            uri:
                              description: The image repository, name, and tag
                              type: string
                          type: object
                        metadata:
                          properties:
                            uri:
                              description: URI points to the manifest yaml file
                              type: string
                          type: object
                        version:
                          type: string
                      required:
                      - components
                      - controller
                      - kubeProxy
                      - metadata
                      - version
                      type: object
                    docker:
                      properties:
                        clusterTemplate:
                          properties:
                            uri:
                              description: URI points to the manifest yaml file
                              type: string
                          type: object
                        components:
                          properties:
                            uri:
                              description: URI points to the manifest yaml file
                              type: string
                          type: object
                        kubeProxy:
                          properties:
                            arch:
                              description: Architectures of the asset
                              items:
                                type: string
                              type: array
                            description:
                              type: string
                            imageDigest:
                              description: The SHA256 digest of the image manifest
                              type: string
                            name:
                              description: The asset name
                              type: string
                            os:
                              description: Operating system of the asset
                              enum:
                              - linux
                              - darwin
                              - windows
                              type: string
                            osName:
                              description: Name of the OS like ubuntu, bottlerocket
                              type: string
                            uri:
                              description: The image repository, name, and tag
                              type: string
                          type: object
                        manager:
                          properties:
                            arch:
                              description: Architectures of the asset
                              items:
                                type: string
                              type: array
                            description:
                              type: string
                            imageDigest:
                              description: The SHA256 digest of the image manifest
                              type: string
                            name:
                              description: The asset name
                              type: string
                            os:
                              description: Operating system of the asset
                              enum:
                              - linux
                              - darwin
                              - windows
                              type: string
                            osName:
                              description: Name of the OS like ubuntu, bottlerocket
                              type: string
                            uri:
                              description: The image repository, name, and tag
                              type: string
                          type: object
                        metadata:
                          properties:
                            uri:
                              description: URI points to the manifest yaml file
                              type: string
                          type: object
                        version:
                          type: string
                      required:
                      - clusterTemplate
                      - components
                      - kubeProxy
                      - manager
                      - metadata
                      - version
                      type: object
                    eksD:
                      properties:
                        channel:
                          description: Release branch of the EKS-D release like 1-19,
                            1-20
                          type: string
                        components:
                          description: Components refers to the url that points to
                            the EKS-D release CRD
                          type: string
                        gitCommit:
                          description: Git commit the component is built from, before
                            any patches
                          type: string
                        kindNode:
                          description: KindNode points to a kind image built with
                            this eks-d version
                          properties:
                            arch:
                              description: Architectures of the asset
                              items:
                                type: string
                              type: array
                            description:
                              type: string
                            imageDigest:
                              description: The SHA256 digest of the image manifest
                              type: string
                            name:
                              description: The asset name
                              type: string
                            os:
                              description: Operating system of the asset
                              enum:
                              - linux
                              - darwin
                              - windows
                              type: string
                            osName:
                              description: Name of the OS like ubuntu, bottlerocket
                              type: string
                            uri:
                              description: The image repository, name, and tag
                              type: string
                          type: object
                        kubeVersion:
                          description: Release number of EKS-D release
                          type: string
                        manifestUrl:
                          description: Url pointing to the EKS-D release manifest
                            using which assets where created
                          type: string
                        name:
                          type: string
                        ova:
                          description: Ova points to a collection of Ovas built with
                            this eks-d version
                          properties:
                            bottlerocket:
                              properties:
                                arch:
                                  description: Architectures of the asset
                                  items:
                                    type: string
                                  type: array
                                crictl:
                                  properties:
                                    arch:
                                      description: Architectures of the asset
                                      items:
                                        type: string
                                      type: array
                                    description:
                                      type: string
                                    name:
                                      description: The asset name
                                      type: string
                                    os:
                                      description: Operating system of the asset
                                      enum:
                                      - linux
                                      - darwin
                                      - windows
                                      type: string
                                    osName:
                                      description: Name of the OS like ubuntu, bottlerocket
                                      type: string
                                    sha256:
                                      description: The sha256 of the asset, only applies
                                        for 'file' store
                                      type: string
                                    sha512:
                                      description: The sha512 of the asset, only applies
                                        for 'file' store
                                      type: string
                                    uri:
                                      description: The URI where the asset is located
                                      type: string
                                  type: object
                                description:
                                  type: string
                                etcdadm:
                                  properties:
                                    arch:
                                      description: Architectures of the asset
                                      items:
                                        type: string
                                      type: array
                                    description:
                                      type: string
                                    name:
                                      description: The asset name
                                      type: string
                                    os:
                                      description: Operating system of the asset
                                      enum:
                                      - linux
                                      - darwin
                                      - windows
                                      type: string
                                    osName:
                                      description: Name of the OS like ubuntu, bottlerocket
                                      type: string
                                    sha256:
                                      description: The sha256 of the asset, only applies
                                        for 'file' store
                                      type: string
                                    sha512:
                                      description: The sha512 of the asset, only applies
                                        for 'file' store
                                      type: string
                                    uri:
                                      description: The URI where the asset is located
                                      type: string
                                  type: object
                                name:
                                  description: The asset name
                                  type: string
                                os:
                                  description: Operating system of the asset
                                  enum:
                                  - linux
                                  - darwin
                                  - windows
                                  type: string
                                osName:
                                  description: Name of the OS like ubuntu, bottlerocket
                                  type: string
                                sha256:
                                  description: The sha256 of the asset, only applies
                                    for 'file' store
                                  type: string
                                sha512:
                                  description: The sha512 of the asset, only applies
                                    for 'file' store
                                  type: string
                                uri:
                                  description: The URI where the asset is located
                                  type: string
                              type: object
                            ubuntu:
                              properties:
                                arch:
                                  description: Architectures of the asset
                                  items:
                                    type: string
                                  type: array
                                crictl:
                                  properties:
                                    arch:
                                      description: Architectures of the asset
                                      items:
                                        type: string
                                      type: array
                                    description:
                                      type: string
                                    name:
                                      description: The asset name
                                      type: string
                                    os:
                                      description: Operating system of the asset
                                      enum:
                                      - linux
                                      - darwin
                                      - windows
                                      type: string
                                    osName:
                                      description: Name of the OS like ubuntu, bottlerocket
                                      type: string
                                    sha256:
                                      description: The sha256 of the asset, only applies
                                        for 'file' store
                                      type: string
                                    sha512:
                                      description: The sha512 of the asset, only applies
                                        for 'file' store
                                      type: string
                                    uri:
                                      description: The URI where the asset is located
                                      type: string
                                  type: object
                                description:
                                  type: string
                                etcdadm:
                                  properties:
                                    arch:
                                      description: Architectures of the asset
                                      items:
                                        type: string
                                      type: array
                                    description:
                                      type: string
                                    name:
                                      description: The asset name
                                      type: string
                                    os:
                                      description: Operating system of the asset
                                      enum:
                                      - linux
                                      - darwin
                                      - windows
                                      type: string
                                    osName:
                                      description: Name of the OS like ubuntu, bottlerocket
                                      type: string
                                    sha256:
                                      description: The sha256 of the asset, only applies
                                        for 'file' store
                                      type: string
                                    sha512:
                                      description: The sha512 of the asset, only applies
                                        for 'file' store
                                      type: string
                                    uri:
                                      description: The URI where the asset is located
                                      type: string
                                  type: object
                                name:
                                  description: The asset name
                                  type: string
                                os:
                                  description: Operating system of the asset
                                  enum:
                                  - linux
                                  - darwin
                                  - windows
                                  type: string
                                osName:
                                  description: Name of the OS like ubuntu, bottlerocket
                                  type: string
                                sha256:
                                  description: The sha256 of the asset, only applies
                                    for 'file' store
                                  type: string
                                sha512:
                                  description: The sha512 of the asset, only applies
                                    for 'file' store
                                  type: string
                                uri:
                                  description: The URI where the asset is located
                                  type: string
                              type: object
                          type: object
                        raw:
                          description: Raw points to a collection of Raw images built
                            with this eks-d version
                          properties:
                            bottlerocket:
                              properties:
                                arch:
                                  description: Architectures of the asset
                                  items:
                                    type: string
                                  type: array
                                crictl:
                                  properties:
                                    arch:
                                      description: Architectures of the asset
                                      items:
                                        type: string
                                      type: array
                                    description:
                                      type: string
                                    name:
                                      description: The asset name
                                      type: string
                                    os:
                                      description: Operating system of the asset
                                      enum:
                                      - linux
                                      - darwin
                                      - windows
                                      type: string
                                    osName:
                                      description: Name of the OS like ubuntu, bottlerocket
                                      type: string
                                    sha256:
                                      description: The sha256 of the asset, only applies
                                        for 'file' store
                                      type: string
                                    sha512:
                                      description: The sha512 of the asset, only applies
                                        for 'file' store
                                      type: string
                                    uri:
                                      description: The URI where the asset is located
                                      type: string
                                  type: object
                                description:
                                  type: string
                                etcdadm:
                                  properties:
                                    arch:
                                      description: Architectures of the asset
                                      items:
                                        type: string
                                      type: array
                                    description:
                                      type: string
                                    name:
                                      description: The asset name
                                      type: string
                                    os:
                                      description: Operating system of the asset
                                      enum:
                                      - linux
                                      - darwin
                                      - windows
                                      type: string
                                    osName:
                                      description: Name of the OS like ubuntu, bottlerocket
                                      type: string
                                    sha256:
                                      description: The sha256 of the asset, only applies
                                        for 'file' store
                                      type: string
                                    sha512:
                                      description: The sha512 of the asset, only applies
                                        for 'file' store
                                      type: string
                                    uri:
                                      description: The URI where the asset is located
                                      type: string
                                  type: object
                                name:
                                  description: The asset name
                                  type: string
                                os:
                                  description: Operating system of the asset
                                  enum:
                                  - linux
                                  - darwin
                                  - windows
                                  type: string
                                osName:
                                  description: Name of the OS like ubuntu, bottlerocket
                                  type: string
                                sha256:
                                  description: The sha256 of the asset, only applies
                                    for 'file' store
                                  type: string
                                sha512:
                                  description: The sha512 of the asset, only applies
                                    for 'file' store
                                  type: string
                                uri:
                                  description: The URI where the asset is located
                                  type: string
                              type: object
                            ubuntu:
                              properties:
                                arch:
                                  description: Architectures of the asset
                                  items:
                                    type: string
                                  type: array
                                crictl:
                                  properties:
                                    arch:
                                      description: Architectures of the asset
                                      items:
                                        type: string
                                      type: array
                                    description:
                                      type: string
                                    name:
                                      description: The asset name
                                      type: string
                                    os:
                                      description: Operating system of the asset
                                      enum:
                                      - linux
                                      - darwin
                                      - windows
                                      type: string
                                    osName:
                                      description: Name of the OS like ubuntu, bottlerocket
                                      type: string
                                    sha256:
                                      description: The sha256 of the asset, only applies
                                        for 'file' store
                                      type: string
                                    sha512:
                                      description: The sha512 of the asset, only applies
                                        for 'file' store
                                      type: string
                                    uri:
                                      description: The URI where the asset is located
                                      type: string
                                  type: object
                                description:
                                  type: string
                                etcdadm:
                                  properties:
                                    arch:
                                      description: Architectures of the asset
                                      items:
                                        type: string
                                      type: array
                                    description:
                                      type: string
                                    name:
                                      description: The asset name
                                      type: string
                                    os:
                                      description: Operating system of the asset
                                      enum:
                                      - linux
                                      - darwin
                                      - windows
                                      type: string
                                    osName:
                                      description: Name of the OS like ubuntu, bottlerocket
                                      type: string
                                    sha256:
                                      description: The sha256 of the asset, only applies
                                        for 'file' store
                                      type: string
                                    sha512:
                                      description: The sha512 of the asset, only applies
                                        for 'file' store
                                      type: string
                                    uri:
                                      description: The URI where the asset is located
                                      type: string
                                  type: object
                                name:
                                  description: The asset name
                                  type: string
                                os:
                                  description: Operating system of the asset
                                  enum:
                                  - linux
                                  - darwin
                                  - windows
                                  type: string
                                osName:
                                  description: Name of the OS like ubuntu, bottlerocket
                                  type: string
                                sha256:
                                  description: The sha256 of the asset, only applies
                                    for 'file' store
                                  type: string
                                sha512:
                                  description: The sha512 of the asset, only applies
                                    for 'file' store
                                  type: string
                                uri:
                                  description: The URI where the asset is located
                                  type: string
                              type: object
                          type: object
                      type: object
                    eksa:
                      properties:
                        cliTools:
                          properties:
                            arch:
                              description: Architectures of the asset
                              items:
                                type: string
                              type: array
                            description:
                              type: string
                            imageDigest:
                              description: The SHA256 digest of the image manifest
                              type: string
                            name:
                              description: The asset name
                              type: string
                            os:
                              description: Operating system of the asset
                              enum:
                              - linux
                              - darwin
                              - windows
                              type: string
                            osName:
                              description: Name of the OS like ubuntu, bottlerocket
                              type: string
                            uri:
                              description: The image repository, name, and tag
                              type: string
                          type: object
                        clusterController:
                          properties:
                            arch:
                              description: Architectures of the asset
                              items:
                                type: string
                              type: array
                            description:
                              type: string
                            imageDigest:
                              description: The SHA256 digest of the image manifest
                              type: string
                            name:
                              description: The asset name
                              type: string
                            os:
                              description: Operating system of the asset
                              enum:
                              - linux
                              - darwin
                              - windows
                              type: string
                            osName:
                              description: Name of the OS like ubuntu, bottlerocket
                              type: string
                            uri:
                              description: The image repository, name, and tag
                              type: string
                          type: object
                        components:
                          properties:
                            uri:
                              description: URI points to the manifest yaml file
                              type: string
                          type: object
                        diagnosticCollector:
                          properties:
                            arch:
                              description: Architectures of the asset
                              items:
                                type: string
                              type: array
                            description:
                              type: string
                            imageDigest:
                              description: The SHA256 digest of the image manifest
                              type: string
                            name:
                              description: The asset name
                              type: string
                            os:
                              description: Operating system of the asset
                              enum:
                              - linux
                              - darwin
                              - windows
                              type: string
                            osName:
                              description: Name of the OS like ubuntu, bottlerocket
                              type: string
                            uri:
                              description: The image repository, name, and tag
                              type: string
                          type: object
                        version:
                          type: string
                      required:
                      - cliTools
                      - clusterController
                      - components
                      - diagnosticCollector
                      type: object
                    etcdadmBootstrap:
                      properties:
                        components:
                          properties:
                            uri:
                              description: URI points to the manifest yaml file
                              type: string
                          type: object
                        controller:
                          properties:
                            arch:
                              description: Architectures of the asset
                              items:
                                type: string
                              type: array
                            description:
                              type: string
                            imageDigest:
                              description: The SHA256 digest of the image manifest
                              type: string
                            name:
                              description: The asset name
                              type: string
                            os:
                              description: Operating system of the asset
                              enum:
                              - linux
                              - darwin
                              - windows
                              type: string
                            osName:
                              description: Name of the OS like ubuntu, bottlerocket
                              type: string
                            uri:
                              description: The image repository, name, and tag
                              type: string
                          type: object
                        kubeProxy:
                          properties:
                            arch:
                              description: Architectures of the asset
                              items:
                                type: string
                              type: array
                            description:
                              type: string
                            imageDigest:
                              description: The SHA256 digest of the image manifest
                              type: string
                            name:
                              description: The asset name
                              type: string
                            os:
                              description: Operating system of the asset
                              enum:
                              - linux
                              - darwin
                              - windows
                              type: string
                            osName:
                              description: Name of the OS like ubuntu, bottlerocket
                              type: string
                            uri:
                              description: The image repository, name, and tag
                              type: string
                          type: object
                        metadata:
                          properties:
                            uri:
                              description: URI points to the manifest yaml file
                              type: string
                          type: object
                        version:
                          type: string
                      required:
                      - components
                      - controller
                      - kubeProxy
                      - metadata
                      - version
                      type: object
                    etcdadmController:
                      properties:
                        components:
                          properties:
                            uri:
                              description: URI points to the manifest yaml file
                              type: string
                          type: object
                        controller:
                          properties:
                            arch:
                              description: Architectures of the asset
                              items:
                                type: string
                              type: array
                            description:
                              type: string
                            imageDigest:
                              description: The SHA256 digest of the image manifest
                              type: string
                            name:
                              description: The asset name
                              type: string
                            os:
                              description: Operating system of the asset
                              enum:
                              - linux
                              - darwin
                              - windows
                              type: string
                            osName:
                              description: Name of the OS like ubuntu, bottlerocket
                              type: string
                            uri:
                              description: The image repository, name, and tag
                              type: string
                          type: object
                        kubeProxy:
                          properties:
                            arch:
                              description: Architectures of the asset
                              items:
                                type: string
                              type: array
                            description:
                              type: string
                            imageDigest:
                              description: The SHA256 digest of the image manifest
                              type: string
                            name:
                              description: The asset name
                              type: string
                            os:
                              description: Operating system of the asset
                              enum:
                              - linux
                              - darwin
                              - windows
                              type: string
                            osName:
                              description: Name of the OS like ubuntu, bottlerocket
                              type: string
                            uri:
                              description: The image repository, name, and tag
                              type: string
                          type: object
                        metadata:
                          properties:
                            uri:
                              description: URI points to the manifest yaml file
                              type: string
                          type: object
                        version:
                          type: string
                      required:
                      - components
                      - controller
                      - kubeProxy
                      - metadata
                      - version
                      type: object
                    flux:
                      properties:
                        helmController:
                          properties:
                            arch:
                              description: Architectures of the asset
                              items:
                                type: string
                              type: array
                            description:
                              type: string
                            imageDigest:
                              description: The SHA256 digest of the image manifest
                              type: string
                            name:
                              description: The asset name
                              type: string
                            os:
                              description: Operating system of the asset
                              enum:
                              - linux
                              - darwin
                              - windows
                              type: string
                            osName:
                              description: Name of the OS like ubuntu, bottlerocket
                              type: string
                            uri:
                              description: The image repository, name, and tag
                              type: string
                          type: object
                        kustomizeController:
                          properties:
                            arch:
                              description: Architectures of the asset
                              items:
                                type: string
                              type: array
                            description:
                              type: string
                            imageDigest:
                              description: The SHA256 digest of the image manifest
                              type: string
                            name:
                              description: The asset name
                              type: string
                            os:
                              description: Operating system of the asset
                              enum:
                              - linux
                              - darwin
                              - windows
                              type: string
                            osName:
                              description: Name of the OS like ubuntu, bottlerocket
                              type: string
                            uri:
                              description: The image repository, name, and tag
                              type: string
                          type: object
                        notificationController:
                          properties:
                            arch:
                              description: Architectures of the asset
                              items:
                                type: string
                              type: array
                            description:
                              type: string
                            imageDigest:
                              description: The SHA256 digest of the image manifest
                              type: string
                            name:
                              description: The asset name
                              type: string
                            os:
                              description: Operating system of the asset
                              enum:
                              - linux
                              - darwin
                              - windows
                              type: string
                            osName:
                              description: Name of the OS like ubuntu, bottlerocket
                              type: string
                            uri:
                              description: The image repository, name, and tag
                              type: string
                          type: object
                        sourceController:
                          properties:
                            arch:
                              description: Architectures of the asset
                              items:
                                type: string
                              type: array
                            description:
                              type: string
                            imageDigest:
                              description: The SHA256 digest of the image manifest
                              type: string
                            name:
                              description: The asset name
                              type: string
                            os:
                              description: Operating system of the asset
                              enum:
                              - linux
                              - darwin
                              - windows
                              type: string
                            osName:
                              description: Name of the OS like ubuntu, bottlerocket
                              type: string
                            uri:
                              description: The image repository, name, and tag
                              type: string
                          type: object
                        version:
                          type: string
                      required:
                      - helmController
                      - kustomizeController
                      - notificationController
                      - sourceController
                      type: object
                    haproxy:
                      properties:
                        image:
                          properties:
                            arch:
                              description: Architectures of the asset
                              items:
                                type: string
                              type: array
                            description:
                              type: string
                            imageDigest:
                              description: The SHA256 digest of the image manifest
                              type: string
                            name:
                              description: The asset name
                              type: string
                            os:
                              description: Operating system of the asset
                              enum:
                              - linux
                              - darwin
                              - windows
                              type: string
                            osName:
                              description: Name of the OS like ubuntu, bottlerocket
                              type: string
                            uri:
                              description: The image repository, name, and tag
                              type: string
                          type: object
                      required:
                      - image
                      type: object
                    kindnetd:
                      properties:
                        manifest:
                          properties:
                            uri:
                              description: URI points to the manifest yaml file
                              type: string
                          type: object
                        version:
                          type: string
                      required:
                      - manifest
                      type: object
                    kubeVersion:
                      type: string
                    snow:
                      properties:
                        components:
                          properties:
                            uri:
                              description: URI points to the manifest yaml file
                              type: string
                          type: object
                        kubeVip:
                          properties:
                            arch:
                              description: Architectures of the asset
                              items:
                                type: string
                              type: array
                            description:
                              type: string
                            imageDigest:
                              description: The SHA256 digest of the image manifest
                              type: string
                            name:
                              description: The asset name
                              type: string
                            os:
                              description: Operating system of the asset
                              enum:
                              - linux
                              - darwin
                              - windows
                              type: string
                            osName:
                              description: Name of the OS like ubuntu, bottlerocket
                              type: string
                            uri:
                              description: The image repository, name, and tag
                              type: string
                          type: object
                        metadata:
                          properties:
                            uri:
                              description: URI points to the manifest yaml file
                              type: string
                          type: object
                        version:
                          type: string
                      required:
                      - components
                      - kubeVip
                      - metadata
                      - version
                      type: object
                    tinkerbell:
                      properties:
                        actions:
                          description: Tinkerbell Template Actions
                          properties:
                            cexec:
                              properties:
                                arch:
                                  description: Architectures of the asset
                                  items:
                                    type: string
                                  type: array
                                description:
                                  type: string
                                imageDigest:
                                  description: The SHA256 digest of the image manifest
                                  type: string
                                name:
                                  description: The asset name
                                  type: string
                                os:
                                  description: Operating system of the asset
                                  enum:
                                  - linux
                                  - darwin
                                  - windows
                                  type: string
                                osName:
                                  description: Name of the OS like ubuntu, bottlerocket
                                  type: string
                                uri:
                                  description: The image repository, name, and tag
                                  type: string
                              type: object
                            imageToDisk:
                              properties:
                                arch:
                                  description: Architectures of the asset
                                  items:
                                    type: string
                                  type: array
                                description:
                                  type: string
                                imageDigest:
                                  description: The SHA256 digest of the image manifest
                                  type: string
                                name:
                                  description: The asset name
                                  type: string
                                os:
                                  description: Operating system of the asset
                                  enum:
                                  - linux
                                  - darwin
                                  - windows
                                  type: string
                                osName:
                                  description: Name of the OS like ubuntu, bottlerocket
                                  type: string
                                uri:
                                  description: The image repository, name, and tag
                                  type: string
                              type: object
                            kexec:
                              properties:
                                arch:
                                  description: Architectures of the asset
                                  items:
                                    type: string
                                  type: array
                                description:
                                  type: string
                                imageDigest:
                                  description: The SHA256 digest of the image manifest
                                  type: string
                                name:
                                  description: The asset name
                                  type: string
                                os:
                                  description: Operating system of the asset
                                  enum:
                                  - linux
                                  - darwin
                                  - windows
                                  type: string
                                osName:
                                  description: Name of the OS like ubuntu, bottlerocket
                                  type: string
                                uri:
                                  description: The image repository, name, and tag
                                  type: string
                              type: object
                            ociToDisk:
                              properties:
                                arch:
                                  description: Architectures of the asset
                                  items:
                                    type: string
                                  type: array
                                description:
                                  type: string
                                imageDigest:
                                  description: The SHA256 digest of the image manifest
                                  type: string
                                name:
                                  description: The asset name
                                  type: string
                                os:
                                  description: Operating system of the asset
                                  enum:
                                  - linux
                                  - darwin
                                  - windows
                                  type: string
                                osName:
                                  description: Name of the OS like ubuntu, bottlerocket
                                  type: string
                                uri:
                                  description: The image repository, name, and tag
                                  type: string
                              type: object
                            writeFile:
                              properties:
                                arch:
                                  description: Architectures of the asset
                                  items:
                                    type: string
                                  type: array
                                description:
                                  type: string
                                imageDigest:
                                  description: The SHA256 digest of the image manifest
                                  type: string
                                name:
                                  description: The asset name
                                  type: string
                                os:
                                  description: Operating system of the asset
                                  enum:
                                  - linux
                                  - darwin
                                  - windows
                                  type: string
                                osName:
                                  description: Name of the OS like ubuntu, bottlerocket
                                  type: string
                                uri:
                                  description: The image repository, name, and tag
                                  type: string
                              type: object
                          required:
                          - cexec
                          - imageToDisk
                          - kexec
                          - ociToDisk
                          - writeFile
                          type: object
                        boots:
                          properties:
                            arch:
                              description: Architectures of the asset
                              items:
                                type: string
                              type: array
                            description:
                              type: string
                            imageDigest:
                              description: The SHA256 digest of the image manifest
                              type: string
                            name:
                              description: The asset name
                              type: string
                            os:
                              description: Operating system of the asset
                              enum:
                              - linux
                              - darwin
                              - windows
                              type: string
                            osName:
                              description: Name of the OS like ubuntu, bottlerocket
                              type: string
                            uri:
                              description: The image repository, name, and tag
                              type: string
                          type: object
                        cfssl:
                          properties:
                            arch:
                              description: Architectures of the asset
                              items:
                                type: string
                              type: array
                            description:
                              type: string
                            imageDigest:
                              description: The SHA256 digest of the image manifest
                              type: string
                            name:
                              description: The asset name
                              type: string
                            os:
                              description: Operating system of the asset
                              enum:
                              - linux
                              - darwin
                              - windows
                              type: string
                            osName:
                              description: Name of the OS like ubuntu, bottlerocket
                              type: string
                            uri:
                              description: The image repository, name, and tag
                              type: string
                          type: object
                        clusterAPIController:
                          properties:
                            arch:
                              description: Architectures of the asset
                              items:
                                type: string
                              type: array
                            description:
                              type: string
                            imageDigest:
                              description: The SHA256 digest of the image manifest
                              type: string
                            name:
                              description: The asset name
                              type: string
                            os:
                              description: Operating system of the asset
                              enum:
                              - linux
                              - darwin
                              - windows
                              type: string
                            osName:
                              description: Name of the OS like ubuntu, bottlerocket
                              type: string
                            uri:
                              description: The image repository, name, and tag
                              type: string
                          type: object
                        clusterTemplate:
                          properties:
                            uri:
                              description: URI points to the manifest yaml file
                              type: string
                          type: object
                        components:
                          properties:
                            uri:
                              description: URI points to the manifest yaml file
                              type: string
                          type: object
                        hegel:
                          properties:
                            arch:
                              description: Architectures of the asset
                              items:
                                type: string
                              type: array
                            description:
                              type: string
                            imageDigest:
                              description: The SHA256 digest of the image manifest
                              type: string
                            name:
                              description: The asset name
                              type: string
                            os:
                              description: Operating system of the asset
                              enum:
                              - linux
                              - darwin
                              - windows
                              type: string
                            osName:
                              description: Name of the OS like ubuntu, bottlerocket
                              type: string
                            uri:
                              description: The image repository, name, and tag
                              type: string
                          type: object
                        hook:
                          description: Tinkerbell hook OS
                          properties:
                            bootkit:
                              properties:
                                arch:
                                  description: Architectures of the asset
                                  items:
                                    type: string
                                  type: array
                                description:
                                  type: string
                                imageDigest:
                                  description: The SHA256 digest of the image manifest
                                  type: string
                                name:
                                  description: The asset name
                                  type: string
                                os:
                                  description: Operating system of the asset
                                  enum:
                                  - linux
                                  - darwin
                                  - windows
                                  type: string
                                osName:
                                  description: Name of the OS like ubuntu, bottlerocket
                                  type: string
                                uri:
                                  description: The image repository, name, and tag
                                  type: string
                              type: object
                            docker:
                              properties:
                                arch:
                                  description: Architectures of the asset
                                  items:
                                    type: string
                                  type: array
                                description:
                                  type: string
                                imageDigest:
                                  description: The SHA256 digest of the image manifest
                                  type: string
                                name:
                                  description: The asset name
                                  type: string
                                os:
                                  description: Operating system of the asset
                                  enum:
                                  - linux
                                  - darwin
                                  - windows
                                  type: string
                                osName:
                                  description: Name of the OS like ubuntu, bottlerocket
                                  type: string
                                uri:
                                  description: The image repository, name, and tag
                                  type: string
                              type: object
                            initramfs:
                              properties:
                                amd:
                                  properties:
                                    arch:
                                      description: Architectures of the asset
                                      items:
                                        type: string
                                      type: array
                                    description:
                                      type: string
                                    name:
                                      description: The asset name
                                      type: string
                                    os:
                                      description: Operating system of the asset
                                      enum:
                                      - linux
                                      - darwin
                                      - windows
                                      type: string
                                    osName:
                                      description: Name of the OS like ubuntu, bottlerocket
                                      type: string
                                    sha256:
                                      description: The sha256 of the asset, only applies
                                        for 'file' store
                                      type: string
                                    sha512:
                                      description: The sha512 of the asset, only applies
                                        for 'file' store
                                      type: string
                                    uri:
                                      description: The URI where the asset is located
                                      type: string
                                  type: object
                                arm:
                                  properties:
                                    arch:
                                      description: Architectures of the asset
                                      items:
                                        type: string
                                      type: array
                                    description:
                                      type: string
                                    name:
                                      description: The asset name
                                      type: string
                                    os:
                                      description: Operating system of the asset
                                      enum:
                                      - linux
                                      - darwin
                                      - windows
                                      type: string
                                    osName:
                                      description: Name of the OS like ubuntu, bottlerocket
                                      type: string
                                    sha256:
                                      description: The sha256 of the asset, only applies
                                        for 'file' store
                                      type: string
                                    sha512:
                                      description: The sha512 of the asset, only applies
                                        for 'file' store
                                      type: string
                                    uri:
                                      description: The URI where the asset is located
                                      type: string
                                  type: object
                              required:
                              - amd
                              - arm
                              type: object
                            kernel:
                              properties:
                                arch:
                                  description: Architectures of the asset
                                  items:
                                    type: string
                                  type: array
                                description:
                                  type: string
                                imageDigest:
                                  description: The SHA256 digest of the image manifest
                                  type: string
                                name:
                                  description: The asset name
                                  type: string
                                os:
                                  description: Operating system of the asset
                                  enum:
                                  - linux
                                  - darwin
                                  - windows
                                  type: string
                                osName:
                                  description: Name of the OS like ubuntu, bottlerocket
                                  type: string
                                uri:
                                  description: The image repository, name, and tag
                                  type: string
                              type: object
                            vmlinuz:
                              properties:
                                amd:
                                  properties:
                                    arch:
                                      description: Architectures of the asset
                                      items:
                                        type: string
                                      type: array
                                    description:
                                      type: string
                                    name:
                                      description: The asset name
                                      type: string
                                    os:
                                      description: Operating system of the asset
                                      enum:
                                      - linux
                                      - darwin
                                      - windows
                                      type: string
                                    osName:
                                      description: Name of the OS like ubuntu, bottlerocket
                                      type: string
                                    sha256:
                                      description: The sha256 of the asset, only applies
                                        for 'file' store
                                      type: string
                                    sha512:
                                      description: The sha512 of the asset, only applies
                                        for 'file' store
                                      type: string
                                    uri:
                                      description: The URI where the asset is located
                                      type: string
                                  type: object
                                arm:
                                  properties:
                                    arch:
                                      description: Architectures of the asset
                                      items:
                                        type: string
                                      type: array
                                    description:
                                      type: string
                                    name:
                                      description: The asset name
                                      type: string
                                    os:
                                      description: Operating system of the asset
                                      enum:
                                      - linux
                                      - darwin
                                      - windows
                                      type: string
                                    osName:
                                      description: Name of the OS like ubuntu, bottlerocket
                                      type: string
                                    sha256:
                                      description: The sha256 of the asset, only applies
                                        for 'file' store
                                      type: string
                                    sha512:
                                      description: The sha512 of the asset, only applies
                                        for 'file' store
                                      type: string
                                    uri:
                                      description: The URI where the asset is located
                                      type: string
                                  type: object
                              required:
                              - amd
                              - arm
                              type: object
                          required:
                          - bootkit
                          - docker
                          - initramfs
                          - kernel
                          - vmlinuz
                          type: object
                        kubeVip:
                          properties:
                            arch:
                              description: Architectures of the asset
                              items:
                                type: string
                              type: array
                            description:
                              type: string
                            imageDigest:
                              description: The SHA256 digest of the image manifest
                              type: string
                            name:
                              description: The asset name
                              type: string
                            os:
                              description: Operating system of the asset
                              enum:
                              - linux
                              - darwin
                              - windows
                              type: string
                            osName:
                              description: Name of the OS like ubuntu, bottlerocket
                              type: string
                            uri:
                              description: The image repository, name, and tag
                              type: string
                          type: object
                        metadata:
                          properties:
                            uri:
                              description: URI points to the manifest yaml file
                              type: string
                          type: object
                        pbnj:
                          properties:
                            arch:
                              description: Architectures of the asset
                              items:
                                type: string
                              type: array
                            description:
                              type: string
                            imageDigest:
                              description: The SHA256 digest of the image manifest
                              type: string
                            name:
                              description: The asset name
                              type: string
                            os:
                              description: Operating system of the asset
                              enum:
                              - linux
                              - darwin
                              - windows
                              type: string
                            osName:
                              description: Name of the OS like ubuntu, bottlerocket
                              type: string
                            uri:
                              description: The image repository, name, and tag
                              type: string
                          type: object
                        tinkCli:
                          properties:
                            arch:
                              description: Architectures of the asset
                              items:
                                type: string
                              type: array
                            description:
                              type: string
                            imageDigest:
                              description: The SHA256 digest of the image manifest
                              type: string
                            name:
                              description: The asset name
                              type: string
                            os:
                              description: Operating system of the asset
                              enum:
                              - linux
                              - darwin
                              - windows
                              type: string
                            osName:
                              description: Name of the OS like ubuntu, bottlerocket
                              type: string
                            uri:
                              description: The image repository, name, and tag
                              type: string
                          type: object
                        tinkServer:
                          properties:
                            arch:
                              description: Architectures of the asset
                              items:
                                type: string
                              type: array
                            description:
                              type: string
                            imageDigest:
                              description: The SHA256 digest of the image manifest
                              type: string
                            name:
                              description: The asset name
                              type: string
                            os:
                              description: Operating system of the asset
                              enum:
                              - linux
                              - darwin
                              - windows
                              type: string
                            osName:
                              description: Name of the OS like ubuntu, bottlerocket
                              type: string
                            uri:
                              description: The image repository, name, and tag
                              type: string
                          type: object
                        tinkWorker:
                          properties:
                            arch:
                              description: Architectures of the asset
                              items:
                                type: string
                              type: array
                            description:
                              type: string
                            imageDigest:
                              description: The SHA256 digest of the image manifest
                              type: string
                            name:
                              description: The asset name
                              type: string
                            os:
                              description: Operating system of the asset
                              enum:
                              - linux
                              - darwin
                              - windows
                              type: string
                            osName:
                              description: Name of the OS like ubuntu, bottlerocket
                              type: string
                            uri:
                              description: The image repository, name, and tag
                              type: string
                          type: object
                        version:
                          type: string
                      required:
                      - actions
                      - boots
                      - cfssl
                      - clusterAPIController
                      - clusterTemplate
                      - components
                      - hegel
                      - hook
                      - kubeVip
                      - metadata
                      - pbnj
                      - tinkCli
                      - tinkServer
                      - tinkWorker
                      - version
                      type: object
                    vSphere:
                      properties:
                        clusterAPIController:
                          properties:
                            arch:
                              description: Architectures of the asset
                              items:
                                type: string
                              type: array
                            description:
                              type: string
                            imageDigest:
                              description: The SHA256 digest of the image manifest
                              type: string
                            name:
                              description: The asset name
                              type: string
                            os:
                              description: Operating system of the asset
                              enum:
                              - linux
                              - darwin
                              - windows
                              type: string
                            osName:
                              description: Name of the OS like ubuntu, bottlerocket
                              type: string
                            uri:
                              description: The image repository, name, and tag
                              type: string
                          type: object
                        clusterTemplate:
                          properties:
                            uri:
                              description: URI points to the manifest yaml file
                              type: string
                          type: object
                        components:
                          properties:
                            uri:
                              description: URI points to the manifest yaml file
                              type: string
                          type: object
                        driver:
                          properties:
                            arch:
                              description: Architectures of the asset
                              items:
                                type: string
                              type: array
                            description:
                              type: string
                            imageDigest:
                              description: The SHA256 digest of the image manifest
                              type: string
                            name:
                              description: The asset name
                              type: string
                            os:
                              description: Operating system of the asset
                              enum:
                              - linux
                              - darwin
                              - windows
                              type: string
                            osName:
                              description: Name of the OS like ubuntu, bottlerocket
                              type: string
                            uri:
                              description: The image repository, name, and tag
                              type: string
                          type: object
                        kubeProxy:
                          properties:
                            arch:
                              description: Architectures of the asset
                              items:
                                type: string
                              type: array
                            description:
                              type: string
                            imageDigest:
                              description: The SHA256 digest of the image manifest
                              type: string
                            name:
                              description: The asset name
                              type: string
                            os:
                              description: Operating system of the asset
                              enum:
                              - linux
                              - darwin
                              - windows
                              type: string
                            osName:
                              description: Name of the OS like ubuntu, bottlerocket
                              type: string
                            uri:
                              description: The image repository, name, and tag
                              type: string
                          type: object
                        kubeVip:
                          properties:
                            arch:
                              description: Architectures of the asset
                              items:
                                type: string
                              type: array
                            description:
                              type: string
                            imageDigest:
                              description: The SHA256 digest of the image manifest
                              type: string
                            name:
                              description: The asset name
                              type: string
                            os:
                              description: Operating system of the asset
                              enum:
                              - linux
                              - darwin
                              - windows
                              type: string
                            osName:
                              description: Name of the OS like ubuntu, bottlerocket
                              type: string
                            uri:
                              description: The image repository, name, and tag
                              type: string
                          type: object
                        manager:
                          properties:
                            arch:
                              description: Architectures of the asset
                              items:
                                type: string
                              type: array
                            description:
                              type: string
                            imageDigest:
                              description: The SHA256 digest of the image manifest
                              type: string
                            name:
                              description: The asset name
                              type: string
                            os:
                              description: Operating system of the asset
                              enum:
                              - linux
                              - darwin
                              - windows
                              type: string
                            osName:
                              description: Name of the OS like ubuntu, bottlerocket
                              type: string
                            uri:
                              description: The image repository, name, and tag
                              type: string
                          type: object
                        metadata:
                          properties:
                            uri:
                              description: URI points to the manifest yaml file
                              type: string
                          type: object
                        syncer:
                          properties:
                            arch:
                              description: Architectures of the asset
                              items:
                                type: string
                              type: array
                            description:
                              type: string
                            imageDigest:
                              description: The SHA256 digest of the image manifest
                              type: string
                            name:
                              description: The asset name
                              type: string
                            os:
                              description: Operating system of the asset
                              enum:
                              - linux
                              - darwin
                              - windows
                              type: string
                            osName:
                              description: Name of the OS like ubuntu, bottlerocket
                              type: string
                            uri:
                              description: The image repository, name, and tag
                              type: string
                          type: object
                        version:
                          type: string
                      required:
                      - clusterAPIController
                      - clusterTemplate
                      - components
                      - driver
                      - kubeProxy
                      - kubeVip
                      - manager
                      - metadata
                      - syncer
                      - version
                      type: object
                  required:
                  - aws
                  - bootstrap
                  - bottlerocketAdmin
                  - bottlerocketBootstrap
                  - certManager
                  - cilium
                  - cloudStack
                  - clusterAPI
                  - controlPlane
                  - docker
                  - eksD
                  - eksa
                  - etcdadmBootstrap
                  - etcdadmController
                  - flux
                  - kindnetd
                  - kubeVersion
                  - vSphere
                  type: object
                type: array
            required:
            - cliMaxVersion
            - cliMinVersion
            - number
            - versionsBundles
            type: object
          status:
            description: BundlesStatus defines the observed state of Bundles
            type: object
        type: object
    served: true
    storage: true
    subresources:
      status: {}
status:
  acceptedNames:
    kind: ""
    plural: ""
  conditions: []
  storedVersions: []
---
apiVersion: apiextensions.k8s.io/v1
kind: CustomResourceDefinition
metadata:
  annotations:
    controller-gen.kubebuilder.io/version: v0.6.1
  creationTimestamp: null
  name: cloudstackdatacenterconfigs.anywhere.eks.amazonaws.com
spec:
  group: anywhere.eks.amazonaws.com
  names:
    kind: CloudStackDatacenterConfig
    listKind: CloudStackDatacenterConfigList
    plural: cloudstackdatacenterconfigs
    singular: cloudstackdatacenterconfig
  scope: Namespaced
  versions:
  - name: v1alpha1
    schema:
      openAPIV3Schema:
        description: CloudStackDatacenterConfig is the Schema for the cloudstackdatacenterconfigs
          API
        properties:
          apiVersion:
            description: 'APIVersion defines the versioned schema of this representation
              of an object. Servers should convert recognized schemas to the latest
              internal value, and may reject unrecognized values. More info: https://git.k8s.io/community/contributors/devel/sig-architecture/api-conventions.md#resources'
            type: string
          kind:
            description: 'Kind is a string value representing the REST resource this
              object represents. Servers may infer this from the endpoint the client
              submits requests to. Cannot be updated. In CamelCase. More info: https://git.k8s.io/community/contributors/devel/sig-architecture/api-conventions.md#types-kinds'
            type: string
          metadata:
            type: object
          spec:
            description: CloudStackDatacenterConfigSpec defines the desired state
              of CloudStackDatacenterConfig
            properties:
              account:
                description: Account typically represents a customer of the service
                  provider or a department in a large organization. Multiple users
                  can exist in an account, and all CloudStack resources belong to
                  an account. Accounts have users and users have credentials to operate
                  on resources within that account. If an account name is provided,
                  a domain name must also be provided.
                type: string
              domain:
                description: Domain contains a grouping of accounts. Domains usually
                  contain multiple accounts that have some logical relationship to
                  each other and a set of delegated administrators with some authority
                  over the domain and its subdomains
                type: string
              zones:
                description: Zones is a list of one or more zones that are managed
                  by a single CloudStack management endpoint.
                items:
                  description: CloudStackZone is an organizational construct typically
                    used to represent a single datacenter, and all its physical and
                    virtual resources exist inside that zone. It can either be specified
                    as a UUID or name
                  properties:
                    id:
                      description: Zone is the name or UUID of the CloudStack zone
                        in which clusters should be created. Zones should be managed
                        by a single CloudStack Management endpoint.
                      type: string
                    name:
                      type: string
                    network:
                      description: Network is the name or UUID of the CloudStack network
                        in which clusters should be created. It can either be an isolated
                        or shared network. If it doesn’t already exist in CloudStack,
                        it’ll automatically be created by CAPC as an isolated network.
                        It can either be specified as a UUID or name In multiple-zones
                        situation, only 'Shared' network is supported.
                      properties:
                        id:
                          type: string
                        name:
                          type: string
<<<<<<< HEAD
                      required:
                      - id
                      - name
=======
>>>>>>> 6776d424
                      type: object
                  required:
                  - network
                  type: object
                type: array
            required:
            - domain
            - zones
            type: object
          status:
            description: CloudStackDatacenterConfigStatus defines the observed state
              of CloudStackDatacenterConfig
            type: object
        type: object
    served: true
    storage: true
    subresources:
      status: {}
status:
  acceptedNames:
    kind: ""
    plural: ""
  conditions: []
  storedVersions: []
---
apiVersion: apiextensions.k8s.io/v1
kind: CustomResourceDefinition
metadata:
  annotations:
    controller-gen.kubebuilder.io/version: v0.6.1
  creationTimestamp: null
  name: cloudstackmachineconfigs.anywhere.eks.amazonaws.com
spec:
  group: anywhere.eks.amazonaws.com
  names:
    kind: CloudStackMachineConfig
    listKind: CloudStackMachineConfigList
    plural: cloudstackmachineconfigs
    singular: cloudstackmachineconfig
  scope: Namespaced
  versions:
  - name: v1alpha1
    schema:
      openAPIV3Schema:
        description: CloudStackMachineConfig is the Schema for the cloudstackmachineconfigs
          API
        properties:
          apiVersion:
            description: 'APIVersion defines the versioned schema of this representation
              of an object. Servers should convert recognized schemas to the latest
              internal value, and may reject unrecognized values. More info: https://git.k8s.io/community/contributors/devel/sig-architecture/api-conventions.md#resources'
            type: string
          kind:
            description: 'Kind is a string value representing the REST resource this
              object represents. Servers may infer this from the endpoint the client
              submits requests to. Cannot be updated. In CamelCase. More info: https://git.k8s.io/community/contributors/devel/sig-architecture/api-conventions.md#types-kinds'
            type: string
          metadata:
            type: object
          spec:
            description: CloudStackMachineConfigSpec defines the desired state of
              CloudStackMachineConfig
            properties:
              affinityGroupIds:
                description: AffinityGroupIds allows users to pass in a list of UUIDs
                  for previously-created Affinity Groups. Any VM’s created with this
                  spec will be added to the affinity group, which will dictate which
                  physical host(s) they can be placed on. Affinity groups can be type
                  “affinity” or “anti-affinity” in CloudStack. If they are type “anti-affinity”,
                  all VM’s in the group must be on separate physical hosts for high
                  availability. If they are type “affinity”, all VM’s in the group
                  must be on the same physical host for improved performance
                items:
                  type: string
                type: array
              computeOffering:
                description: ComputeOffering refers to a compute offering which has
                  been previously registered in CloudStack. It represents a VM’s instance
                  size including number of CPU’s, memory, and CPU speed. It can either
                  be specified as a UUID or name
                properties:
                  id:
                    type: string
                  name:
                    type: string
<<<<<<< HEAD
                required:
                - id
                - name
=======
>>>>>>> 6776d424
                type: object
              template:
                description: Template refers to a VM image template which has been
                  previously registered in CloudStack. It can either be specified
                  as a UUID or name
                properties:
                  id:
                    type: string
                  name:
                    type: string
<<<<<<< HEAD
                required:
                - id
                - name
=======
>>>>>>> 6776d424
                type: object
              userCustomDetails:
                additionalProperties:
                  type: string
                description: UserCustomDetails allows users to pass in non-standard
                  key value inputs, outside those defined [here](https://github.com/shapeblue/cloudstack/blob/main/api/src/main/java/com/cloud/vm/VmDetailConstants.java)
                type: object
              users:
                description: Users consists of an array of objects containing the
                  username, as well as a list of their public keys. These users will
                  be authorized to ssh into the machines
                items:
                  description: UserConfiguration defines the configuration of the
                    user to be added to the VM
                  properties:
                    name:
                      type: string
                    sshAuthorizedKeys:
                      items:
                        type: string
                      type: array
                  required:
                  - name
                  - sshAuthorizedKeys
                  type: object
                type: array
            required:
            - computeOffering
            - template
            type: object
          status:
            description: CloudStackMachineConfigStatus defines the observed state
              of CloudStackMachineConfig
            type: object
        type: object
    served: true
    storage: true
    subresources:
      status: {}
status:
  acceptedNames:
    kind: ""
    plural: ""
  conditions: []
  storedVersions: []
---
apiVersion: apiextensions.k8s.io/v1
kind: CustomResourceDefinition
metadata:
  annotations:
    cert-manager.io/inject-ca-from: eksa-system/eksa-serving-cert
    controller-gen.kubebuilder.io/version: v0.6.1
  name: clusters.anywhere.eks.amazonaws.com
spec:
  conversion:
    strategy: Webhook
    webhook:
      clientConfig:
        service:
          name: eksa-webhook-service
          namespace: eksa-system
          path: /convert
      conversionReviewVersions:
      - v1
      - v1beta1
  group: anywhere.eks.amazonaws.com
  names:
    kind: Cluster
    listKind: ClusterList
    plural: clusters
    singular: cluster
  scope: Namespaced
  versions:
  - name: v1alpha1
    schema:
      openAPIV3Schema:
        description: Cluster is the Schema for the clusters API
        properties:
          apiVersion:
            description: 'APIVersion defines the versioned schema of this representation
              of an object. Servers should convert recognized schemas to the latest
              internal value, and may reject unrecognized values. More info: https://git.k8s.io/community/contributors/devel/sig-architecture/api-conventions.md#resources'
            type: string
          kind:
            description: 'Kind is a string value representing the REST resource this
              object represents. Servers may infer this from the endpoint the client
              submits requests to. Cannot be updated. In CamelCase. More info: https://git.k8s.io/community/contributors/devel/sig-architecture/api-conventions.md#types-kinds'
            type: string
          metadata:
            type: object
          spec:
            description: ClusterSpec defines the desired state of Cluster
            properties:
              clusterNetwork:
                properties:
                  cni:
                    description: CNI specifies the CNI plugin to be installed in the
                      cluster
                    type: string
                  dns:
                    properties:
                      resolvConf:
                        description: ResolvConf refers to the DNS resolver configuration
                        properties:
                          path:
                            description: Path defines the path to the file that contains
                              the DNS resolver configuration
                            type: string
                        type: object
                    type: object
                  pods:
                    description: Comma-separated list of CIDR blocks to use for pod
                      and service subnets. Defaults to 192.168.0.0/16 for pod subnet.
                    properties:
                      cidrBlocks:
                        items:
                          type: string
                        type: array
                    type: object
                  services:
                    properties:
                      cidrBlocks:
                        items:
                          type: string
                        type: array
                    type: object
                type: object
              controlPlaneConfiguration:
                properties:
                  count:
                    description: Count defines the number of desired control plane
                      nodes. Defaults to 1.
                    type: integer
                  endpoint:
                    description: Endpoint defines the host ip and port to use for
                      the control plane.
                    properties:
                      host:
                        description: Host defines the ip that you want to use to connect
                          to the control plane
                        type: string
                    required:
                    - host
                    type: object
                  labels:
                    additionalProperties:
                      type: string
                    description: Labels define the labels to assign to the node
                    type: object
                  machineGroupRef:
                    description: MachineGroupRef defines the machine group configuration
                      for the control plane.
                    properties:
                      kind:
                        type: string
                      name:
                        type: string
                    type: object
                  taints:
                    description: Taints define the set of taints to be applied on
                      control plane nodes
                    items:
                      description: The node this Taint is attached to has the "effect"
                        on any pod that does not tolerate the Taint.
                      properties:
                        effect:
                          description: Required. The effect of the taint on pods that
                            do not tolerate the taint. Valid effects are NoSchedule,
                            PreferNoSchedule and NoExecute.
                          type: string
                        key:
                          description: Required. The taint key to be applied to a
                            node.
                          type: string
                        timeAdded:
                          description: TimeAdded represents the time at which the
                            taint was added. It is only written for NoExecute taints.
                          format: date-time
                          type: string
                        value:
                          description: The taint value corresponding to the taint
                            key.
                          type: string
                      required:
                      - effect
                      - key
                      type: object
                    type: array
                type: object
              datacenterRef:
                properties:
                  kind:
                    type: string
                  name:
                    type: string
                type: object
              externalEtcdConfiguration:
                description: ExternalEtcdConfiguration defines the configuration options
                  for using unstacked etcd topology
                properties:
                  count:
                    type: integer
                  machineGroupRef:
                    description: MachineGroupRef defines the machine group configuration
                      for the etcd machines.
                    properties:
                      kind:
                        type: string
                      name:
                        type: string
                    type: object
                type: object
              gitOpsRef:
                properties:
                  kind:
                    type: string
                  name:
                    type: string
                type: object
              identityProviderRefs:
                items:
                  properties:
                    kind:
                      type: string
                    name:
                      type: string
                  type: object
                type: array
              kubernetesVersion:
                type: string
              managementCluster:
                properties:
                  name:
                    type: string
                type: object
              overrideClusterSpecFile:
                description: 'Deprecated: This field has no function and is going
                  to be removed in a future release.'
                type: string
              podIamConfig:
                properties:
                  serviceAccountIssuer:
                    type: string
                required:
                - serviceAccountIssuer
                type: object
              proxyConfiguration:
                properties:
                  httpProxy:
                    type: string
                  httpsProxy:
                    type: string
                  noProxy:
                    items:
                      type: string
                    type: array
                type: object
              registryMirrorConfiguration:
                description: RegistryMirrorConfiguration defines the settings for
                  image registry mirror
                properties:
                  caCertContent:
                    description: CACertContent defines the contents registry mirror
                      CA certificate
                    type: string
                  endpoint:
                    description: Endpoint defines the registry mirror endpoint to
                      use for pulling images
                    type: string
                  port:
                    description: Port defines the port exposed for registry mirror
                      endpoint
                    type: string
                type: object
              workerNodeGroupConfigurations:
                items:
                  properties:
                    count:
                      description: Count defines the number of desired worker nodes.
                        Defaults to 1.
                      type: integer
                    labels:
                      additionalProperties:
                        type: string
                      description: Labels define the labels to assign to the node
                      type: object
                    machineGroupRef:
                      description: MachineGroupRef defines the machine group configuration
                        for the worker nodes.
                      properties:
                        kind:
                          type: string
                        name:
                          type: string
                      type: object
                    name:
                      description: Name refers to the name of the worker node group
                      type: string
                    taints:
                      description: Taints define the set of taints to be applied on
                        worker nodes
                      items:
                        description: The node this Taint is attached to has the "effect"
                          on any pod that does not tolerate the Taint.
                        properties:
                          effect:
                            description: Required. The effect of the taint on pods
                              that do not tolerate the taint. Valid effects are NoSchedule,
                              PreferNoSchedule and NoExecute.
                            type: string
                          key:
                            description: Required. The taint key to be applied to
                              a node.
                            type: string
                          timeAdded:
                            description: TimeAdded represents the time at which the
                              taint was added. It is only written for NoExecute taints.
                            format: date-time
                            type: string
                          value:
                            description: The taint value corresponding to the taint
                              key.
                            type: string
                        required:
                        - effect
                        - key
                        type: object
                      type: array
                  type: object
                type: array
            type: object
          status:
            description: ClusterStatus defines the observed state of Cluster
            properties:
              conditions:
                items:
                  description: Condition defines an observation of a Cluster API resource
                    operational state.
                  properties:
                    lastTransitionTime:
                      description: Last time the condition transitioned from one status
                        to another. This should be when the underlying condition changed.
                        If that is not known, then using the time when the API field
                        changed is acceptable.
                      format: date-time
                      type: string
                    message:
                      description: A human readable message indicating details about
                        the transition. This field may be empty.
                      type: string
                    reason:
                      description: The reason for the condition's last transition
                        in CamelCase. The specific API may choose whether or not this
                        field is considered a guaranteed API. This field may not be
                        empty.
                      type: string
                    severity:
                      description: Severity provides an explicit classification of
                        Reason code, so the users or machines can immediately understand
                        the current situation and act accordingly. The Severity field
                        MUST be set only when Status=False.
                      type: string
                    status:
                      description: Status of the condition, one of True, False, Unknown.
                      type: string
                    type:
                      description: Type of condition in CamelCase or in foo.example.com/CamelCase.
                        Many .condition.type values are consistent across resources
                        like Available, but because arbitrary conditions can be useful
                        (see .node.status.conditions), the ability to deconflict is
                        important.
                      type: string
                  required:
                  - lastTransitionTime
                  - status
                  - type
                  type: object
                type: array
              eksdReleaseRef:
                description: EksdReleaseRef defines the properties of the EKS-D object
                  on the cluster
                properties:
                  apiVersion:
                    description: ApiVersion refers to the EKS-D API version
                    type: string
                  kind:
                    description: Kind refers to the Release kind for the EKS-D object
                    type: string
                  name:
                    description: Name refers to the name of the EKS-D object on the
                      cluster
                    type: string
                  namespace:
                    description: Namespace refers to the namespace for the EKS-D release
                      resources
                    type: string
                required:
                - apiVersion
                - kind
                - name
                - namespace
                type: object
              failureMessage:
                description: Descriptive message about a fatal problem while reconciling
                  a cluster
                type: string
            type: object
        type: object
    served: true
    storage: true
    subresources:
      status: {}
status:
  acceptedNames:
    kind: ""
    plural: ""
  conditions: []
  storedVersions: []
---
apiVersion: apiextensions.k8s.io/v1
kind: CustomResourceDefinition
metadata:
  annotations:
    controller-gen.kubebuilder.io/version: v0.6.1
  creationTimestamp: null
  name: dockerdatacenterconfigs.anywhere.eks.amazonaws.com
spec:
  group: anywhere.eks.amazonaws.com
  names:
    kind: DockerDatacenterConfig
    listKind: DockerDatacenterConfigList
    plural: dockerdatacenterconfigs
    singular: dockerdatacenterconfig
  scope: Namespaced
  versions:
  - name: v1alpha1
    schema:
      openAPIV3Schema:
        description: DockerDatacenterConfig is the Schema for the DockerDatacenterConfigs
          API
        properties:
          apiVersion:
            description: 'APIVersion defines the versioned schema of this representation
              of an object. Servers should convert recognized schemas to the latest
              internal value, and may reject unrecognized values. More info: https://git.k8s.io/community/contributors/devel/sig-architecture/api-conventions.md#resources'
            type: string
          kind:
            description: 'Kind is a string value representing the REST resource this
              object represents. Servers may infer this from the endpoint the client
              submits requests to. Cannot be updated. In CamelCase. More info: https://git.k8s.io/community/contributors/devel/sig-architecture/api-conventions.md#types-kinds'
            type: string
          metadata:
            type: object
          spec:
            description: DockerDatacenterConfigSpec defines the desired state of DockerDatacenterConfig
            type: object
          status:
            description: DockerDatacenterConfigStatus defines the observed state of
              DockerDatacenterConfig
            type: object
        type: object
    served: true
    storage: true
    subresources:
      status: {}
status:
  acceptedNames:
    kind: ""
    plural: ""
  conditions: []
  storedVersions: []
---
apiVersion: apiextensions.k8s.io/v1
kind: CustomResourceDefinition
metadata:
  annotations:
    controller-gen.kubebuilder.io/version: v0.6.1
  creationTimestamp: null
  name: gitopsconfigs.anywhere.eks.amazonaws.com
spec:
  group: anywhere.eks.amazonaws.com
  names:
    kind: GitOpsConfig
    listKind: GitOpsConfigList
    plural: gitopsconfigs
    singular: gitopsconfig
  scope: Namespaced
  versions:
  - name: v1alpha1
    schema:
      openAPIV3Schema:
        properties:
          apiVersion:
            description: 'APIVersion defines the versioned schema of this representation
              of an object. Servers should convert recognized schemas to the latest
              internal value, and may reject unrecognized values. More info: https://git.k8s.io/community/contributors/devel/sig-architecture/api-conventions.md#resources'
            type: string
          kind:
            description: 'Kind is a string value representing the REST resource this
              object represents. Servers may infer this from the endpoint the client
              submits requests to. Cannot be updated. In CamelCase. More info: https://git.k8s.io/community/contributors/devel/sig-architecture/api-conventions.md#types-kinds'
            type: string
          metadata:
            type: object
          spec:
            description: GitOps defines the configurations of GitOps Toolkit and Git
              repository it links to.
            properties:
              flux:
                description: Flux defines the Git repository options for Flux v2
                properties:
                  github:
                    description: github is the name of the Git Provider to host the
                      Git repo.
                    properties:
                      branch:
                        default: main
                        description: Git branch. Defaults to main.
                        type: string
                      clusterConfigPath:
                        description: ClusterConfigPath relative to the repository
                          root, when specified the cluster sync will be scoped to
                          this path.
                        type: string
                      fluxSystemNamespace:
                        description: FluxSystemNamespace scope for this operation.
                          Defaults to flux-system.
                        type: string
                      owner:
                        description: Owner is the user or organization name of the
                          Git provider.
                        type: string
                      personal:
                        description: if true, the owner is assumed to be a Git user;
                          otherwise an org.
                        type: boolean
                      repository:
                        description: Repository name.
                        type: string
                    required:
                    - owner
                    - repository
                    type: object
                type: object
            type: object
          status:
            description: GitOpsConfigStatus defines the observed state of GitOpsConfig
            type: object
        type: object
    served: true
    storage: true
    subresources:
      status: {}
status:
  acceptedNames:
    kind: ""
    plural: ""
  conditions: []
  storedVersions: []
---
apiVersion: apiextensions.k8s.io/v1
kind: CustomResourceDefinition
metadata:
  annotations:
    controller-gen.kubebuilder.io/version: v0.6.1
  creationTimestamp: null
  name: oidcconfigs.anywhere.eks.amazonaws.com
spec:
  group: anywhere.eks.amazonaws.com
  names:
    kind: OIDCConfig
    listKind: OIDCConfigList
    plural: oidcconfigs
    singular: oidcconfig
  scope: Namespaced
  versions:
  - name: v1alpha1
    schema:
      openAPIV3Schema:
        description: OIDCConfig is the Schema for the oidcconfigs API
        properties:
          apiVersion:
            description: 'APIVersion defines the versioned schema of this representation
              of an object. Servers should convert recognized schemas to the latest
              internal value, and may reject unrecognized values. More info: https://git.k8s.io/community/contributors/devel/sig-architecture/api-conventions.md#resources'
            type: string
          kind:
            description: 'Kind is a string value representing the REST resource this
              object represents. Servers may infer this from the endpoint the client
              submits requests to. Cannot be updated. In CamelCase. More info: https://git.k8s.io/community/contributors/devel/sig-architecture/api-conventions.md#types-kinds'
            type: string
          metadata:
            type: object
          spec:
            description: OIDCConfigSpec defines the desired state of OIDCConfig
            properties:
              clientId:
                description: ClientId defines the client ID for the OpenID Connect
                  client
                type: string
              groupsClaim:
                description: GroupsClaim defines the name of a custom OpenID Connect
                  claim for specifying user groups
                type: string
              groupsPrefix:
                description: GroupsPrefix defines a string to be prefixed to all groups
                  to prevent conflicts with other authentication strategies
                type: string
              issuerUrl:
                description: IssuerUrl defines the URL of the OpenID issuer, only
                  HTTPS scheme will be accepted
                type: string
              requiredClaims:
                description: RequiredClaims defines a key=value pair that describes
                  a required claim in the ID Token
                items:
                  properties:
                    claim:
                      type: string
                    value:
                      type: string
                  type: object
                type: array
              usernameClaim:
                description: UsernameClaim defines the OpenID claim to use as the
                  user name. Note that claims other than the default ('sub') is not
                  guaranteed to be unique and immutable
                type: string
              usernamePrefix:
                description: UsernamePrefix defines a string to prefixed to all usernames.
                  If not provided, username claims other than 'email' are prefixed
                  by the issuer URL to avoid clashes. To skip any prefixing, provide
                  the value '-'.
                type: string
            type: object
          status:
            description: OIDCConfigStatus defines the observed state of OIDCConfig
            type: object
        type: object
    served: true
    storage: true
    subresources:
      status: {}
status:
  acceptedNames:
    kind: ""
    plural: ""
  conditions: []
  storedVersions: []
---
apiVersion: apiextensions.k8s.io/v1
kind: CustomResourceDefinition
metadata:
  annotations:
    controller-gen.kubebuilder.io/version: v0.6.1
  creationTimestamp: null
  name: snowdatacenterconfigs.anywhere.eks.amazonaws.com
spec:
  group: anywhere.eks.amazonaws.com
  names:
    kind: SnowDatacenterConfig
    listKind: SnowDatacenterConfigList
    plural: snowdatacenterconfigs
    singular: snowdatacenterconfig
  scope: Namespaced
  versions:
  - name: v1alpha1
    schema:
      openAPIV3Schema:
        description: SnowDatacenterConfig is the Schema for the SnowDatacenterConfigs
          API
        properties:
          apiVersion:
            description: 'APIVersion defines the versioned schema of this representation
              of an object. Servers should convert recognized schemas to the latest
              internal value, and may reject unrecognized values. More info: https://git.k8s.io/community/contributors/devel/sig-architecture/api-conventions.md#resources'
            type: string
          kind:
            description: 'Kind is a string value representing the REST resource this
              object represents. Servers may infer this from the endpoint the client
              submits requests to. Cannot be updated. In CamelCase. More info: https://git.k8s.io/community/contributors/devel/sig-architecture/api-conventions.md#types-kinds'
            type: string
          metadata:
            type: object
          spec:
            description: SnowDatacenterConfigSpec defines the desired state of SnowDatacenterConfig
            type: object
          status:
            description: SnowDatacenterConfigStatus defines the observed state of
              SnowDatacenterConfig
            type: object
        type: object
    served: true
    storage: true
status:
  acceptedNames:
    kind: ""
    plural: ""
  conditions: []
  storedVersions: []
---
apiVersion: apiextensions.k8s.io/v1
kind: CustomResourceDefinition
metadata:
  annotations:
    controller-gen.kubebuilder.io/version: v0.6.1
  creationTimestamp: null
  name: snowmachineconfigs.anywhere.eks.amazonaws.com
spec:
  group: anywhere.eks.amazonaws.com
  names:
    kind: SnowMachineConfig
    listKind: SnowMachineConfigList
    plural: snowmachineconfigs
    singular: snowmachineconfig
  scope: Namespaced
  versions:
  - name: v1alpha1
    schema:
      openAPIV3Schema:
        description: SnowMachineConfig is the Schema for the SnowMachineConfigs API
        properties:
          apiVersion:
            description: 'APIVersion defines the versioned schema of this representation
              of an object. Servers should convert recognized schemas to the latest
              internal value, and may reject unrecognized values. More info: https://git.k8s.io/community/contributors/devel/sig-architecture/api-conventions.md#resources'
            type: string
          kind:
            description: 'Kind is a string value representing the REST resource this
              object represents. Servers may infer this from the endpoint the client
              submits requests to. Cannot be updated. In CamelCase. More info: https://git.k8s.io/community/contributors/devel/sig-architecture/api-conventions.md#types-kinds'
            type: string
          metadata:
            type: object
          spec:
            description: SnowMachineConfigSpec defines the desired state of SnowMachineConfigSpec
            properties:
              amiID:
                description: The AMI ID from which to create the machine instance.
                type: string
              instanceType:
                description: 'InstanceType is the type of instance to create. Example:
                  m4.xlarge'
                type: string
              physicalNetworkConnector:
                description: 'PhysicalNetworkConnector is the physical network connector
                  type to use for creating direct network interfaces (DNI). Valid
                  values: "SFP_PLUS" (default) and "QSFP"'
                type: string
              sshKeyName:
                description: SSHKeyName is the name of the ssh key defined in the
                  aws snow key pairs, to attach to the instance.
                type: string
            required:
            - amiID
            type: object
          status:
            description: SnowMachineConfigStatus defines the observed state of SnowMachineConfig
            type: object
        type: object
    served: true
    storage: true
status:
  acceptedNames:
    kind: ""
    plural: ""
  conditions: []
  storedVersions: []
---
apiVersion: apiextensions.k8s.io/v1
kind: CustomResourceDefinition
metadata:
  annotations:
    controller-gen.kubebuilder.io/version: v0.6.1
  creationTimestamp: null
  name: tinkerbelldatacenterconfigs.anywhere.eks.amazonaws.com
spec:
  group: anywhere.eks.amazonaws.com
  names:
    kind: TinkerbellDatacenterConfig
    listKind: TinkerbellDatacenterConfigList
    plural: tinkerbelldatacenterconfigs
    singular: tinkerbelldatacenterconfig
  scope: Namespaced
  versions:
  - name: v1alpha1
    schema:
      openAPIV3Schema:
        description: TinkerbellDatacenterConfig is the Schema for the TinkerbellDatacenterConfigs
          API
        properties:
          apiVersion:
            description: 'APIVersion defines the versioned schema of this representation
              of an object. Servers should convert recognized schemas to the latest
              internal value, and may reject unrecognized values. More info: https://git.k8s.io/community/contributors/devel/sig-architecture/api-conventions.md#resources'
            type: string
          kind:
            description: 'Kind is a string value representing the REST resource this
              object represents. Servers may infer this from the endpoint the client
              submits requests to. Cannot be updated. In CamelCase. More info: https://git.k8s.io/community/contributors/devel/sig-architecture/api-conventions.md#types-kinds'
            type: string
          metadata:
            type: object
          spec:
            description: TinkerbellDatacenterConfigSpec defines the desired state
              of TinkerbellDatacenterConfig
            properties:
              tinkerbellCertURL:
                type: string
              tinkerbellGRPCAuth:
                type: string
              tinkerbellIP:
                description: 'Important: Run "make generate" to regenerate code after
                  modifying this file'
                type: string
              tinkerbellPBnJGRPCAuth:
                type: string
            required:
            - tinkerbellCertURL
            - tinkerbellGRPCAuth
            - tinkerbellIP
            - tinkerbellPBnJGRPCAuth
            type: object
          status:
            description: TinkerbellDatacenterConfigStatus defines the observed state
              of TinkerbellDatacenterConfig
            type: object
        type: object
    served: true
    storage: true
    subresources:
      status: {}
status:
  acceptedNames:
    kind: ""
    plural: ""
  conditions: []
  storedVersions: []
---
apiVersion: apiextensions.k8s.io/v1
kind: CustomResourceDefinition
metadata:
  annotations:
    controller-gen.kubebuilder.io/version: v0.6.1
  creationTimestamp: null
  name: tinkerbellmachineconfigs.anywhere.eks.amazonaws.com
spec:
  group: anywhere.eks.amazonaws.com
  names:
    kind: TinkerbellMachineConfig
    listKind: TinkerbellMachineConfigList
    plural: tinkerbellmachineconfigs
    singular: tinkerbellmachineconfig
  scope: Namespaced
  versions:
  - name: v1alpha1
    schema:
      openAPIV3Schema:
        description: TinkerbellMachineConfig is the Schema for the tinkerbellmachineconfigs
          API
        properties:
          apiVersion:
            description: 'APIVersion defines the versioned schema of this representation
              of an object. Servers should convert recognized schemas to the latest
              internal value, and may reject unrecognized values. More info: https://git.k8s.io/community/contributors/devel/sig-architecture/api-conventions.md#resources'
            type: string
          kind:
            description: 'Kind is a string value representing the REST resource this
              object represents. Servers may infer this from the endpoint the client
              submits requests to. Cannot be updated. In CamelCase. More info: https://git.k8s.io/community/contributors/devel/sig-architecture/api-conventions.md#types-kinds'
            type: string
          metadata:
            type: object
          spec:
            description: TinkerbellMachineConfigSpec defines the desired state of
              TinkerbellMachineConfig
            properties:
              osFamily:
                type: string
              templateRef:
                properties:
                  kind:
                    type: string
                  name:
                    type: string
                type: object
              users:
                items:
                  description: UserConfiguration defines the configuration of the
                    user to be added to the VM
                  properties:
                    name:
                      type: string
                    sshAuthorizedKeys:
                      items:
                        type: string
                      type: array
                  required:
                  - name
                  - sshAuthorizedKeys
                  type: object
                type: array
            required:
            - osFamily
            type: object
          status:
            description: TinkerbellMachineConfigStatus defines the observed state
              of TinkerbellMachineConfig
            type: object
        type: object
    served: true
    storage: true
    subresources:
      status: {}
status:
  acceptedNames:
    kind: ""
    plural: ""
  conditions: []
  storedVersions: []
---
apiVersion: apiextensions.k8s.io/v1
kind: CustomResourceDefinition
metadata:
  annotations:
    controller-gen.kubebuilder.io/version: v0.6.1
  creationTimestamp: null
  name: tinkerbelltemplateconfigs.anywhere.eks.amazonaws.com
spec:
  group: anywhere.eks.amazonaws.com
  names:
    kind: TinkerbellTemplateConfig
    listKind: TinkerbellTemplateConfigList
    plural: tinkerbelltemplateconfigs
    singular: tinkerbelltemplateconfig
  scope: Namespaced
  versions:
  - name: v1alpha1
    schema:
      openAPIV3Schema:
        description: TinkerbellTemplateConfig is the Schema for the TinkerbellTemplateConfigs
          API
        properties:
          apiVersion:
            description: 'APIVersion defines the versioned schema of this representation
              of an object. Servers should convert recognized schemas to the latest
              internal value, and may reject unrecognized values. More info: https://git.k8s.io/community/contributors/devel/sig-architecture/api-conventions.md#resources'
            type: string
          kind:
            description: 'Kind is a string value representing the REST resource this
              object represents. Servers may infer this from the endpoint the client
              submits requests to. Cannot be updated. In CamelCase. More info: https://git.k8s.io/community/contributors/devel/sig-architecture/api-conventions.md#types-kinds'
            type: string
          metadata:
            type: object
          spec:
            description: TinkerbellTemplateConfigSpec defines the desired state of
              TinkerbellTemplateConfig
            properties:
              template:
                description: Template defines a Tinkerbell workflow template with
                  specific tasks and actions.
                properties:
                  global_timeout:
                    type: integer
                  id:
                    type: string
                  name:
                    type: string
                  tasks:
                    items:
                      description: Task represents a task to be executed as part of
                        a workflow.
                      properties:
                        actions:
                          items:
                            description: Action is the basic executional unit for
                              a workflow.
                            properties:
                              command:
                                items:
                                  type: string
                                type: array
                              environment:
                                additionalProperties:
                                  type: string
                                type: object
                              image:
                                type: string
                              name:
                                type: string
                              on-failure:
                                items:
                                  type: string
                                type: array
                              on-timeout:
                                items:
                                  type: string
                                type: array
                              pid:
                                type: string
                              timeout:
                                format: int64
                                type: integer
                              volumes:
                                items:
                                  type: string
                                type: array
                            required:
                            - image
                            - name
                            - timeout
                            type: object
                          type: array
                        environment:
                          additionalProperties:
                            type: string
                          type: object
                        name:
                          type: string
                        volumes:
                          items:
                            type: string
                          type: array
                        worker:
                          type: string
                      required:
                      - actions
                      - name
                      - worker
                      type: object
                    type: array
                  version:
                    type: string
                required:
                - global_timeout
                - id
                - name
                - tasks
                - version
                type: object
            required:
            - template
            type: object
          status:
            description: TinkerbellTemplateConfigStatus defines the observed state
              of TinkerbellTemplateConfig
            type: object
        type: object
    served: true
    storage: true
    subresources:
      status: {}
status:
  acceptedNames:
    kind: ""
    plural: ""
  conditions: []
  storedVersions: []
---
apiVersion: apiextensions.k8s.io/v1
kind: CustomResourceDefinition
metadata:
  annotations:
    controller-gen.kubebuilder.io/version: v0.6.1
  creationTimestamp: null
  name: vspheredatacenterconfigs.anywhere.eks.amazonaws.com
spec:
  group: anywhere.eks.amazonaws.com
  names:
    kind: VSphereDatacenterConfig
    listKind: VSphereDatacenterConfigList
    plural: vspheredatacenterconfigs
    singular: vspheredatacenterconfig
  scope: Namespaced
  versions:
  - name: v1alpha1
    schema:
      openAPIV3Schema:
        description: VSphereDatacenterConfig is the Schema for the VSphereDatacenterConfigs
          API
        properties:
          apiVersion:
            description: 'APIVersion defines the versioned schema of this representation
              of an object. Servers should convert recognized schemas to the latest
              internal value, and may reject unrecognized values. More info: https://git.k8s.io/community/contributors/devel/sig-architecture/api-conventions.md#resources'
            type: string
          kind:
            description: 'Kind is a string value representing the REST resource this
              object represents. Servers may infer this from the endpoint the client
              submits requests to. Cannot be updated. In CamelCase. More info: https://git.k8s.io/community/contributors/devel/sig-architecture/api-conventions.md#types-kinds'
            type: string
          metadata:
            type: object
          spec:
            description: VSphereDatacenterConfigSpec defines the desired state of
              VSphereDatacenterConfig
            properties:
              datacenter:
                type: string
              insecure:
                type: boolean
              network:
                type: string
              server:
                type: string
              thumbprint:
                type: string
            required:
            - datacenter
            - insecure
            - network
            - server
            - thumbprint
            type: object
          status:
            description: VSphereDatacenterConfigStatus defines the observed state
              of VSphereDatacenterConfig
            properties:
              failureMessage:
                description: FailureMessage indicates that there is a fatal problem
                  reconciling the state, and will be set to a descriptive error message.
                type: string
              observedGeneration:
                description: ObservedGeneration is the latest generation observed
                  by the controller.
                format: int64
                type: integer
              specValid:
                description: SpecValid is set to true if vspheredatacenterconfig is
                  validated.
                type: boolean
            type: object
        type: object
    served: true
    storage: true
    subresources:
      status: {}
status:
  acceptedNames:
    kind: ""
    plural: ""
  conditions: []
  storedVersions: []
---
apiVersion: apiextensions.k8s.io/v1
kind: CustomResourceDefinition
metadata:
  annotations:
    controller-gen.kubebuilder.io/version: v0.6.1
  creationTimestamp: null
  name: vspheremachineconfigs.anywhere.eks.amazonaws.com
spec:
  group: anywhere.eks.amazonaws.com
  names:
    kind: VSphereMachineConfig
    listKind: VSphereMachineConfigList
    plural: vspheremachineconfigs
    singular: vspheremachineconfig
  scope: Namespaced
  versions:
  - name: v1alpha1
    schema:
      openAPIV3Schema:
        description: VSphereMachineConfig is the Schema for the vspheremachineconfigs
          API
        properties:
          apiVersion:
            description: 'APIVersion defines the versioned schema of this representation
              of an object. Servers should convert recognized schemas to the latest
              internal value, and may reject unrecognized values. More info: https://git.k8s.io/community/contributors/devel/sig-architecture/api-conventions.md#resources'
            type: string
          kind:
            description: 'Kind is a string value representing the REST resource this
              object represents. Servers may infer this from the endpoint the client
              submits requests to. Cannot be updated. In CamelCase. More info: https://git.k8s.io/community/contributors/devel/sig-architecture/api-conventions.md#types-kinds'
            type: string
          metadata:
            type: object
          spec:
            description: VSphereMachineConfigSpec defines the desired state of VSphereMachineConfig
            properties:
              datastore:
                type: string
              diskGiB:
                type: integer
              folder:
                type: string
              memoryMiB:
                type: integer
              numCPUs:
                type: integer
              osFamily:
                type: string
              resourcePool:
                type: string
              storagePolicyName:
                type: string
              template:
                type: string
              users:
                items:
                  description: UserConfiguration defines the configuration of the
                    user to be added to the VM
                  properties:
                    name:
                      type: string
                    sshAuthorizedKeys:
                      items:
                        type: string
                      type: array
                  required:
                  - name
                  - sshAuthorizedKeys
                  type: object
                type: array
            required:
            - datastore
            - folder
            - memoryMiB
            - numCPUs
            - osFamily
            - resourcePool
            type: object
          status:
            description: VSphereMachineConfigStatus defines the observed state of
              VSphereMachineConfig
            type: object
        type: object
    served: true
    storage: true
    subresources:
      status: {}
status:
  acceptedNames:
    kind: ""
    plural: ""
  conditions: []
  storedVersions: []
---
apiVersion: v1
kind: ServiceAccount
metadata:
  name: eksa-controller-manager
  namespace: eksa-system
---
apiVersion: rbac.authorization.k8s.io/v1
kind: Role
metadata:
  name: eksa-leader-election-role
  namespace: eksa-system
rules:
- apiGroups:
  - ""
  resources:
  - configmaps
  verbs:
  - get
  - list
  - watch
  - create
  - update
  - patch
  - delete
- apiGroups:
  - coordination.k8s.io
  resources:
  - leases
  verbs:
  - get
  - list
  - watch
  - create
  - update
  - patch
  - delete
- apiGroups:
  - ""
  resources:
  - events
  verbs:
  - create
  - patch
---
apiVersion: rbac.authorization.k8s.io/v1
kind: ClusterRole
metadata:
  creationTimestamp: null
  name: eksa-manager-role
rules:
- apiGroups:
  - anywhere.eks.amazonaws.com
  resources:
  - awsiamconfigs
  - bundles
  - cloudstackdatacenterconfigs
  - cloudstackmachineconfigs
  - clusters
  - dockerdatacenterconfigs
  - vspheredatacenterconfigs
  - vspheremachineconfigs
  verbs:
  - create
  - delete
  - get
  - list
  - patch
  - update
  - watch
- apiGroups:
  - anywhere.eks.amazonaws.com
  resources:
  - awsiamconfigs/finalizers
  - bundles/finalizers
  - cloudstackdatacenterconfigs/finalizers
  - cloudstackmachineconfigs/finalizers
  - clusters/finalizers
  - dockerdatacenterconfigs/finalizers
  - vspheredatacenterconfigs/finalizers
  - vspheremachineconfigs/finalizers
  verbs:
  - update
- apiGroups:
  - anywhere.eks.amazonaws.com
  resources:
  - awsiamconfigs/status
  - bundles/status
  - cloudstackdatacenterconfigs/status
  - cloudstackmachineconfigs/status
  - clusters/status
  - dockerdatacenterconfigs/status
  - vspheredatacenterconfigs/status
  - vspheremachineconfigs/status
  verbs:
  - get
  - patch
  - update
- apiGroups:
  - anywhere.eks.amazonaws.com
  resources:
  - oidcconfigs
  verbs:
  - get
  - list
  - watch
- apiGroups:
  - etcdcluster.cluster.x-k8s.io
  resources:
  - '*'
  verbs:
  - create
  - get
  - list
  - patch
  - update
  - watch
- apiGroups:
  - cluster.x-k8s.io
  resources:
  - '*'
  verbs:
  - create
  - get
  - list
  - patch
  - update
  - watch
- apiGroups:
  - controlplane.cluster.x-k8s.io
  resources:
  - '*'
  verbs:
  - create
  - get
  - list
  - patch
  - update
  - watch
- apiGroups:
  - bootstrap.cluster.x-k8s.io
  resources:
  - kubeadmconfigtemplates
  - kubeadmconfigtemplates/status
  verbs:
  - create
  - get
  - list
  - patch
  - update
  - watch
- apiGroups:
  - addons.cluster.x-k8s.io
  resources:
  - clusterresourcesets
  - clusterresourcesets/status
  verbs:
  - get
  - list
  - patch
  - update
  - watch
  - create
- apiGroups:
  - infrastructure.cluster.x-k8s.io
  resources:
  - cloudstackclusters
  - cloudstackclusters/status
  - cloudstackmachinetemplates
  - cloudstackmachinetemplates/status
  - vsphereclusters
  - vsphereclusters/status
  - vspheremachinetemplates
  - vspheremachinetemplates/status
  - dockerclusters
  - dockerclusters/status
  - dockermachinetemplates
  - dockermachinetemplates/status
  verbs:
  - get
  - list
  - patch
  - update
  - watch
  - create
- apiGroups:
  - etcdcluster.cluster.x-k8s.io
  resources:
  - etcdadmclusters
  - etcdadmclusters/status
  verbs:
  - get
  - list
  - watch
  - patch
  - update
- apiGroups:
  - ""
  resources:
  - secrets
  - secrets/status
  - configmaps
  - configmaps/status
  - namespaces
  - namespaces/status
  - services
  - services/status
  verbs:
  - get
  - list
  - patch
  - update
  - watch
  - create
- apiGroups:
  - rbac.authorization.k8s.io
  resources:
  - clusterroles
  - clusterroles/status
  - clusterrolebindings
  - clusterrolebindings/status
  - rolebindings
  - rolebindings/status
  verbs:
  - get
  - list
  - patch
  - update
  - watch
  - create
- apiGroups:
  - apps
  resources:
  - daemonsets
  - daemonsets/status
  - deployments
  verbs:
  - get
  - list
  - patch
  - update
  - watch
  - create
- apiGroups:
  - ""
  resources:
  - events
  verbs:
  - create
  - patch
  - update
- apiGroups:
  - ""
  resources:
  - nodes
  verbs:
  - '*'
- apiGroups:
  - ""
  resources:
  - nodes/status
  verbs:
  - patch
- apiGroups:
  - ""
  resources:
  - serviceaccounts
  - endpoints
  verbs:
  - create
  - get
  - list
  - patch
  - watch
  - update
- apiGroups:
  - ""
  resources:
  - persistentvolumes
  verbs:
  - get
  - list
  - watch
  - update
- apiGroups:
  - coordination.k8s.io
  resources:
  - leases
  verbs:
  - get
  - watch
  - list
  - delete
  - update
  - create
---
apiVersion: rbac.authorization.k8s.io/v1
kind: ClusterRole
metadata:
  name: eksa-proxy-role
rules:
- apiGroups:
  - authentication.k8s.io
  resources:
  - tokenreviews
  verbs:
  - create
- apiGroups:
  - authorization.k8s.io
  resources:
  - subjectaccessreviews
  verbs:
  - create
---
apiVersion: rbac.authorization.k8s.io/v1
kind: RoleBinding
metadata:
  name: eksa-leader-election-rolebinding
  namespace: eksa-system
roleRef:
  apiGroup: rbac.authorization.k8s.io
  kind: Role
  name: eksa-leader-election-role
subjects:
- kind: ServiceAccount
  name: eksa-controller-manager
  namespace: eksa-system
---
apiVersion: rbac.authorization.k8s.io/v1
kind: ClusterRoleBinding
metadata:
  name: eksa-manager-rolebinding
roleRef:
  apiGroup: rbac.authorization.k8s.io
  kind: ClusterRole
  name: eksa-manager-role
subjects:
- kind: ServiceAccount
  name: eksa-controller-manager
  namespace: eksa-system
---
apiVersion: rbac.authorization.k8s.io/v1
kind: ClusterRoleBinding
metadata:
  name: eksa-proxy-rolebinding
roleRef:
  apiGroup: rbac.authorization.k8s.io
  kind: ClusterRole
  name: eksa-proxy-role
subjects:
- kind: ServiceAccount
  name: eksa-controller-manager
  namespace: eksa-system
---
apiVersion: v1
kind: Service
metadata:
  labels:
    control-plane: controller-manager
  name: eksa-controller-manager-metrics-service
  namespace: eksa-system
spec:
  ports:
  - name: https
    port: 8443
    targetPort: https
  selector:
    control-plane: controller-manager
---
apiVersion: v1
kind: Service
metadata:
  name: eksa-webhook-service
  namespace: eksa-system
spec:
  ports:
  - port: 443
    targetPort: 9443
  selector:
    control-plane: eksa-controller-manager
---
apiVersion: apps/v1
kind: Deployment
metadata:
  labels:
    control-plane: eksa-controller-manager
  name: eksa-controller-manager
  namespace: eksa-system
spec:
  replicas: 1
  selector:
    matchLabels:
      control-plane: eksa-controller-manager
  template:
    metadata:
      labels:
        control-plane: eksa-controller-manager
    spec:
      containers:
      - args:
        - --health-probe-bind-address=:8081
        - --metrics-bind-address=127.0.0.1:8080
        - --leader-elect
        image: public.ecr.aws/l0g8r8j6/eks-anywhere-cluster-controller:v0.0.0-eks-a-v0.0.0-dev-build.251
        imagePullPolicy: Always
        livenessProbe:
          httpGet:
            path: /healthz
            port: healthz
        name: manager
        ports:
        - containerPort: 9443
          name: webhook-server
          protocol: TCP
        - containerPort: 8081
          name: healthz
          protocol: TCP
        readinessProbe:
          httpGet:
            path: /readyz
            port: healthz
        volumeMounts:
        - mountPath: /tmp/k8s-webhook-server/serving-certs
          name: cert
          readOnly: true
      - args:
        - --secure-listen-address=0.0.0.0:8443
        - --upstream=http://127.0.0.1:8080/
        - --logtostderr=true
        - --v=10
        image: public.ecr.aws/l0g8r8j6/brancz/kube-rbac-proxy:v0.8.0-eks-a-v0.0.0-dev-build.251
        name: kube-rbac-proxy
        ports:
        - containerPort: 8443
          name: https
      securityContext:
        fsGroup: 1000
      serviceAccountName: eksa-controller-manager
      terminationGracePeriodSeconds: 10
      tolerations:
      - effect: NoSchedule
        key: node-role.kubernetes.io/master
      volumes:
      - name: cert
        secret:
          defaultMode: 420
          secretName: webhook-server-cert
---
apiVersion: cert-manager.io/v1
kind: Certificate
metadata:
  name: eksa-serving-cert
  namespace: eksa-system
spec:
  dnsNames:
  - eksa-webhook-service.eksa-system.svc
  - eksa-webhook-service.eksa-system.svc.cluster.local
  issuerRef:
    kind: Issuer
    name: eksa-selfsigned-issuer
  secretName: webhook-server-cert
---
apiVersion: cert-manager.io/v1
kind: Issuer
metadata:
  name: eksa-selfsigned-issuer
  namespace: eksa-system
spec:
  selfSigned: {}
---
apiVersion: admissionregistration.k8s.io/v1
kind: ValidatingWebhookConfiguration
metadata:
  annotations:
    cert-manager.io/inject-ca-from: eksa-system/eksa-serving-cert
  name: eksa-validating-webhook-configuration
webhooks:
- admissionReviewVersions:
  - v1
  - v1beta1
  clientConfig:
    service:
      name: eksa-webhook-service
      namespace: eksa-system
      path: /validate-anywhere-eks-amazonaws-com-v1alpha1-awsiamconfig
  failurePolicy: Fail
  name: validation.awsiamconfig.anywhere.amazonaws.com
  rules:
  - apiGroups:
    - anywhere.eks.amazonaws.com
    apiVersions:
    - v1alpha1
    operations:
    - CREATE
    - UPDATE
    resources:
    - awsiamconfigs
  sideEffects: None
- admissionReviewVersions:
  - v1
  - v1beta1
  clientConfig:
    service:
      name: eksa-webhook-service
      namespace: eksa-system
      path: /validate-anywhere-eks-amazonaws-com-v1alpha1-cloudstackdatacenterconfig
  failurePolicy: Fail
  name: validation.cloudstackdatacenterconfig.anywhere.amazonaws.com
  rules:
  - apiGroups:
    - anywhere.eks.amazonaws.com
    apiVersions:
    - v1alpha1
    operations:
    - CREATE
    - UPDATE
    resources:
    - cloudstackdatacenterconfigs
  sideEffects: None
- admissionReviewVersions:
  - v1
  - v1beta1
  clientConfig:
    service:
      name: eksa-webhook-service
      namespace: eksa-system
      path: /validate-anywhere-eks-amazonaws-com-v1alpha1-cloudstackmachineconfig
  failurePolicy: Fail
  name: validation.cloudstackmachineconfig.anywhere.amazonaws.com
  rules:
  - apiGroups:
    - anywhere.eks.amazonaws.com
    apiVersions:
    - v1alpha1
    operations:
    - CREATE
    - UPDATE
    resources:
    - cloudstackmachineconfigs
  sideEffects: None
- admissionReviewVersions:
  - v1
  - v1beta1
  clientConfig:
    service:
      name: eksa-webhook-service
      namespace: eksa-system
      path: /validate-anywhere-eks-amazonaws-com-v1alpha1-cluster
  failurePolicy: Fail
  name: validation.cluster.anywhere.amazonaws.com
  rules:
  - apiGroups:
    - anywhere.eks.amazonaws.com
    apiVersions:
    - v1alpha1
    operations:
    - CREATE
    - UPDATE
    resources:
    - clusters
  sideEffects: None
- admissionReviewVersions:
  - v1
  - v1beta1
  clientConfig:
    service:
      name: eksa-webhook-service
      namespace: eksa-system
      path: /validate-anywhere-eks-amazonaws-com-v1alpha1-fluxconfig
  failurePolicy: Fail
  name: validation.fluxconfig.anywhere.amazonaws.com
  rules:
  - apiGroups:
    - anywhere.eks.amazonaws.com
    apiVersions:
    - v1alpha1
    operations:
    - CREATE
    - UPDATE
    resources:
    - fluxconfigs
  sideEffects: None
- admissionReviewVersions:
  - v1
  - v1beta1
  clientConfig:
    service:
      name: eksa-webhook-service
      namespace: eksa-system
      path: /validate-anywhere-eks-amazonaws-com-v1alpha1-gitopsconfig
  failurePolicy: Fail
  name: validation.gitopsconfig.anywhere.amazonaws.com
  rules:
  - apiGroups:
    - anywhere.eks.amazonaws.com
    apiVersions:
    - v1alpha1
    operations:
    - CREATE
    - UPDATE
    resources:
    - gitopsconfigs
  sideEffects: None
- admissionReviewVersions:
  - v1
  - v1beta1
  clientConfig:
    service:
      name: eksa-webhook-service
      namespace: eksa-system
      path: /validate-anywhere-eks-amazonaws-com-v1alpha1-oidcconfig
  failurePolicy: Fail
  name: validation.oidcconfig.anywhere.amazonaws.com
  rules:
  - apiGroups:
    - anywhere.eks.amazonaws.com
    apiVersions:
    - v1alpha1
    operations:
    - CREATE
    - UPDATE
    resources:
    - oidcconfigs
  sideEffects: None
- admissionReviewVersions:
  - v1
  - v1beta1
  clientConfig:
    service:
      name: eksa-webhook-service
      namespace: eksa-system
      path: /validate-anywhere-eks-amazonaws-com-v1alpha1-vspheredatacenterconfig
  failurePolicy: Fail
  name: validation.vspheredatacenterconfig.anywhere.amazonaws.com
  rules:
  - apiGroups:
    - anywhere.eks.amazonaws.com
    apiVersions:
    - v1alpha1
    operations:
    - CREATE
    - UPDATE
    resources:
    - vspheredatacenterconfigs
  sideEffects: None
- admissionReviewVersions:
  - v1
  - v1beta1
  clientConfig:
    service:
      name: eksa-webhook-service
      namespace: eksa-system
      path: /validate-anywhere-eks-amazonaws-com-v1alpha1-vspheremachineconfig
  failurePolicy: Fail
  name: validation.vspheremachineconfig.anywhere.amazonaws.com
  rules:
  - apiGroups:
    - anywhere.eks.amazonaws.com
    apiVersions:
    - v1alpha1
    operations:
    - CREATE
    - UPDATE
    resources:
    - vspheremachineconfigs
  sideEffects: None<|MERGE_RESOLUTION|>--- conflicted
+++ resolved
@@ -2981,12 +2981,6 @@
                           type: string
                         name:
                           type: string
-<<<<<<< HEAD
-                      required:
-                      - id
-                      - name
-=======
->>>>>>> 6776d424
                       type: object
                   required:
                   - network
@@ -3072,12 +3066,6 @@
                     type: string
                   name:
                     type: string
-<<<<<<< HEAD
-                required:
-                - id
-                - name
-=======
->>>>>>> 6776d424
                 type: object
               template:
                 description: Template refers to a VM image template which has been
@@ -3088,12 +3076,6 @@
                     type: string
                   name:
                     type: string
-<<<<<<< HEAD
-                required:
-                - id
-                - name
-=======
->>>>>>> 6776d424
                 type: object
               userCustomDetails:
                 additionalProperties:
