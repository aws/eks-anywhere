--- conflicted
+++ resolved
@@ -166,14 +166,8 @@
                   reconciling the state, and will be set to a descriptive error message.
                 type: string
               specValid:
-<<<<<<< HEAD
-                description: 'Important: Run "make" to regenerate code after modifying
-                  this file SpecValid is set to true if cloudstackmachineconfig is
-                  validated.'
-=======
                 description: SpecValid is set to true if cloudstackmachineconfig is
                   validated.
->>>>>>> deb68ee7
                 type: boolean
             type: object
         type: object
