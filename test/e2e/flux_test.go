//go:build e2e
// +build e2e

package e2e

import (
	"testing"

	"github.com/aws/eks-anywhere/internal/pkg/api"
	"github.com/aws/eks-anywhere/pkg/api/v1alpha1"
	"github.com/aws/eks-anywhere/test/framework"
)

const (
	fluxUserProvidedBranch    = "testbranch"
	fluxUserProvidedNamespace = "testns"
	fluxUserProvidedPath      = "test/testerson"
)

func runUpgradeFlowWithFlux(test *framework.ClusterE2ETest, updateVersion v1alpha1.KubernetesVersion, clusterOpts ...framework.ClusterE2ETestOpt) {
	test.GenerateClusterConfig()
	test.CreateCluster()
	test.UpgradeCluster(clusterOpts)
	test.ValidateCluster(updateVersion)
	test.ValidateFlux()
	test.StopIfFailed()
	test.DeleteCluster()
}

func runFluxFlow(test *framework.ClusterE2ETest) {
	test.GenerateClusterConfig()
	test.CreateCluster()
	test.ValidateFlux()
	test.StopIfFailed()
	test.DeleteCluster()
}

func TestDockerKubernetes120Flux(t *testing.T) {
	test := framework.NewClusterE2ETest(t,
		framework.NewDocker(t),
		framework.WithFlux(),
		framework.WithClusterFiller(api.WithKubernetesVersion(v1alpha1.Kube120)),
	)
	runFluxFlow(test)
}

func TestDockerKubernetes121Flux(t *testing.T) {
	test := framework.NewClusterE2ETest(t,
		framework.NewDocker(t),
		framework.WithFlux(),
		framework.WithClusterFiller(api.WithKubernetesVersion(v1alpha1.Kube121)),
	)
	runFluxFlow(test)
}

func TestDockerKubernetes122Flux(t *testing.T) {
	test := framework.NewClusterE2ETest(t,
		framework.NewDocker(t),
		framework.WithFlux(),
		framework.WithClusterFiller(api.WithKubernetesVersion(v1alpha1.Kube122)),
	)
	runFluxFlow(test)
}

func TestVSphereKubernetes120Flux(t *testing.T) {
	test := framework.NewClusterE2ETest(t,
		framework.NewVSphere(t, framework.WithUbuntu120()),
		framework.WithFlux(),
		framework.WithClusterFiller(api.WithKubernetesVersion(v1alpha1.Kube120)),
		framework.WithClusterFiller(api.WithExternalEtcdTopology(1)),
		framework.WithClusterFiller(api.WithControlPlaneCount(1)),
		framework.WithClusterFiller(api.WithWorkerNodeCount(1)),
	)
	runFluxFlow(test)
}

func TestVSphereKubernetes121Flux(t *testing.T) {
	test := framework.NewClusterE2ETest(t,
		framework.NewVSphere(t, framework.WithUbuntu121()),
		framework.WithFlux(),
		framework.WithClusterFiller(api.WithKubernetesVersion(v1alpha1.Kube121)),
		framework.WithClusterFiller(api.WithExternalEtcdTopology(1)),
		framework.WithClusterFiller(api.WithControlPlaneCount(1)),
		framework.WithClusterFiller(api.WithWorkerNodeCount(1)),
	)
	runFluxFlow(test)
}

func TestVSphereKubernetes122Flux(t *testing.T) {
	test := framework.NewClusterE2ETest(t,
		framework.NewVSphere(t, framework.WithUbuntu122()),
		framework.WithFlux(),
		framework.WithClusterFiller(api.WithKubernetesVersion(v1alpha1.Kube122)),
		framework.WithClusterFiller(api.WithExternalEtcdTopology(1)),
		framework.WithClusterFiller(api.WithControlPlaneCount(1)),
		framework.WithClusterFiller(api.WithWorkerNodeCount(1)),
	)
	runFluxFlow(test)
}

func TestVSphereKubernetes120BottleRocketFlux(t *testing.T) {
	test := framework.NewClusterE2ETest(t,
		framework.NewVSphere(t, framework.WithBottleRocket120()),
		framework.WithFlux(),
		framework.WithClusterFiller(api.WithKubernetesVersion(v1alpha1.Kube120)),
		framework.WithClusterFiller(api.WithExternalEtcdTopology(1)),
		framework.WithClusterFiller(api.WithControlPlaneCount(1)),
		framework.WithClusterFiller(api.WithWorkerNodeCount(1)),
	)
	runFluxFlow(test)
}

func TestVSphereKubernetes121BottleRocketFlux(t *testing.T) {
	test := framework.NewClusterE2ETest(t,
		framework.NewVSphere(t, framework.WithBottleRocket121()),
		framework.WithFlux(),
		framework.WithClusterFiller(api.WithKubernetesVersion(v1alpha1.Kube121)),
		framework.WithClusterFiller(api.WithExternalEtcdTopology(1)),
		framework.WithClusterFiller(api.WithControlPlaneCount(1)),
		framework.WithClusterFiller(api.WithWorkerNodeCount(1)),
	)
	runFluxFlow(test)
}

func TestVSphereKubernetes122ThreeReplicasThreeWorkersFlux(t *testing.T) {
	test := framework.NewClusterE2ETest(t,
		framework.NewVSphere(t, framework.WithUbuntu122()),
		framework.WithClusterFiller(api.WithKubernetesVersion(v1alpha1.Kube122)),
		framework.WithClusterFiller(api.WithControlPlaneCount(3)),
		framework.WithClusterFiller(api.WithWorkerNodeCount(3)),
		framework.WithFlux(),
	)
	runFluxFlow(test)
}

func TestDockerKubernetes122GitopsOptionsFlux(t *testing.T) {
	test := framework.NewClusterE2ETest(t,
		framework.NewDocker(t),
		framework.WithClusterFiller(api.WithKubernetesVersion(v1alpha1.Kube122)),
		framework.WithClusterFiller(api.WithControlPlaneCount(1)),
		framework.WithClusterFiller(api.WithWorkerNodeCount(1)),
		framework.WithFlux(
			api.WithFluxBranch(fluxUserProvidedBranch),
			api.WithFluxNamespace(fluxUserProvidedNamespace),
			api.WithFluxConfigurationPath(fluxUserProvidedPath),
		),
	)
	runFluxFlow(test)
}

func TestVSphereKubernetes122GitopsOptionsFlux(t *testing.T) {
	test := framework.NewClusterE2ETest(t,
		framework.NewVSphere(t, framework.WithUbuntu122()),
		framework.WithClusterFiller(api.WithKubernetesVersion(v1alpha1.Kube122)),
		framework.WithClusterFiller(api.WithExternalEtcdTopology(1)),
		framework.WithClusterFiller(api.WithControlPlaneCount(1)),
		framework.WithClusterFiller(api.WithWorkerNodeCount(1)),
		framework.WithFlux(
			api.WithFluxBranch(fluxUserProvidedBranch),
			api.WithFluxNamespace(fluxUserProvidedNamespace),
			api.WithFluxConfigurationPath(fluxUserProvidedPath),
		),
<<<<<<< HEAD
	)
	runFluxFlow(test)
}

func TestCloudStackKubernetes120Flux(t *testing.T) {
	test := framework.NewClusterE2ETest(t,
		framework.NewCloudStack(t, framework.WithRedhat120()),
		framework.WithFlux(),
		framework.WithClusterFiller(api.WithKubernetesVersion(v1alpha1.Kube120)),
		framework.WithClusterFiller(api.WithExternalEtcdTopology(1)),
		framework.WithClusterFiller(api.WithControlPlaneCount(1)),
		framework.WithClusterFiller(api.WithWorkerNodeCount(1)),
	)
	runFluxFlow(test)
}

func TestCloudStackKubernetes121Flux(t *testing.T) {
	test := framework.NewClusterE2ETest(t,
		framework.NewCloudStack(t, framework.WithRedhat121()),
		framework.WithFlux(),
		framework.WithClusterFiller(api.WithKubernetesVersion(v1alpha1.Kube121)),
		framework.WithClusterFiller(api.WithExternalEtcdTopology(1)),
		framework.WithClusterFiller(api.WithControlPlaneCount(1)),
		framework.WithClusterFiller(api.WithWorkerNodeCount(1)),
	)
	runFluxFlow(test)
}

func TestCloudStackKubernetes121ThreeReplicasThreeWorkersFlux(t *testing.T) {
	test := framework.NewClusterE2ETest(t,
		framework.NewCloudStack(t, framework.WithRedhat121()),
		framework.WithClusterFiller(api.WithKubernetesVersion(v1alpha1.Kube121)),
		framework.WithClusterFiller(api.WithControlPlaneCount(3)),
		framework.WithClusterFiller(api.WithWorkerNodeCount(3)),
		framework.WithFlux(),
	)
	runFluxFlow(test)
}

func TestCloudStackKubernetes121GitopsOptionsFlux(t *testing.T) {
	test := framework.NewClusterE2ETest(t,
		framework.NewCloudStack(t, framework.WithRedhat121()),
		framework.WithClusterFiller(api.WithKubernetesVersion(v1alpha1.Kube121)),
		framework.WithClusterFiller(api.WithExternalEtcdTopology(1)),
		framework.WithClusterFiller(api.WithControlPlaneCount(1)),
		framework.WithClusterFiller(api.WithWorkerNodeCount(1)),
		framework.WithFlux(
			api.WithFluxBranch(fluxUserProvidedBranch),
			api.WithFluxNamespace(fluxUserProvidedNamespace),
			api.WithFluxConfigurationPath(fluxUserProvidedPath),
		),
		framework.WithEnvVar(features.K8s122SupportEnvVar, "true"),
=======
>>>>>>> 53edfec5
	)
	runFluxFlow(test)
}

func TestVSphereKubernetes121To122FluxUpgrade(t *testing.T) {
	provider := framework.NewVSphere(t, framework.WithUbuntu121())
	test := framework.NewClusterE2ETest(t,
		provider,
		framework.WithFlux(),
		framework.WithClusterFiller(api.WithKubernetesVersion(v1alpha1.Kube121)),
		framework.WithClusterFiller(api.WithExternalEtcdTopology(1)),
		framework.WithClusterFiller(api.WithControlPlaneCount(1)),
		framework.WithClusterFiller(api.WithWorkerNodeCount(1)),
	)
	runUpgradeFlowWithFlux(
		test,
		v1alpha1.Kube122,
		framework.WithClusterUpgrade(api.WithKubernetesVersion(v1alpha1.Kube122)),
		provider.WithProviderUpgrade(framework.UpdateUbuntuTemplate122Var()),
	)
}<|MERGE_RESOLUTION|>--- conflicted
+++ resolved
@@ -160,7 +160,6 @@
 			api.WithFluxNamespace(fluxUserProvidedNamespace),
 			api.WithFluxConfigurationPath(fluxUserProvidedPath),
 		),
-<<<<<<< HEAD
 	)
 	runFluxFlow(test)
 }
@@ -213,8 +212,6 @@
 			api.WithFluxConfigurationPath(fluxUserProvidedPath),
 		),
 		framework.WithEnvVar(features.K8s122SupportEnvVar, "true"),
-=======
->>>>>>> 53edfec5
 	)
 	runFluxFlow(test)
 }
