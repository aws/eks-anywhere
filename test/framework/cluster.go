package framework

import (
	"bufio"
	"bytes"
	"context"
	"crypto/sha1"
	_ "embed"
	"fmt"
	"io"
	"os"
	"os/exec"
	"path/filepath"
	"strconv"
	"strings"
	"sync"
	"time"

	rapi "github.com/tinkerbell/rufio/api/v1alpha1"
	rctrl "github.com/tinkerbell/rufio/controllers"
	apierrors "k8s.io/apimachinery/pkg/api/errors"
	metav1 "k8s.io/apimachinery/pkg/apis/meta/v1"
	machinerytypes "k8s.io/apimachinery/pkg/types"
	utilrand "k8s.io/apimachinery/pkg/util/rand"
	"sigs.k8s.io/controller-runtime/pkg/client"
	"sigs.k8s.io/yaml"

	packagesv1 "github.com/aws/eks-anywhere-packages/api/v1alpha1"
	"github.com/aws/eks-anywhere/internal/pkg/api"
	"github.com/aws/eks-anywhere/pkg/api/v1alpha1"
	"github.com/aws/eks-anywhere/pkg/clients/kubernetes"
	"github.com/aws/eks-anywhere/pkg/cluster"
	"github.com/aws/eks-anywhere/pkg/constants"
	"github.com/aws/eks-anywhere/pkg/controller/clientutil"
	"github.com/aws/eks-anywhere/pkg/executables"
	"github.com/aws/eks-anywhere/pkg/filewriter"
	"github.com/aws/eks-anywhere/pkg/git"
	"github.com/aws/eks-anywhere/pkg/retrier"
	"github.com/aws/eks-anywhere/pkg/semver"
	"github.com/aws/eks-anywhere/pkg/templater"
	"github.com/aws/eks-anywhere/pkg/types"
)

const (
	defaultClusterConfigFile         = "cluster.yaml"
	defaultBundleReleaseManifestFile = "bin/local-bundle-release.yaml"
	defaultEksaBinaryLocation        = "eksctl anywhere"
	defaultClusterName               = "eksa-test"
	eksctlVersionEnvVar              = "EKSCTL_VERSION"
	eksctlVersionEnvVarDummyVal      = "ham sandwich"
	ClusterPrefixVar                 = "T_CLUSTER_PREFIX"
	JobIdVar                         = "T_JOB_ID"
	BundlesOverrideVar               = "T_BUNDLES_OVERRIDE"
	ClusterIPPoolEnvVar              = "T_CLUSTER_IP_POOL"
	CleanupVmsVar                    = "T_CLEANUP_VMS"
	hardwareYamlPath                 = "hardware.yaml"
	hardwareCsvPath                  = "hardware.csv"
	EksaPackagesInstallation         = "eks-anywhere-packages"
)

//go:embed testdata/oidc-roles.yaml
var oidcRoles []byte

//go:embed testdata/hpa_busybox.yaml
var hpaBusybox []byte

type ClusterE2ETest struct {
	T                      T
	ClusterConfigLocation  string
	ClusterConfigFolder    string
	HardwareConfigLocation string
	HardwareCsvLocation    string
	TestHardware           map[string]*api.Hardware
	HardwarePool           map[string]*api.Hardware
	WithNoPowerActions     bool
	ClusterName            string
	ClusterConfig          *cluster.Config
	clusterValidatorConfig *ClusterValidatorConfig
	Provider               Provider
	clusterFillers         []api.ClusterFiller
	KubectlClient          *executables.Kubectl
	GitProvider            git.ProviderClient
	GitClient              git.Client
	HelmInstallConfig      *HelmInstallConfig
	PackageConfig          *PackageConfig
	GitWriter              filewriter.FileWriter
	eksaBinaryLocation     string
	ExpectFailure          bool
}

type ClusterE2ETestOpt func(e *ClusterE2ETest)

// NewClusterE2ETest is a support structure for defining an end-to-end test.
func NewClusterE2ETest(t T, provider Provider, opts ...ClusterE2ETestOpt) *ClusterE2ETest {
	e := &ClusterE2ETest{
		T:                     t,
		Provider:              provider,
		ClusterConfig:         &cluster.Config{},
		ClusterConfigLocation: defaultClusterConfigFile,
		ClusterName:           getClusterName(t),
		clusterFillers:        make([]api.ClusterFiller, 0),
		KubectlClient:         buildKubectl(t),
		eksaBinaryLocation:    defaultEksaBinaryLocation,
	}

	for _, opt := range opts {
		opt(e)
	}

	if e.ClusterConfigFolder == "" {
		e.ClusterConfigFolder = e.ClusterName
	}
	if e.HardwareConfigLocation == "" {
		e.HardwareConfigLocation = filepath.Join(e.ClusterConfigFolder, hardwareYamlPath)
	}
	if e.HardwareCsvLocation == "" {
		e.HardwareCsvLocation = filepath.Join(e.ClusterConfigFolder, hardwareCsvPath)
	}

	e.ClusterConfigLocation = filepath.Join(e.ClusterConfigFolder, e.ClusterName+"-eks-a.yaml")

	if err := os.MkdirAll(e.ClusterConfigFolder, os.ModePerm); err != nil {
		t.Fatalf("Failed creating cluster config folder for test: %s", err)
	}

	provider.Setup()

	e.T.Cleanup(func() {
		e.CleanupVms()

		tinkerbellCIEnvironment := os.Getenv(TinkerbellCIEnvironment)
		if e.Provider.Name() == TinkerbellProviderName && tinkerbellCIEnvironment == "true" {
			e.CleanupDockerEnvironment()
		}
	})

	return e
}

func withHardware(requiredCount int, hardareType string, labels map[string]string) ClusterE2ETestOpt {
	return func(e *ClusterE2ETest) {
		hardwarePool := e.GetHardwarePool()

		if e.TestHardware == nil {
			e.TestHardware = make(map[string]*api.Hardware)
		}

		var count int
		for id, h := range hardwarePool {
			if _, exists := e.TestHardware[id]; !exists {
				count++
				h.Labels = labels
				e.TestHardware[id] = h
			}

			if count == requiredCount {
				break
			}
		}

		if count < requiredCount {
			e.T.Errorf("this test requires at least %d piece(s) of %s hardware", requiredCount, hardareType)
		}
	}
}

func WithNoPowerActions() ClusterE2ETestOpt {
	return func(e *ClusterE2ETest) {
		e.WithNoPowerActions = true
	}
}

func ExpectFailure(expected bool) ClusterE2ETestOpt {
	return func(e *ClusterE2ETest) {
		e.ExpectFailure = expected
	}
}

func WithControlPlaneHardware(requiredCount int) ClusterE2ETestOpt {
	return withHardware(
		requiredCount,
		api.ControlPlane,
		map[string]string{api.HardwareLabelTypeKeyName: api.ControlPlane},
	)
}

func WithWorkerHardware(requiredCount int) ClusterE2ETestOpt {
	return withHardware(requiredCount, api.Worker, map[string]string{api.HardwareLabelTypeKeyName: api.Worker})
}

func WithCustomLabelHardware(requiredCount int, label string) ClusterE2ETestOpt {
	return withHardware(requiredCount, api.Worker, map[string]string{api.HardwareLabelTypeKeyName: label})
}

func WithExternalEtcdHardware(requiredCount int) ClusterE2ETestOpt {
	return withHardware(
		requiredCount,
		api.ExternalEtcd,
		map[string]string{api.HardwareLabelTypeKeyName: api.ExternalEtcd},
	)
}

// WithClusterName sets the name that will be used for the cluster. This will drive both the name of the eks-a
// cluster config objects as well as the cluster config file name.
func WithClusterName(name string) ClusterE2ETestOpt {
	return func(e *ClusterE2ETest) {
		e.ClusterName = name
	}
}

func (e *ClusterE2ETest) GetHardwarePool() map[string]*api.Hardware {
	if e.HardwarePool == nil {
		csvFilePath := os.Getenv(tinkerbellInventoryCsvFilePathEnvVar)
		var err error
		e.HardwarePool, err = api.NewHardwareMapFromFile(csvFilePath)
		if err != nil {
			e.T.Fatalf("failed to create hardware map from test hardware pool: %v", err)
		}
	}
	return e.HardwarePool
}

func (e *ClusterE2ETest) RunClusterFlowWithGitOps(clusterOpts ...ClusterE2ETestOpt) {
	e.GenerateClusterConfig()
	e.createCluster()
	e.UpgradeWithGitOps(clusterOpts...)
	time.Sleep(5 * time.Minute)
	e.deleteCluster()
}

func WithClusterFiller(f ...api.ClusterFiller) ClusterE2ETestOpt {
	return func(e *ClusterE2ETest) {
		e.clusterFillers = append(e.clusterFillers, f...)
	}
}

// WithClusterSingleNode helps to create an e2e test option for a single node cluster.
func WithClusterSingleNode(v v1alpha1.KubernetesVersion) ClusterE2ETestOpt {
	return WithClusterFiller(
		api.WithKubernetesVersion(v),
		api.WithControlPlaneCount(1),
		api.WithEtcdCountIfExternal(0),
		api.RemoveAllWorkerNodeGroups(),
	)
}

func WithClusterConfigLocationOverride(path string) ClusterE2ETestOpt {
	return func(e *ClusterE2ETest) {
		e.ClusterConfigLocation = path
	}
}

func WithEksaVersion(version *semver.Version) ClusterE2ETestOpt {
	return func(e *ClusterE2ETest) {
		eksaBinaryLocation, err := GetReleaseBinaryFromVersion(version)
		if err != nil {
			e.T.Fatal(err)
		}
		e.eksaBinaryLocation = eksaBinaryLocation
		err = setEksctlVersionEnvVar()
		if err != nil {
			e.T.Fatal(err)
		}
	}
}

func WithLatestMinorReleaseFromMain() ClusterE2ETestOpt {
	return func(e *ClusterE2ETest) {
		eksaBinaryLocation, err := GetLatestMinorReleaseBinaryFromMain()
		if err != nil {
			e.T.Fatal(err)
		}
		e.eksaBinaryLocation = eksaBinaryLocation
		err = setEksctlVersionEnvVar()
		if err != nil {
			e.T.Fatal(err)
		}
	}
}

func WithLatestMinorReleaseFromVersion(version *semver.Version) ClusterE2ETestOpt {
	return func(e *ClusterE2ETest) {
		eksaBinaryLocation, err := GetLatestMinorReleaseBinaryFromVersion(version)
		if err != nil {
			e.T.Fatal(err)
		}
		e.eksaBinaryLocation = eksaBinaryLocation
		err = setEksctlVersionEnvVar()
		if err != nil {
			e.T.Fatal(err)
		}
	}
}

func WithEnvVar(key, val string) ClusterE2ETestOpt {
	return func(e *ClusterE2ETest) {
		err := os.Setenv(key, val)
		if err != nil {
			e.T.Fatalf("couldn't set env var %s to value %s due to: %v", key, val, err)
		}
	}
}

type Provider interface {
	Name() string
	// ClusterConfigUpdates allows a provider to modify the default cluster config
	// after this one is generated for the first time. This is not reapplied on every CLI operation.
	// Prefer to call UpdateClusterConfig directly from the tests to make it more explicit.
	ClusterConfigUpdates() []api.ClusterConfigFiller
	Setup()
	CleanupVMs(clusterName string) error
	UpdateKubeConfig(content *[]byte, clusterName string) error
	ClusterValidations() []ClusterValidation
}

func (e *ClusterE2ETest) GenerateClusterConfig(opts ...CommandOpt) {
	e.GenerateClusterConfigForVersion("", opts...)
}

func (e *ClusterE2ETest) PowerOffHardware() {
	// Initializing BMC Client
	ctx := context.Background()
	bmcClientFactory := rctrl.NewBMCClientFactoryFunc(ctx)

	for _, h := range e.TestHardware {
		bmcClient, err := bmcClientFactory(ctx, h.BMCIPAddress, "623", h.BMCUsername, h.BMCPassword)
		if err != nil {
			e.T.Fatalf("failed to create bmc client: %v", err)
		}

		defer func() {
			// Close BMC connection after reconcilation
			err = bmcClient.Close(ctx)
			if err != nil {
				e.T.Fatalf("BMC close connection failed: %v", err)
			}
		}()

		_, err = bmcClient.SetPowerState(ctx, string(rapi.Off))
		if err != nil {
			e.T.Fatalf("failed to power off hardware: %v", err)
		}
	}
}

func (e *ClusterE2ETest) PXEBootHardware() {
	// Initializing BMC Client
	ctx := context.Background()
	bmcClientFactory := rctrl.NewBMCClientFactoryFunc(ctx)

	for _, h := range e.TestHardware {
		bmcClient, err := bmcClientFactory(ctx, h.BMCIPAddress, "623", h.BMCUsername, h.BMCPassword)
		if err != nil {
			e.T.Fatalf("failed to create bmc client: %v", err)
		}

		defer func() {
			// Close BMC connection after reconcilation
			err = bmcClient.Close(ctx)
			if err != nil {
				e.T.Fatalf("BMC close connection failed: %v", err)
			}
		}()

		_, err = bmcClient.SetBootDevice(ctx, string(rapi.PXE), false, true)
		if err != nil {
			e.T.Fatalf("failed to pxe boot hardware: %v", err)
		}
	}
}

func (e *ClusterE2ETest) PowerOnHardware() {
	// Initializing BMC Client
	ctx := context.Background()
	bmcClientFactory := rctrl.NewBMCClientFactoryFunc(ctx)

	for _, h := range e.TestHardware {
		bmcClient, err := bmcClientFactory(ctx, h.BMCIPAddress, "623", h.BMCUsername, h.BMCPassword)
		if err != nil {
			e.T.Fatalf("failed to create bmc client: %v", err)
		}

		defer func() {
			// Close BMC connection after reconcilation
			err = bmcClient.Close(ctx)
			if err != nil {
				e.T.Fatalf("BMC close connection failed: %v", err)
			}
		}()

		_, err = bmcClient.SetPowerState(ctx, string(rapi.On))
		if err != nil {
			e.T.Fatalf("failed to power on hardware: %v", err)
		}
	}
}

func (e *ClusterE2ETest) ValidateHardwareDecommissioned() {
	// Initializing BMC Client
	ctx := context.Background()
	bmcClientFactory := rctrl.NewBMCClientFactoryFunc(ctx)

	var failedToDecomm []*api.Hardware
	for _, h := range e.TestHardware {
		bmcClient, err := bmcClientFactory(ctx, h.BMCIPAddress, "443", h.BMCUsername, h.BMCPassword)
		if err != nil {
			e.T.Fatalf("failed to create bmc client: %v", err)
		}

		defer func() {
			// Close BMC connection after reconcilation
			err = bmcClient.Close(ctx)
			if err != nil {
				e.T.Fatalf("BMC close connection failed: %v", err)
			}
		}()

		powerState, err := bmcClient.GetPowerState(ctx)
		// add sleep retries to give the machine time to power off
		timeout := 15
		for !strings.EqualFold(powerState, string(rapi.Off)) && timeout > 0 {
			if err != nil {
				e.T.Logf("failed to get power state for hardware (%v): %v", h, err)
			}
			time.Sleep(5 * time.Second)
			timeout = timeout - 5
			powerState, err = bmcClient.GetPowerState(ctx)
			e.T.Logf(
				"hardware power state (id=%s, hostname=%s, bmc_ip=%s): power_state=%s",
				h.MACAddress,
				h.Hostname,
				h.BMCIPAddress,
				powerState,
			)
		}

		if !strings.EqualFold(powerState, string(rapi.Off)) {
			e.T.Logf(
				"failed to decommission hardware: id=%s, hostname=%s, bmc_ip=%s",
				h.MACAddress,
				h.Hostname,
				h.BMCIPAddress,
			)
			failedToDecomm = append(failedToDecomm, h)
		} else {
			e.T.Logf("successfully decommissioned hardware: id=%s, hostname=%s, bmc_ip=%s", h.MACAddress, h.Hostname, h.BMCIPAddress)
		}
	}

	if len(failedToDecomm) > 0 {
		e.T.Fatalf("failed to decommision hardware during cluster deletion")
	}
}

func (e *ClusterE2ETest) GenerateHardwareConfig(opts ...CommandOpt) {
	e.generateHardwareConfig(opts...)
}

func (e *ClusterE2ETest) generateHardwareConfig(opts ...CommandOpt) {
	if len(e.TestHardware) == 0 {
		e.T.Fatal("you must provide the ClusterE2ETest the hardware to use for the test run")
	}

	if _, err := os.Stat(e.HardwareCsvLocation); err == nil {
		os.Remove(e.HardwareCsvLocation)
	}

	testHardware := e.TestHardware
	if e.WithNoPowerActions {
		hardwareWithNoBMC := make(map[string]*api.Hardware)
		for k, h := range testHardware {
			lessBmc := *h
			lessBmc.BMCIPAddress = ""
			lessBmc.BMCUsername = ""
			lessBmc.BMCPassword = ""
			hardwareWithNoBMC[k] = &lessBmc
		}
		testHardware = hardwareWithNoBMC
	}

	err := api.WriteHardwareMapToCSV(testHardware, e.HardwareCsvLocation)
	if err != nil {
		e.T.Fatalf("failed to create hardware csv for the test run: %v", err)
	}

	generateHardwareConfigArgs := []string{
		"generate", "hardware",
		"-z", e.HardwareCsvLocation,
		"-o", e.HardwareConfigLocation,
	}

	e.RunEKSA(generateHardwareConfigArgs, opts...)
}

func (e *ClusterE2ETest) GenerateClusterConfigForVersion(eksaVersion string, opts ...CommandOpt) {
	e.generateClusterConfigObjects(opts...)
	if eksaVersion != "" {
		err := cleanUpClusterForVersion(e.ClusterConfig, eksaVersion)
		if err != nil {
			e.T.Fatal(err)
		}
	}

	e.buildClusterConfigFile()
}

func (e *ClusterE2ETest) generateClusterConfigObjects(opts ...CommandOpt) {
	e.generateClusterConfigWithCLI()
	config, err := cluster.ParseConfigFromFile(e.ClusterConfigLocation)
	if err != nil {
		e.T.Fatalf("Failed parsing generated cluster config: %s", err)
	}

	// Copy all objects that might be generated by the CLI.
	// Don't replace the whole ClusterConfig since some ClusterE2ETestOpt might
	// have already set some data in it.
	e.ClusterConfig.Cluster = config.Cluster
	e.ClusterConfig.CloudStackDatacenter = config.CloudStackDatacenter
	e.ClusterConfig.VSphereDatacenter = config.VSphereDatacenter
	e.ClusterConfig.DockerDatacenter = config.DockerDatacenter
	e.ClusterConfig.SnowDatacenter = config.SnowDatacenter
	e.ClusterConfig.NutanixDatacenter = config.NutanixDatacenter
	e.ClusterConfig.TinkerbellDatacenter = config.TinkerbellDatacenter
	e.ClusterConfig.VSphereMachineConfigs = config.VSphereMachineConfigs
	e.ClusterConfig.CloudStackMachineConfigs = config.CloudStackMachineConfigs
	e.ClusterConfig.SnowMachineConfigs = config.SnowMachineConfigs
	e.ClusterConfig.NutanixMachineConfigs = config.NutanixMachineConfigs
	e.ClusterConfig.TinkerbellMachineConfigs = config.TinkerbellMachineConfigs
	e.ClusterConfig.TinkerbellTemplateConfigs = config.TinkerbellTemplateConfigs

	e.UpdateClusterConfig(e.baseClusterConfigUpdates()...)
}

// UpdateClusterConfig applies the cluster Config provided updates to e.ClusterConfig, marshalls its content
// to yaml and writes it to a file on disk configured by e.ClusterConfigLocation. Call this method when you want
// make changes to the eks-a cluster definition before running a CLI command or API operation.
func (e *ClusterE2ETest) UpdateClusterConfig(fillers ...api.ClusterConfigFiller) {
	api.UpdateClusterConfig(e.ClusterConfig, fillers...)
	e.buildClusterConfigFile()
}

func (e *ClusterE2ETest) baseClusterConfigUpdates(opts ...CommandOpt) []api.ClusterConfigFiller {
	clusterFillers := make([]api.ClusterFiller, 0, len(e.clusterFillers)+3)
	// This defaults all tests to a 1:1:1 configuration. Since all the fillers defined on each test are run
	// after these 3, if the tests is explicit about any of these, the defaults will be overwritten
	clusterFillers = append(clusterFillers,
		api.WithControlPlaneCount(1), api.WithWorkerNodeCount(1), api.WithEtcdCountIfExternal(1),
	)
	clusterFillers = append(clusterFillers, e.clusterFillers...)
	configFillers := []api.ClusterConfigFiller{api.ClusterToConfigFiller(clusterFillers...)}
	configFillers = append(configFillers, e.Provider.ClusterConfigUpdates()...)

	return configFillers
}

func (e *ClusterE2ETest) generateClusterConfigWithCLI(opts ...CommandOpt) {
	generateClusterConfigArgs := []string{"generate", "clusterconfig", e.ClusterName, "-p", e.Provider.Name(), ">", e.ClusterConfigLocation}
	e.RunEKSA(generateClusterConfigArgs, opts...)
}

func (e *ClusterE2ETest) parseClusterConfigFromDisk(file string) {
	config, err := cluster.ParseConfigFromFile(file)
	if err != nil {
		e.T.Fatalf("Failed parsing generated cluster config: %s", err)
	}
	e.ClusterConfig = config
}

// WithClusterConfig generates a base cluster config using the CLI `generate clusterconfig` command
// and updates them with the provided fillers. Helpful for defining the initial Cluster config
// before running a create operation.
func (e *ClusterE2ETest) WithClusterConfig(fillers ...api.ClusterConfigFiller) *ClusterE2ETest {
	e.T.Logf("Generating base config for cluster %s", e.ClusterName)
	e.generateClusterConfigWithCLI()
	e.parseClusterConfigFromDisk(e.ClusterConfigLocation)
	base := e.baseClusterConfigUpdates()
	allUpdates := make([]api.ClusterConfigFiller, 0, len(base)+len(fillers))
	allUpdates = append(allUpdates, base...)
	allUpdates = append(allUpdates, fillers...)
	e.UpdateClusterConfig(allUpdates...)
	return e
}

func (e *ClusterE2ETest) ImportImages(opts ...CommandOpt) {
	importImagesArgs := []string{"import-images", "-f", e.ClusterConfigLocation}
	e.RunEKSA(importImagesArgs, opts...)
}

func (e *ClusterE2ETest) DownloadArtifacts(opts ...CommandOpt) {
	downloadArtifactsArgs := []string{"download", "artifacts", "-f", e.ClusterConfigLocation}
	e.RunEKSA(downloadArtifactsArgs, opts...)
	if _, err := os.Stat("eks-anywhere-downloads.tar.gz"); err != nil {
		e.T.Fatal(err)
	} else {
		e.T.Log("Downloaded artifacts saved at eks-anywhere-downloads.tar.gz")
	}
}

func (e *ClusterE2ETest) CreateCluster(opts ...CommandOpt) {
	e.createCluster(opts...)
}

func (e *ClusterE2ETest) createCluster(opts ...CommandOpt) {
	e.T.Logf("Creating cluster %s", e.ClusterName)
	createClusterArgs := []string{"create", "cluster", "-f", e.ClusterConfigLocation, "-v", "12"}
	if getBundlesOverride() == "true" {
		createClusterArgs = append(createClusterArgs, "--bundles-override", defaultBundleReleaseManifestFile)
	}

	if e.Provider.Name() == TinkerbellProviderName {
		createClusterArgs = append(createClusterArgs, "-z", e.HardwareCsvLocation)
		tinkBootstrapIP := os.Getenv(tinkerbellBootstrapIPEnvVar)
		e.T.Logf("tinkBootstrapIP: %s", tinkBootstrapIP)
		if tinkBootstrapIP != "" {
			createClusterArgs = append(createClusterArgs, "--tinkerbell-bootstrap-ip", tinkBootstrapIP)
		}
	}

	e.RunEKSA(createClusterArgs, opts...)
}

func (e *ClusterE2ETest) ValidateCluster(kubeVersion v1alpha1.KubernetesVersion) {
	ctx := context.Background()
	e.T.Log("Validating cluster node status")
	r := retrier.New(10 * time.Minute)
	err := r.Retry(func() error {
		err := e.KubectlClient.ValidateNodes(ctx, e.Cluster().KubeconfigFile)
		if err != nil {
			return fmt.Errorf("validating nodes status: %v", err)
		}
		return nil
	})
	if err != nil {
		e.T.Fatal(err)
	}
	e.T.Log("Validating cluster node version")
	err = retrier.Retry(180, 1*time.Second, func() error {
		if err = e.KubectlClient.ValidateNodesVersion(ctx, e.Cluster().KubeconfigFile, kubeVersion); err != nil {
			return fmt.Errorf("validating nodes version: %v", err)
		}
		return nil
	})
	if err != nil {
		e.T.Fatal(err)
	}
}

func (e *ClusterE2ETest) WaitForMachineDeploymentReady(machineDeploymentName string) {
	ctx := context.Background()
	e.T.Logf("Waiting for machine deployment %s to be ready for cluster %s", machineDeploymentName, e.ClusterName)
	err := e.KubectlClient.WaitForMachineDeploymentReady(ctx, e.Cluster(), "5m", machineDeploymentName)
	if err != nil {
		e.T.Fatal(err)
	}
}

// GetEKSACluster retrieves the EKSA cluster from the runtime environment using kubectl.
func (e *ClusterE2ETest) GetEKSACluster() *v1alpha1.Cluster {
	ctx := context.Background()
	clus, err := e.KubectlClient.GetEksaCluster(ctx, e.Cluster(), e.ClusterName)
	if err != nil {
		e.T.Fatal(err)
	}
	return clus
}

func (e *ClusterE2ETest) GetCapiMachinesForCluster(clusterName string) map[string]types.Machine {
	ctx := context.Background()
	capiMachines, err := e.KubectlClient.GetMachines(ctx, e.Cluster(), clusterName)
	if err != nil {
		e.T.Fatal(err)
	}
	machinesMap := make(map[string]types.Machine, 0)
	for _, machine := range capiMachines {
		machinesMap[machine.Metadata.Name] = machine
	}
	return machinesMap
}

// ApplyClusterManifest uses client-side logic to create/update objects defined in a cluster yaml manifest.
func (e *ClusterE2ETest) ApplyClusterManifest() {
	ctx := context.Background()
	e.T.Logf("Applying cluster %s spec located at %s", e.ClusterName, e.ClusterConfigLocation)
	e.applyClusterManifest(ctx)
	e.updateClusterValidatorConfig()
}

func (e *ClusterE2ETest) applyClusterManifest(ctx context.Context) {
	if err := e.KubectlClient.ApplyManifest(ctx, e.kubeconfigFilePath(), e.ClusterConfigLocation); err != nil {
		e.T.Fatalf("Failed to apply cluster config: %s", err)
	}
}

func (e *ClusterE2ETest) updateClusterValidatorConfig() {
	if e.clusterValidatorConfig == nil {
		e.T.Fatalf("Cluster validator config not intialized.")
	}
	e.clusterValidatorConfig.OldClusterSpec = e.clusterValidatorConfig.ClusterSpec.DeepCopy()
	ctx := context.Background()
	spec, err := buildClusterSpec(ctx, e.clusterValidatorConfig.ManagementClusterClient, e.ClusterConfig)
	if err != nil {
		e.T.Fatal("Failed to build cluster spec %v", err)
	}
	e.clusterValidatorConfig.ClusterSpec = spec
}

func WithClusterUpgrade(fillers ...api.ClusterFiller) ClusterE2ETestOpt {
	return func(e *ClusterE2ETest) {
		e.UpdateClusterConfig(api.ClusterToConfigFiller(fillers...))
	}
}

// UpgradeClusterWithKubectl uses client-side logic to upgrade a cluster.
func (e *ClusterE2ETest) UpgradeClusterWithKubectl(fillers ...api.ClusterConfigFiller) {
	if e.clusterValidatorConfig == nil {
		ctx := context.Background()
		e.initClusterValidatorConfig(ctx)
	}
	fullClusterConfigLocation := filepath.Join(e.ClusterConfigFolder, e.ClusterName+"-eks-a-cluster.yaml")
	e.parseClusterConfigFromDisk(fullClusterConfigLocation)
	e.UpdateClusterConfig(fillers...)
	e.ApplyClusterManifest()
}

func (e *ClusterE2ETest) UpgradeCluster(clusterOpts []ClusterE2ETestOpt, commandOpts ...CommandOpt) {
	e.upgradeCluster(clusterOpts, commandOpts...)
}

func (e *ClusterE2ETest) upgradeCluster(clusterOpts []ClusterE2ETestOpt, commandOpts ...CommandOpt) {
	for _, opt := range clusterOpts {
		opt(e)
	}
	e.buildClusterConfigFile()

	upgradeClusterArgs := []string{"upgrade", "cluster", "-f", e.ClusterConfigLocation, "-v", "4"}
	if getBundlesOverride() == "true" {
		upgradeClusterArgs = append(upgradeClusterArgs, "--bundles-override", defaultBundleReleaseManifestFile)
	}

	e.RunEKSA(upgradeClusterArgs, commandOpts...)
}

func (e *ClusterE2ETest) generateClusterConfigYaml() []byte {
	childObjs := e.ClusterConfig.ChildObjects()
	yamlB := make([][]byte, 0, len(childObjs)+1)

	// This is required because Flux requires a namespace be specified for objects
	// to be able to reconcile right.
	if e.ClusterConfig.Cluster.Namespace == "" {
		e.ClusterConfig.Cluster.Namespace = "default"
	}
	clusterConfigB, err := yaml.Marshal(e.ClusterConfig.Cluster)
	if err != nil {
		e.T.Fatal(err)
	}
	yamlB = append(yamlB, clusterConfigB)
	for _, o := range childObjs {
		// This is required because Flux requires a namespace be specified for objects
		// to be able to reconcile right.
		if o.GetNamespace() == "" {
			o.SetNamespace("default")
		}
		objB, err := yaml.Marshal(o)
		if err != nil {
			e.T.Fatalf("Failed marshalling %s config: %v", o.GetName(), err)
		}
		yamlB = append(yamlB, objB)
	}

	return templater.AppendYamlResources(yamlB...)
}

func (e *ClusterE2ETest) buildClusterConfigFile() {
	yaml := e.generateClusterConfigYaml()

	writer, err := filewriter.NewWriter(e.ClusterConfigFolder)
	if err != nil {
		e.T.Fatalf("Error creating writer: %v", err)
	}

	writtenFile, err := writer.Write(filepath.Base(e.ClusterConfigLocation), yaml, filewriter.PersistentFile)
	if err != nil {
		e.T.Fatalf("Error writing cluster config to file %s: %v", e.ClusterConfigLocation, err)
	}
	e.ClusterConfigLocation = writtenFile
}

func (e *ClusterE2ETest) DeleteCluster(opts ...CommandOpt) {
	e.deleteCluster(opts...)
}

func (e *ClusterE2ETest) CleanupVms() {
	if !shouldCleanUpVms() {
		e.T.Logf("Skipping VM cleanup")
		return
	}

	if err := e.Provider.CleanupVMs(e.ClusterName); err != nil {
		e.T.Logf("failed to clean up VMs: %v", err)
	}
}

func (e *ClusterE2ETest) CleanupDockerEnvironment() {
	e.T.Logf("cleanup kind enviornment...")
	e.Run("kind", "delete", "clusters", "--all", "||", "true")
	e.T.Logf("cleanup docker enviornment...")
	e.Run("docker", "rm", "-vf", "$(docker ps -a -q)", "||", "true")
}

func shouldCleanUpVms() bool {
	shouldCleanupVms, err := getCleanupVmsVar()
	return err == nil && shouldCleanupVms
}

func (e *ClusterE2ETest) deleteCluster(opts ...CommandOpt) {
	deleteClusterArgs := []string{"delete", "cluster", e.ClusterName, "-v", "4"}
	if getBundlesOverride() == "true" {
		deleteClusterArgs = append(deleteClusterArgs, "--bundles-override", defaultBundleReleaseManifestFile)
	}
	e.RunEKSA(deleteClusterArgs, opts...)
}

func (e *ClusterE2ETest) Run(name string, args ...string) {
	command := strings.Join(append([]string{name}, args...), " ")
	shArgs := []string{"-c", command}

	e.T.Log("Running shell command", "[", command, "]")
	cmd := exec.CommandContext(context.Background(), "sh", shArgs...)

	envPath := os.Getenv("PATH")

	workDir, err := os.Getwd()
	if err != nil {
		e.T.Fatalf("Error finding current directory: %v", err)
	}

	var stdoutAndErr bytes.Buffer

	cmd.Env = os.Environ()
	cmd.Env = append(cmd.Env, fmt.Sprintf("PATH=%s/bin:%s", workDir, envPath))
	cmd.Stderr = io.MultiWriter(os.Stderr, &stdoutAndErr)
	cmd.Stdout = io.MultiWriter(os.Stdout, &stdoutAndErr)

	if err = cmd.Run(); err != nil {
		scanner := bufio.NewScanner(&stdoutAndErr)
		var errorMessage string
		// Look for the last line of the out put that starts with 'Error:'
		for scanner.Scan() {
			line := scanner.Text()
			if strings.HasPrefix(line, "Error:") {
				errorMessage = line
			}
		}

		if err := scanner.Err(); err != nil {
			e.T.Fatalf("Failed reading command output looking for error message: %v", err)
		}

		if errorMessage != "" {
			if e.ExpectFailure {
				e.T.Logf("This error was expected. Continuing...")
				return
			}
			e.T.Fatalf("Command %s %v failed with error: %v: %s", name, args, err, errorMessage)
		}

		e.T.Fatalf("Error running command %s %v: %v", name, args, err)
	}
}

func (e *ClusterE2ETest) RunEKSA(args []string, opts ...CommandOpt) {
	binaryPath := e.eksaBinaryLocation
	for _, o := range opts {
		err := o(&binaryPath, &args)
		if err != nil {
			e.T.Fatalf("Error executing EKS-A at path %s with args %s: %v", binaryPath, args, err)
		}
	}
	e.Run(binaryPath, args...)
}

func (e *ClusterE2ETest) StopIfFailed() {
	if e.T.Failed() {
		e.T.FailNow()
	}
}

func (e *ClusterE2ETest) cleanup(f func()) {
	e.T.Cleanup(func() {
		if !e.T.Failed() {
			f()
		}
	})
}

// Cluster builds a cluster obj using the ClusterE2ETest name and kubeconfig.
func (e *ClusterE2ETest) Cluster() *types.Cluster {
	return &types.Cluster{
		Name:           e.ClusterName,
		KubeconfigFile: e.kubeconfigFilePath(),
	}
}

func (e *ClusterE2ETest) managementCluster() *types.Cluster {
	return &types.Cluster{
		Name:           e.ClusterConfig.Cluster.ManagedBy(),
		KubeconfigFile: e.managementKubeconfigFilePath(),
	}
}

func (e *ClusterE2ETest) kubeconfigFilePath() string {
	return filepath.Join(e.ClusterName, fmt.Sprintf("%s-eks-a-cluster.kubeconfig", e.ClusterName))
}

func (e *ClusterE2ETest) managementKubeconfigFilePath() string {
	clusterConfig := e.ClusterConfig.Cluster
	if clusterConfig.IsSelfManaged() {
		return e.kubeconfigFilePath()
	}
	managementClusterName := e.ClusterConfig.Cluster.ManagedBy()
	return filepath.Join(managementClusterName, fmt.Sprintf("%s-eks-a-cluster.kubeconfig", managementClusterName))
}

func (e *ClusterE2ETest) GetEksaVSphereMachineConfigs() []v1alpha1.VSphereMachineConfig {
	clusterConfig := e.ClusterConfig.Cluster
	machineConfigNames := make([]string, 0, len(clusterConfig.Spec.WorkerNodeGroupConfigurations)+1)
	machineConfigNames = append(machineConfigNames, clusterConfig.Spec.ControlPlaneConfiguration.MachineGroupRef.Name)
	for _, workerNodeConf := range clusterConfig.Spec.WorkerNodeGroupConfigurations {
		machineConfigNames = append(machineConfigNames, workerNodeConf.MachineGroupRef.Name)
	}

	kubeconfig := e.kubeconfigFilePath()
	ctx := context.Background()

	machineConfigs := make([]v1alpha1.VSphereMachineConfig, 0, len(machineConfigNames))
	for _, name := range machineConfigNames {
		m, err := e.KubectlClient.GetEksaVSphereMachineConfig(ctx, name, kubeconfig, clusterConfig.Namespace)
		if err != nil {
			e.T.Fatalf("Failed getting VSphereMachineConfig: %v", err)
		}

		machineConfigs = append(machineConfigs, *m)
	}

	return machineConfigs
}

func GetTestNameHash(name string) string {
	h := sha1.New()
	h.Write([]byte(name))
	testNameHash := fmt.Sprintf("%x", h.Sum(nil))
	return testNameHash[:7]
}

func getClusterName(t T) string {
	value := os.Getenv(ClusterPrefixVar)
	// Append hash to make each cluster name unique per test. Using the testname will be too long
	// and would fail validations
	if len(value) == 0 {
		value = defaultClusterName
	}

	return fmt.Sprintf("%s-%s", value, GetTestNameHash(t.Name()))
}

func getBundlesOverride() string {
	return os.Getenv(BundlesOverrideVar)
}

func getCleanupVmsVar() (bool, error) {
	return strconv.ParseBool(os.Getenv(CleanupVmsVar))
}

func setEksctlVersionEnvVar() error {
	eksctlVersionEnv := os.Getenv(eksctlVersionEnvVar)
	if eksctlVersionEnv == "" {
		err := os.Setenv(eksctlVersionEnvVar, eksctlVersionEnvVarDummyVal)
		if err != nil {
			return fmt.Errorf(
				"couldn't set eksctl version env var %s to value %s",
				eksctlVersionEnvVar,
				eksctlVersionEnvVarDummyVal,
			)
		}
	}
	return nil
}

func (e *ClusterE2ETest) InstallHelmChart() {
	kubeconfig := e.kubeconfigFilePath()
	ctx := context.Background()

	err := e.HelmInstallConfig.HelmClient.InstallChart(ctx, e.HelmInstallConfig.chartName, e.HelmInstallConfig.chartURI, e.HelmInstallConfig.chartVersion, kubeconfig, "", "", e.HelmInstallConfig.chartValues)
	if err != nil {
		e.T.Fatalf("Error installing %s helm chart on the cluster: %v", e.HelmInstallConfig.chartName, err)
	}
}

func (e *ClusterE2ETest) CreateNamespace(namespace string) {
	kubeconfig := e.kubeconfigFilePath()
	err := e.KubectlClient.CreateNamespace(context.Background(), kubeconfig, namespace)
	if err != nil {
		e.T.Fatalf("Namespace creation failed for %s", namespace)
	}
}

func (e *ClusterE2ETest) DeleteNamespace(namespace string) {
	kubeconfig := e.kubeconfigFilePath()
	err := e.KubectlClient.DeleteNamespace(context.Background(), kubeconfig, namespace)
	if err != nil {
		e.T.Fatalf("Namespace deletion failed for %s", namespace)
	}
}

func (e *ClusterE2ETest) InstallCuratedPackagesController() {
	kubeconfig := e.kubeconfigFilePath()
	// TODO Add a test that installs the controller via the CLI.
	ctx := context.Background()
	charts, err := e.PackageConfig.HelmClient.ListCharts(ctx, kubeconfig)
	if err != nil {
		e.T.Fatalf("Unable to list charts: %v", err)
	}
	installed := false
	for _, c := range charts {
		if c == EksaPackagesInstallation {
			installed = true
			break
		}
	}
	if !installed {
		err = e.PackageConfig.HelmClient.InstallChart(ctx, e.PackageConfig.chartName, e.PackageConfig.chartURI, e.PackageConfig.chartVersion, kubeconfig, "eksa-packages", "", e.PackageConfig.chartValues)
		if err != nil {
			e.T.Fatalf("Unable to install %s helm chart on the cluster: %v",
				e.PackageConfig.chartName, err)
		}
	}
}

// SetPackageBundleActive will set the current packagebundle to the active state.
func (e *ClusterE2ETest) SetPackageBundleActive() {
	kubeconfig := e.kubeconfigFilePath()
	pbc, err := e.KubectlClient.GetPackageBundleController(context.Background(), kubeconfig, e.ClusterName)
	if err != nil {
		e.T.Fatalf("Error getting PackageBundleController: %v", err)
	}
	pb, err := e.KubectlClient.GetPackageBundleList(context.Background(), e.kubeconfigFilePath())
	if err != nil {
		e.T.Fatalf("Error getting PackageBundle: %v", err)
	}
	os.Setenv("KUBECONFIG", kubeconfig)
	if pbc.Spec.ActiveBundle != pb[0].ObjectMeta.Name {
		e.RunEKSA([]string{
			"upgrade", "packages",
			"--bundle-version", pb[0].ObjectMeta.Name, "-v=9",
			"--cluster=" + e.ClusterName,
		})
	}
}

// InstallCuratedPackage will install a curated package.
func (e *ClusterE2ETest) InstallCuratedPackage(packageName, packagePrefix, kubeconfig string, opts ...string) {
	os.Setenv("CURATED_PACKAGES_SUPPORT", "true")
	// The package install command doesn't (yet?) have a --kubeconfig flag.
	os.Setenv("KUBECONFIG", kubeconfig)
	e.RunEKSA([]string{
		"install", "package", packageName,
		"--package-name=" + packagePrefix, "-v=9",
		"--cluster=" + e.ClusterName,
		strings.Join(opts, " "),
	})
}

// InstallCuratedPackageFile will install a curated package from a yaml file, this is useful since target namespace isn't supported on the CLI.
func (e *ClusterE2ETest) InstallCuratedPackageFile(packageFile, kubeconfig string, opts ...string) {
	os.Setenv("CURATED_PACKAGES_SUPPORT", "true")
	os.Setenv("KUBECONFIG", kubeconfig)
	e.T.Log("Installing EKS-A Packages file", packageFile)
	e.RunEKSA([]string{
		"apply", "package", "-f", packageFile, "-v=9", strings.Join(opts, " "),
	})
}

func (e *ClusterE2ETest) generatePackageConfig(ns, targetns, prefix, packageName string) []byte {
	yamlB := make([][]byte, 0, 4)
	generatedName := fmt.Sprintf("%s-%s", prefix, packageName)
	if targetns == "" {
		targetns = ns
	}
	ns = fmt.Sprintf("%s-%s", ns, e.ClusterName)
	builtpackage := &packagesv1.Package{
		TypeMeta: metav1.TypeMeta{
			Kind:       packagesv1.PackageKind,
			APIVersion: "packages.eks.amazonaws.com/v1alpha1",
		},
		ObjectMeta: metav1.ObjectMeta{
			Name:      generatedName,
			Namespace: ns,
		},
		Spec: packagesv1.PackageSpec{
			PackageName:     packageName,
			TargetNamespace: targetns,
		},
	}
	builtpackageB, err := yaml.Marshal(builtpackage)
	if err != nil {
		e.T.Fatalf("marshalling package config file: %v", err)
	}
	yamlB = append(yamlB, builtpackageB)
	return templater.AppendYamlResources(yamlB...)
}

// BuildPackageConfigFile will create the file in the test directory for the curated package.
func (e *ClusterE2ETest) BuildPackageConfigFile(packageName, prefix, ns string) string {
	b := e.generatePackageConfig(ns, ns, prefix, packageName)

	writer, err := filewriter.NewWriter(e.ClusterConfigFolder)
	if err != nil {
		e.T.Fatalf("Error creating writer: %v", err)
	}
	packageFile := fmt.Sprintf("%s.yaml", packageName)

	writtenFile, err := writer.Write(packageFile, b, filewriter.PersistentFile)
	if err != nil {
		e.T.Fatalf("Error writing cluster config to file %s: %v", e.ClusterConfigLocation, err)
	}
	return writtenFile
}

func (e *ClusterE2ETest) CreateResource(ctx context.Context, resource string) {
	err := e.KubectlClient.ApplyKubeSpecFromBytes(ctx, e.Cluster(), []byte(resource))
	if err != nil {
		e.T.Fatalf("Failed to create required resource (%s): %v", resource, err)
	}
}

func (e *ClusterE2ETest) UninstallCuratedPackage(packagePrefix string, opts ...string) {
	e.RunEKSA([]string{
		"delete", "package", packagePrefix, "-v=9",
		"--cluster=" + e.ClusterName,
		strings.Join(opts, " "),
	})
}

func (e *ClusterE2ETest) InstallLocalStorageProvisioner() {
	ctx := context.Background()
	_, err := e.KubectlClient.ExecuteCommand(ctx, "apply", "-f",
		"https://raw.githubusercontent.com/rancher/local-path-provisioner/v0.0.22/deploy/local-path-storage.yaml",
		"--kubeconfig", e.kubeconfigFilePath())
	if err != nil {
		e.T.Fatalf("Error installing local-path-provisioner: %v", err)
	}
}

// WithCluster helps with bringing up and tearing down E2E test clusters.
func (e *ClusterE2ETest) WithCluster(f func(e *ClusterE2ETest)) {
	e.GenerateClusterConfig()
	e.CreateCluster()
	defer e.DeleteCluster()
	f(e)
}

// Like WithCluster but does not delete the cluster. Useful for debugging.
func (e *ClusterE2ETest) WithPersistentCluster(f func(e *ClusterE2ETest)) {
	configPath := e.kubeconfigFilePath()
	if _, err := os.Stat(configPath); os.IsNotExist(err) {
		e.GenerateClusterConfig()
		e.CreateCluster()
	}
	f(e)
}

// VerifyHarborPackageInstalled is checking if the harbor package gets installed correctly.
func (e *ClusterE2ETest) VerifyHarborPackageInstalled(prefix string, namespace string) {
	ctx, cancel := context.WithCancel(context.Background())
	defer cancel()

	deployments := []string{"core", "jobservice", "nginx", "portal", "registry"}
	statefulsets := []string{"database", "redis", "trivy"}

	var wg sync.WaitGroup
	wg.Add(len(deployments) + len(statefulsets))
	errCh := make(chan error, 1)
	okCh := make(chan string, 1)

	time.Sleep(3 * time.Minute)

	for _, name := range deployments {
		go func(name string) {
			defer wg.Done()
			err := e.KubectlClient.WaitForDeployment(ctx,
				e.Cluster(), "5m", "Available", fmt.Sprintf("%s-harbor-%s", prefix, name), namespace)
			if err != nil {
				errCh <- err
			}
		}(name)
	}
	for _, name := range statefulsets {
		go func(name string) {
			defer wg.Done()
			err := e.KubectlClient.Wait(ctx, e.kubeconfigFilePath(), "5m", "Ready",
				fmt.Sprintf("pods/%s-harbor-%s-0", prefix, name), namespace)
			if err != nil {
				errCh <- err
			}
		}(name)
	}
	go func() {
		wg.Wait()
		okCh <- "completed"
	}()

	select {
	case err := <-errCh:
		e.T.Fatal(err)
	case <-okCh:
		return
	}
}

// VerifyHelloPackageInstalled is checking if the hello eks anywhere package gets installed correctly.
func (e *ClusterE2ETest) VerifyHelloPackageInstalled(name string, mgmtCluster *types.Cluster) {
	ctx := context.Background()
	ns := constants.EksaPackagesName

	e.T.Log("Waiting for Package", name, "To be installed")
	err := e.KubectlClient.WaitForPackagesInstalled(ctx,
		mgmtCluster, name, "5m", fmt.Sprintf("%s-%s", ns, e.ClusterName))
	if err != nil {
		e.T.Fatalf("waiting for hello-eks-anywhere package timed out: %s", err)
	}

	e.T.Log("Waiting for Package", name, "Deployment to be healthy")
	err = e.KubectlClient.WaitForDeployment(ctx,
		e.Cluster(), "5m", "Available", "hello-eks-anywhere", ns)
	if err != nil {
		e.T.Fatalf("waiting for hello-eks-anywhere deployment timed out: %s", err)
	}

	svcAddress := name + "." + ns + ".svc.cluster.local"
	e.T.Log("Validate content at endpoint", svcAddress)
	expectedLogs := "Amazon EKS Anywhere"
	e.ValidateEndpointContent(svcAddress, ns, expectedLogs)
}

// VerifyAdotPackageInstalled is checking if the ADOT package gets installed correctly.
func (e *ClusterE2ETest) VerifyAdotPackageInstalled(packageName string, targetNamespace string) {
	ctx := context.Background()
	packageMetadatNamespace := fmt.Sprintf("%s-%s", "eksa-packages", e.ClusterName)

	e.T.Log("Waiting for package", packageName, "to be installed")
	err := e.KubectlClient.WaitForPackagesInstalled(ctx,
		e.Cluster(), packageName, "10m", packageMetadatNamespace)
	if err != nil {
		e.T.Fatalf("waiting for adot package install timed out: %s", err)
	}

	e.T.Log("Waiting for package", packageName, "deployment to be available")
	err = e.KubectlClient.WaitForDeployment(ctx,
		e.Cluster(), "5m", "Available", fmt.Sprintf("%s-aws-otel-collector", packageName), targetNamespace)
	if err != nil {
		e.T.Fatalf("waiting for adot deployment timed out: %s", err)
	}

	e.T.Log("Reading", packageName, "pod logs")
	adotPodName, err := e.KubectlClient.GetPodNameByLabel(context.TODO(), targetNamespace, "app.kubernetes.io/name=aws-otel-collector", e.kubeconfigFilePath())
	if err != nil {
		e.T.Fatalf("unable to get name of the aws-otel-collector pod: %s", err)
	}
	expectedLogs := "Everything is ready"
	e.MatchLogs(targetNamespace, adotPodName, "aws-otel-collector", expectedLogs, 5*time.Minute)

	podIPAddress, err := e.KubectlClient.GetPodIP(context.TODO(), targetNamespace, adotPodName, e.kubeconfigFilePath())
	if err != nil {
		e.T.Fatalf("unable to get ip of the aws-otel-collector pod: %s", err)
	}
	podFullIPAddress := strings.Trim(podIPAddress, `'"`) + ":8888/metrics"
	e.T.Log("Validate content at endpoint", podFullIPAddress)
	expectedLogs = "otelcol_exporter"
	e.ValidateEndpointContent(podFullIPAddress, targetNamespace, expectedLogs)
}

//go:embed testdata/adot_package_deployment.yaml
var adotPackageDeployment []byte

//go:embed testdata/adot_package_daemonset.yaml
var adotPackageDaemonset []byte

// VerifyAdotPackageDeploymentUpdated is checking if deployment config changes trigger resource reloads correctly.
func (e *ClusterE2ETest) VerifyAdotPackageDeploymentUpdated(packageName string, targetNamespace string) {
	ctx := context.Background()
	packageMetadatNamespace := fmt.Sprintf("%s-%s", "eksa-packages", e.ClusterName)

	// Deploy ADOT as a deployment and scrape the apiservers
	e.T.Log("Apply changes to package", packageName)
	e.T.Log("This will update", packageName, "to be a deployment, and scrape the apiservers")
	err := e.KubectlClient.ApplyKubeSpecFromBytesWithNamespace(ctx, e.Cluster(), adotPackageDeployment, packageMetadatNamespace)
	if err != nil {
		e.T.Fatalf("Error upgrading adot package: %s", err)
		return
	}
	time.Sleep(30 * time.Second) // Add sleep to allow package to change state

	e.T.Log("Waiting for package", packageName, "to be updated")
	err = e.KubectlClient.WaitForPackagesInstalled(ctx,
		e.Cluster(), packageName, "10m", packageMetadatNamespace)
	if err != nil {
		e.T.Fatalf("waiting for adot package update timed out: %s", err)
	}

	e.T.Log("Waiting for package", packageName, "deployment to be available")
	err = e.KubectlClient.WaitForDeployment(ctx,
		e.Cluster(), "5m", "Available", fmt.Sprintf("%s-aws-otel-collector", packageName), targetNamespace)
	if err != nil {
		e.T.Fatalf("waiting for adot deployment timed out: %s", err)
	}

	e.T.Log("Reading", packageName, "pod logs")
	adotPodName, err := e.KubectlClient.GetPodNameByLabel(context.TODO(), targetNamespace, "app.kubernetes.io/name=aws-otel-collector", e.kubeconfigFilePath())
	if err != nil {
		e.T.Fatalf("unable to get name of the aws-otel-collector pod: %s", err)
	}
	logs, err := e.KubectlClient.GetPodLogs(context.TODO(), targetNamespace, adotPodName, "aws-otel-collector", e.kubeconfigFilePath())
	if err != nil {
		e.T.Fatalf("failure getting pod logs %s", err)
	}
	fmt.Printf("Logs from aws-otel-collector pod\n %s\n", logs)
	expectedLogs := "MetricsExporter	{\"kind\": \"exporter\", \"data_type\": \"metrics\", \"name\": \"logging\", \"#metrics\":"
	ok := strings.Contains(logs, expectedLogs)
	if !ok {
		e.T.Fatalf("expected to find %s in the log, got %s", expectedLogs, logs)
	}
}

// VerifyAdotPackageDaemonSetUpdated is checking if daemonset config changes trigger resource reloads correctly.
func (e *ClusterE2ETest) VerifyAdotPackageDaemonSetUpdated(packageName string, targetNamespace string) {
	ctx := context.Background()
	packageMetadatNamespace := fmt.Sprintf("%s-%s", "eksa-packages", e.ClusterName)

	// Deploy ADOT as a daemonset and scrape the node
	e.T.Log("Apply changes to package", packageName)
	e.T.Log("This will update", packageName, "to be a daemonset, and scrape the node")
	err := e.KubectlClient.ApplyKubeSpecFromBytesWithNamespace(ctx, e.Cluster(), adotPackageDaemonset, packageMetadatNamespace)
	if err != nil {
		e.T.Fatalf("Error upgrading adot package: %s", err)
		return
	}
	time.Sleep(30 * time.Second) // Add sleep to allow package to change state

	e.T.Log("Waiting for package", packageName, "to be updated")
	err = e.KubectlClient.WaitForPackagesInstalled(ctx,
		e.Cluster(), packageName, "10m", packageMetadatNamespace)
	if err != nil {
		e.T.Fatalf("waiting for adot package update timed out: %s", err)
	}

	e.T.Log("Waiting for package", packageName, "daemonset to be rolled out")
	err = retrier.New(6 * time.Minute).Retry(func() error {
		return e.KubectlClient.WaitForResourceRolledout(ctx,
			e.Cluster(), "5m", fmt.Sprintf("%s-aws-otel-collector-agent", packageName), targetNamespace, "daemonset")
	})
	if err != nil {
		e.T.Fatalf("waiting for adot daemonset timed out: %s", err)
	}

	e.T.Log("Reading", packageName, "pod logs")
	adotPodName, err := e.KubectlClient.GetPodNameByLabel(context.TODO(), targetNamespace, "app.kubernetes.io/name=aws-otel-collector", e.kubeconfigFilePath())
	if err != nil {
		e.T.Fatalf("unable to get name of the aws-otel-collector pod: %s", err)
	}
	expectedLogs := "MetricsExporter	{\"kind\": \"exporter\", \"data_type\": \"metrics\", \"name\": \"logging\", \"#metrics\":"
	err = retrier.New(5 * time.Minute).Retry(func() error {
		logs, err := e.KubectlClient.GetPodLogs(context.TODO(), targetNamespace, adotPodName, "aws-otel-collector", e.kubeconfigFilePath())
		if err != nil {
			e.T.Fatalf("failure getting pod logs %s", err)
		}
		fmt.Printf("Logs from aws-otel-collector pod\n %s\n", logs)
		ok := strings.Contains(logs, expectedLogs)
		if !ok {
			return fmt.Errorf("expected to find %s in the log, got %s", expectedLogs, logs)
		}
		return nil
	})
	if err != nil {
		e.T.Fatalf("unable to finish log comparison: %s", err)
	}
}

//go:embed testdata/emissary_listener.yaml
var emisarryListener []byte

//go:embed testdata/emissary_package.yaml
var emisarryPackage []byte

// VerifyEmissaryPackageInstalled is checking if emissary package gets installed correctly.
func (e *ClusterE2ETest) VerifyEmissaryPackageInstalled(name string, mgmtCluster *types.Cluster) {
	ctx := context.Background()
	ns := constants.EksaPackagesName

	e.T.Log("Waiting for Package", name, "To be installed")
	err := e.KubectlClient.WaitForPackagesInstalled(ctx,
		mgmtCluster, name, "5m", fmt.Sprintf("%s-%s", ns, e.ClusterName))
	if err != nil {
		e.T.Fatalf("waiting for emissary package timed out: %s", err)
	}

	e.T.Log("Waiting for Package", name, "Deployment to be healthy")
	err = e.KubectlClient.WaitForDeployment(ctx,
		e.Cluster(), "5m", "Available", name, ns)
	if err != nil {
		e.T.Fatalf("waiting for emissary deployment timed out: %s", err)
	}
	svcAddress := name + "-admin." + ns + ".svc.cluster.local" + ":8877/ambassador/v0/check_alive"
	e.T.Log("Validate content at endpoint", svcAddress)
	expectedLogs := "Ambassador is alive and well"
	e.ValidateEndpointContent(svcAddress, ns, expectedLogs)
}

// TestEmissaryPackageRouting is checking if emissary is able to create Ingress, host, and mapping that function correctly.
func (e *ClusterE2ETest) TestEmissaryPackageRouting(name string, mgmtCluster *types.Cluster) {
	ctx := context.Background()
	ns := constants.EksaPackagesName
	err := e.KubectlClient.ApplyKubeSpecFromBytes(ctx, e.Cluster(), emisarryPackage)
	if err != nil {
		e.T.Errorf("Error upgrading emissary package: %v", err)
		return
	}
	e.T.Log("Waiting for Package", name, "To be upgraded")
	err = e.KubectlClient.WaitForPackagesInstalled(ctx,
		mgmtCluster, name, "10m", fmt.Sprintf("%s-%s", ns, e.ClusterName))
	if err != nil {
		e.T.Fatalf("waiting for emissary package upgrade timed out: %s", err)
	}
	err = e.KubectlClient.ApplyKubeSpecFromBytes(ctx, e.Cluster(), emisarryListener)
	if err != nil {
		e.T.Errorf("Error applying roles for oids: %v", err)
		return
	}

	// Functional testing of Emissary Ingress
	ingresssvcAddress := name + "." + ns + ".svc.cluster.local" + "/backend/"
	e.T.Log("Validate content at endpoint", ingresssvcAddress)
	expectedLogs := "quote"
	e.ValidateEndpointContent(ingresssvcAddress, ns, expectedLogs)
}

// VerifyPrometheusPackageInstalled is checking if the Prometheus package gets installed correctly.
func (e *ClusterE2ETest) VerifyPrometheusPackageInstalled(packageName string, targetNamespace string) {
	ctx := context.Background()
	packageMetadatNamespace := fmt.Sprintf("%s-%s", "eksa-packages", e.ClusterName)

	e.T.Log("Waiting for package", packageName, "to be installed")
	err := e.KubectlClient.WaitForPackagesInstalled(ctx,
		e.Cluster(), packageName, "10m", packageMetadatNamespace)
	if err != nil {
		e.T.Fatalf("waiting for prometheus package install timed out: %s", err)
	}
}

// VerifyPrometheusPrometheusServerStates is checking if the Prometheus package prometheus-server component is functioning properly.
func (e *ClusterE2ETest) VerifyPrometheusPrometheusServerStates(packageName string, targetNamespace string, mode string) {
	ctx := context.Background()

	e.T.Log("Waiting for package", packageName, mode, "prometheus-server to be rolled out")
	err := retrier.New(6 * time.Minute).Retry(func() error {
		return e.KubectlClient.WaitForResourceRolledout(ctx,
			e.Cluster(), "5m", fmt.Sprintf("%s-server", packageName), targetNamespace, mode)
	})
	if err != nil {
		e.T.Fatalf("waiting for prometheus-server %s timed out: %s", mode, err)
	}

	e.T.Log("Reading package", packageName, "pod prometheus-server logs")
	podName, err := e.KubectlClient.GetPodNameByLabel(context.TODO(), targetNamespace, "app=prometheus,component=server", e.kubeconfigFilePath())
	if err != nil {
		e.T.Fatalf("unable to get name of the prometheus-server pod: %s", err)
	}

	expectedLogs := "Server is ready to receive web requests"
	e.MatchLogs(targetNamespace, podName, "prometheus-server", expectedLogs, 5*time.Minute)
}

// VerifyPrometheusNodeExporterStates is checking if the Prometheus package node-exporter component is functioning properly.
func (e *ClusterE2ETest) VerifyPrometheusNodeExporterStates(packageName string, targetNamespace string) {
	ctx := context.Background()

	e.T.Log("Waiting for package", packageName, "daemonset node-exporter to be rolled out")
	err := retrier.New(6 * time.Minute).Retry(func() error {
		return e.KubectlClient.WaitForResourceRolledout(ctx,
			e.Cluster(), "5m", fmt.Sprintf("%s-node-exporter", packageName), targetNamespace, "daemonset")
	})
	if err != nil {
		e.T.Fatalf("waiting for prometheus daemonset timed out: %s", err)
	}

	svcAddress := packageName + "-node-exporter." + targetNamespace + ".svc.cluster.local" + ":9100/metrics"
	e.T.Log("Validate content at endpoint", svcAddress)
	expectedLogs := "HELP go_gc_duration_seconds A summary of the pause duration of garbage collection cycles"
	e.ValidateEndpointContent(svcAddress, targetNamespace, expectedLogs)
}

//go:embed testdata/prometheus_package_deployment.yaml
var prometheusPackageDeployment []byte

//go:embed testdata/prometheus_package_statefulset.yaml
var prometheusPackageStatefulSet []byte

// ApplyPrometheusPackageServerDeploymentFile is checking if deployment config changes trigger resource reloads correctly.
func (e *ClusterE2ETest) ApplyPrometheusPackageServerDeploymentFile(packageName string, targetNamespace string) {
	e.T.Log("Update", packageName, "to be a deployment, and scrape the api-servers")
	e.ApplyPackageFile(packageName, targetNamespace, prometheusPackageDeployment)
}

// ApplyPrometheusPackageServerStatefulSetFile is checking if statefulset config changes trigger resource reloads correctly.
func (e *ClusterE2ETest) ApplyPrometheusPackageServerStatefulSetFile(packageName string, targetNamespace string) {
	e.T.Log("Update", packageName, "to be a statefulset, and scrape the api-servers")
	e.ApplyPackageFile(packageName, targetNamespace, prometheusPackageStatefulSet)
}

// VerifyPackageControllerNotInstalled is verifying that package controller is not installed.
func (e *ClusterE2ETest) VerifyPackageControllerNotInstalled() {
	ctx := context.Background()

	ns := constants.EksaPackagesName
	packageDeployment := "eks-anywhere-packages"

	_, err := e.KubectlClient.GetDeployment(ctx, packageDeployment, ns, e.Cluster().KubeconfigFile)

	if !apierrors.IsNotFound(err) {
		e.T.Fatalf("found deployment for package controller in workload cluster %s : %s", e.ClusterName, err)
	}
}

// VerifyAutoScalerPackageInstalled is verifying that the autoscaler package is installed and deployed.
func (e *ClusterE2ETest) VerifyAutoScalerPackageInstalled(name string, targetNamespace string, mgmtCluster *types.Cluster) {
	ctx := context.Background()
	deploymentName := "cluster-autoscaler-clusterapi-cluster-autoscaler"

	e.T.Log("Waiting for Package", name, "To be installed")
	err := e.KubectlClient.WaitForPackagesInstalled(ctx,
		mgmtCluster, name, "5m", fmt.Sprintf("%s-%s", targetNamespace, e.ClusterName))
	if err != nil {
		e.T.Fatalf("waiting for Autoscaler Package to be avaliable")
	}

	e.T.Log("Waiting for Package", name, "Deployment to be healthy")
	err = e.KubectlClient.WaitForDeployment(ctx,
		e.Cluster(), "5m", "Available", deploymentName, targetNamespace)
	if err != nil {
		e.T.Fatalf("waiting for cluster-autoscaler deployment timed out: %s", err)
	}
}

// VerifyMetricServerPackageInstalled is verifying that metrics-server is installed and deployed.
func (e *ClusterE2ETest) VerifyMetricServerPackageInstalled(name string, targetNamespace string, mgmtCluster *types.Cluster) {
	ctx := context.Background()
	deploymentName := "metrics-server"

	e.T.Log("Waiting for Package", name, "To be installed")
	err := e.KubectlClient.WaitForPackagesInstalled(ctx,
		mgmtCluster, name, "5m", fmt.Sprintf("%s-%s", targetNamespace, e.ClusterName))
	if err != nil {
		e.T.Fatalf("waiting for Metric Server Package to be avaliable")
	}

	e.T.Log("Waiting for Package", name, "Deployment to be healthy")
	err = e.KubectlClient.WaitForDeployment(ctx,
		e.Cluster(), "5m", "Available", deploymentName, targetNamespace)
	if err != nil {
		e.T.Fatalf("waiting for Metric Server deployment timed out: %s", err)
	}
}

//go:embed testdata/autoscaler_package.yaml
var autoscalerPackageDeploymentTemplate string

//go:embed testdata/metrics_server_package.yaml
var metricsServerPackageDeploymentTemplate string

// InstallAutoScalerWithMetricServer installs autoscaler and metrics-server with a given target namespace.
func (e *ClusterE2ETest) InstallAutoScalerWithMetricServer(targetNamespace string) {
	ctx := context.Background()
	packageInstallNamespace := fmt.Sprintf("%s-%s", "eksa-packages", e.ClusterName)
	data := map[string]interface{}{
		"targetNamespace": targetNamespace,
		"clusterName":     e.Cluster().Name,
	}

	metricsServerPackageDeployment, err := templater.Execute(metricsServerPackageDeploymentTemplate, data)
	if err != nil {
		e.T.Fatalf("Failed creating metrics-erver Package Deployment: %s", err)
	}

	err = e.KubectlClient.ApplyKubeSpecFromBytesWithNamespace(ctx, e.Cluster(), metricsServerPackageDeployment,
		packageInstallNamespace)
	if err != nil {
		e.T.Fatalf("Error installing metrics-sserver pacakge: %s", err)
	}

	autoscalerPackageDeployment, err := templater.Execute(autoscalerPackageDeploymentTemplate, data)
	if err != nil {
		e.T.Fatalf("Failed creating autoscaler Package Deployment: %s", err)
	}

	err = e.KubectlClient.ApplyKubeSpecFromBytesWithNamespace(ctx, e.Cluster(), autoscalerPackageDeployment,
		packageInstallNamespace)
	if err != nil {
		e.T.Fatalf("Error installing cluster autoscaler pacakge: %s", err)
	}
}

// CombinedAutoScalerMetricServerTest verifies that new nodes are spun up after using a HPA to scale a deployment.
func (e *ClusterE2ETest) CombinedAutoScalerMetricServerTest(autoscalerName string, metricServerName string, targetNamespace string, mgmtCluster *types.Cluster) {
	ctx := context.Background()
	ns := "default"
	name := "hpa-busybox-test"
	machineDeploymentName := e.ClusterName + "-" + "md-0"

	e.VerifyMetricServerPackageInstalled(metricServerName, targetNamespace, mgmtCluster)
	e.VerifyAutoScalerPackageInstalled(autoscalerName, targetNamespace, mgmtCluster)

	e.T.Log("Metrics Server and Cluster Autoscaler ready")

	err := e.KubectlClient.ApplyKubeSpecFromBytes(ctx, mgmtCluster, hpaBusybox)
	if err != nil {
		e.T.Fatalf("Failed to apply hpa busybox load %s", err)
	}

	e.T.Log("Deploying test workload")

	err = e.KubectlClient.WaitForDeployment(ctx,
		e.Cluster(), "5m", "Available", name, ns)
	if err != nil {
		e.T.Fatalf("Failed waiting for test workload deployent %s", err)
	}

	params := []string{"autoscale", "deployment", name, "--cpu-percent=50", "--min=1", "--max=20", "--kubeconfig", e.kubeconfigFilePath()}
	_, err = e.KubectlClient.ExecuteCommand(ctx, params...)
	if err != nil {
		e.T.Fatalf("Failed to autoscale deployent: %s", err)
	}

	e.T.Log("Waiting for machinedeployment to begin scaling up")
	err = e.KubectlClient.WaitJSONPathLoop(ctx, mgmtCluster.KubeconfigFile, "5m", "status.phase", "ScalingUp",
		fmt.Sprintf("machinedeployments.cluster.x-k8s.io/%s", machineDeploymentName), constants.EksaSystemNamespace)
	if err != nil {
		e.T.Fatalf("Failed to get ScalingUp phase for machinedeployment: %s", err)
	}

	e.T.Log("Waiting for machinedeployment to finish scaling up")
	err = e.KubectlClient.WaitJSONPathLoop(ctx, mgmtCluster.KubeconfigFile, "10m", "status.phase", "Running",
		fmt.Sprintf("machinedeployments.cluster.x-k8s.io/%s", machineDeploymentName), constants.EksaSystemNamespace)
	if err != nil {
		e.T.Fatalf("Failed to get Running phase for machinedeployment: %s", err)
	}

	err = e.KubectlClient.WaitForMachineDeploymentReady(ctx, mgmtCluster, "2m",
		machineDeploymentName)
	if err != nil {
		e.T.Fatalf("Machine deployment stuck in scaling up: %s", err)
	}

	e.T.Log("Finished scaling up machines")
}

// ValidateClusterState runs a set of validations against the cluster to identify an invalid cluster state.
func (e *ClusterE2ETest) ValidateClusterState() {
	e.T.Logf("Validating cluster %s", e.ClusterName)
	ctx := context.Background()
<<<<<<< HEAD
	clusterValidator := newClusterValidator(e.clusterValidatorConfig)
	clusterValidator.WithExpectedObjectsExist()
	if err := clusterValidator.Validate(ctx); err != nil {
=======
	err := retrier.Retry(12, 5*time.Second, func() error {
		return e.buildClusterValidator(ctx)
	})
	if err != nil {
		e.T.Fatalf("failed to build cluster validator %v", err)
	}

	if e.ClusterConfig.Cluster.IsManaged() {
		e.clusterValidator.WithWorkloadClusterValidations()
	}
	e.clusterValidator.WithExpectedObjectsExist()

	providerValidations := e.Provider.ClusterValidations()
	e.clusterValidator.WithValidations(providerValidations...)

	if err := e.clusterValidator.Validate(ctx); err != nil {
>>>>>>> fef9ab10
		e.T.Fatalf("failed to validate cluster %v", err)
	}
}

// ApplyPackageFile is applying a package file in the cluster.
func (e *ClusterE2ETest) ApplyPackageFile(packageName string, targetNamespace string, PackageFile []byte) {
	ctx := context.Background()
	packageMetadatNamespace := fmt.Sprintf("%s-%s", "eksa-packages", e.ClusterName)

	e.T.Log("Apply changes to package", packageName)
	err := e.KubectlClient.ApplyKubeSpecFromBytesWithNamespace(ctx, e.Cluster(), PackageFile, packageMetadatNamespace)
	if err != nil {
		e.T.Fatalf("Error upgrading package: %s", err)
		return
	}
	time.Sleep(30 * time.Second) // Add sleep to allow package to change state
}

// CurlEndpointByBusyBox creates a busybox pod with command to curl the target endpoint,
// and returns the created busybox pod name.
func (e *ClusterE2ETest) CurlEndpointByBusyBox(endpoint string, namespace string) string {
	ctx := context.Background()

	e.T.Log("Launching Busybox pod to curl endpoint", endpoint)
	randomname := fmt.Sprintf("%s-%s", "busybox-test", utilrand.String(7))
	busyBoxPodName, err := e.KubectlClient.RunBusyBoxPod(context.TODO(),
		namespace, randomname, e.kubeconfigFilePath(), []string{"curl", endpoint})
	if err != nil {
		e.T.Fatalf("error launching busybox pod: %s", err)
	}

	err = e.KubectlClient.WaitForPodCompleted(ctx,
		e.Cluster(), busyBoxPodName, "5m", namespace)
	if err != nil {
		e.T.Fatalf("waiting for busybox pod %s timed out: %s", busyBoxPodName, err)
	}

	return busyBoxPodName
}

// MatchLogs matches the log from a container to the expected content. Given it
// takes time for logs to be populated, a retrier with configurable timeout duration
// is added.
func (e *ClusterE2ETest) MatchLogs(targetNamespace string, targetPodName string,
	targetContainerName string, expectedLogs string, timeout time.Duration,
) {
	e.T.Logf("Match logs for pod %s, container %s in namespace %s", targetPodName,
		targetContainerName, targetNamespace)

	err := retrier.New(timeout).Retry(func() error {
		logs, err := e.KubectlClient.GetPodLogs(context.TODO(), targetNamespace,
			targetPodName, targetContainerName, e.kubeconfigFilePath())
		if err != nil {
			return fmt.Errorf("failure getting pod logs %s", err)
		}
		fmt.Printf("Logs from pod\n %s\n", logs)
		ok := strings.Contains(logs, expectedLogs)
		if !ok {
			return fmt.Errorf("expected to find %s in the log, got %s", expectedLogs, logs)
		}
		return nil
	})
	if err != nil {
		e.T.Fatalf("unable to match logs: %s", err)
	}
}

// ValidateEndpointContent validates the contents at the target endpoint.
func (e *ClusterE2ETest) ValidateEndpointContent(endpoint string, namespace string, expectedContent string) {
	busyBoxPodName := e.CurlEndpointByBusyBox(endpoint, namespace)
	e.MatchLogs(namespace, busyBoxPodName, busyBoxPodName, expectedContent, 5*time.Minute)
}

func (e *ClusterE2ETest) initClusterValidatorConfig(ctx context.Context) {
	clusterClient, err := buildClusterClient(e.kubeconfigFilePath())
	if err != nil {
		e.T.Fatalf("failed to create cluster client: %s", err)
	}
	spec, err := buildClusterSpec(ctx, clusterClient, e.ClusterConfig)
	if err != nil {
		e.T.Fatalf("failed to build cluster spec with kubeconfig %s: %v", e.kubeconfigFilePath(), err)
	}
	e.clusterValidatorConfig = &ClusterValidatorConfig{
		ClusterClient:           clusterClient,
		ManagementClusterClient: clusterClient,
		ClusterSpec:             spec,
		OldClusterSpec:          nil,
	}
}

func newClusterValidator(config *ClusterValidatorConfig) *ClusterValidator {
	return NewClusterValidator(func(cv *ClusterValidator) {
		cv.Config = config
	})
}

func buildClusterClient(kubeconfigFileName string) (client.Client, error) {
	var clusterClient client.Client
	err := retrier.Retry(12, 5*time.Second, func() error {
		c, err := kubernetes.NewRuntimeClientFromFileName(kubeconfigFileName)
		if err != nil {
			return fmt.Errorf("failed to build cluster client: %v", err)
		}
		clusterClient = c
		return nil
	})

	return clusterClient, err
}

func buildClusterSpec(ctx context.Context, client client.Client, config *cluster.Config) (*cluster.Spec, error) {
	clus := &v1alpha1.Cluster{}
	key := machinerytypes.NamespacedName{Namespace: config.Cluster.Namespace, Name: config.Cluster.Name}
	if err := client.Get(ctx, key, clus); err != nil {
		return nil, fmt.Errorf("failed to get cluster to build spec: %s", err)
	}
	configCp := config.DeepCopy()
	configCp.Cluster = clus
	spec, err := cluster.BuildSpecFromConfig(ctx, clientutil.NewKubeClient(client), configCp)
	if err != nil {
		return nil, fmt.Errorf("failed to build cluster spec from config: %s", err)
	}
	return spec, nil
}<|MERGE_RESOLUTION|>--- conflicted
+++ resolved
@@ -1666,28 +1666,11 @@
 func (e *ClusterE2ETest) ValidateClusterState() {
 	e.T.Logf("Validating cluster %s", e.ClusterName)
 	ctx := context.Background()
-<<<<<<< HEAD
 	clusterValidator := newClusterValidator(e.clusterValidatorConfig)
 	clusterValidator.WithExpectedObjectsExist()
+	providerValidations := e.Provider.ClusterValidations()
+	clusterValidator.WithValidations(providerValidations...)
 	if err := clusterValidator.Validate(ctx); err != nil {
-=======
-	err := retrier.Retry(12, 5*time.Second, func() error {
-		return e.buildClusterValidator(ctx)
-	})
-	if err != nil {
-		e.T.Fatalf("failed to build cluster validator %v", err)
-	}
-
-	if e.ClusterConfig.Cluster.IsManaged() {
-		e.clusterValidator.WithWorkloadClusterValidations()
-	}
-	e.clusterValidator.WithExpectedObjectsExist()
-
-	providerValidations := e.Provider.ClusterValidations()
-	e.clusterValidator.WithValidations(providerValidations...)
-
-	if err := e.clusterValidator.Validate(ctx); err != nil {
->>>>>>> fef9ab10
 		e.T.Fatalf("failed to validate cluster %v", err)
 	}
 }
@@ -1780,7 +1763,7 @@
 
 func newClusterValidator(config *ClusterValidatorConfig) *ClusterValidator {
 	return NewClusterValidator(func(cv *ClusterValidator) {
-		cv.Config = config
+		cv.Config = *config
 	})
 }
 
