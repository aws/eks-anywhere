--- conflicted
+++ resolved
@@ -13,25 +13,6 @@
 )
 
 const (
-<<<<<<< HEAD
-	TinkerbellProviderName                  = "tinkerbell"
-	tinkerbellBootstrapIPEnvVar             = "T_TINKERBELL_BOOTSTRAP_IP"
-	tinkerbellControlPlaneNetworkCidrEnvVar = "T_TINKERBELL_CP_NETWORK_CIDR"
-	tinkerbellImageUbuntu123EnvVar          = "T_TINKERBELL_IMAGE_UBUNTU_1_23"
-	tinkerbellImageUbuntu124EnvVar          = "T_TINKERBELL_IMAGE_UBUNTU_1_24"
-	tinkerbellImageUbuntu125EnvVar          = "T_TINKERBELL_IMAGE_UBUNTU_1_25"
-	tinkerbellImageUbuntu126EnvVar          = "T_TINKERBELL_IMAGE_UBUNTU_1_26"
-	tinkerbellImageUbuntu127EnvVar          = "T_TINKERBELL_IMAGE_UBUNTU_1_27"
-	tinkerbellImageRedHat123EnvVar          = "T_TINKERBELL_IMAGE_REDHAT_1_23"
-	tinkerbellImageRedHat124EnvVar          = "T_TINKERBELL_IMAGE_REDHAT_1_24"
-	tinkerbellImageRedHat125EnvVar          = "T_TINKERBELL_IMAGE_REDHAT_1_25"
-	tinkerbellImageRedHat126EnvVar          = "T_TINKERBELL_IMAGE_REDHAT_1_26"
-	tinkerbellImageRedHat127EnvVar          = "T_TINKERBELL_IMAGE_REDHAT_1_27"
-	tinkerbellInventoryCsvFilePathEnvVar    = "T_TINKERBELL_INVENTORY_CSV"
-	tinkerbellSSHAuthorizedKey              = "T_TINKERBELL_SSH_AUTHORIZED_KEY"
-	TinkerbellCIEnvironment                 = "T_TINKERBELL_CI_ENVIRONMENT"
-	TinkerbellPodCIDR                       = "T_TINKERBELL_POD_CIDR"
-=======
 	tinkerbellProviderName                       = "tinkerbell"
 	tinkerbellBootstrapIPEnvVar                  = "T_TINKERBELL_BOOTSTRAP_IP"
 	tinkerbellControlPlaneNetworkCidrEnvVar      = "T_TINKERBELL_CP_NETWORK_CIDR"
@@ -53,7 +34,7 @@
 	tinkerbellInventoryCsvFilePathEnvVar         = "T_TINKERBELL_INVENTORY_CSV"
 	tinkerbellSSHAuthorizedKey                   = "T_TINKERBELL_SSH_AUTHORIZED_KEY"
 	TinkerbellCIEnvironment                      = "T_TINKERBELL_CI_ENVIRONMENT"
->>>>>>> b387b29c
+	TinkerbellPodCIDR                            = "T_TINKERBELL_POD_CIDR"
 )
 
 var requiredTinkerbellEnvVars = []string{
