package framework

import (
	"bytes"
	"context"
	"fmt"
	"io/ioutil"
	"path"
	"path/filepath"
	"reflect"
	"strings"
	"time"

	"sigs.k8s.io/yaml"

	"github.com/aws/eks-anywhere/internal/pkg/api"
	"github.com/aws/eks-anywhere/internal/test"
	"github.com/aws/eks-anywhere/pkg/api/v1alpha1"
	"github.com/aws/eks-anywhere/pkg/constants"
	"github.com/aws/eks-anywhere/pkg/executables"
	"github.com/aws/eks-anywhere/pkg/filewriter"
	"github.com/aws/eks-anywhere/pkg/git"
	"github.com/aws/eks-anywhere/pkg/providers"
	"github.com/aws/eks-anywhere/pkg/retrier"
	"github.com/aws/eks-anywhere/pkg/templater"
)

const (
	eksaConfigFileName  = "eksa-cluster.yaml"
	fluxSystemNamespace = "flux-system"
	gitRepositoryVar    = "T_GIT_REPOSITORY"
	githubUserVar       = "T_GITHUB_USER"
	githubTokenVar      = "EKSA_GITHUB_TOKEN"
)

var fluxRequiredEnvVars = []string{
	gitRepositoryVar,
	githubUserVar,
	githubTokenVar,
}

func WithFlux(opts ...api.GitOpsConfigOpt) ClusterE2ETestOpt {
	return func(e *ClusterE2ETest) {
<<<<<<< HEAD
		checkRequiredEnvVars(e.T, fluxRequiredEnvVars)
		gitOpsConfigName := gitOpsConfigName()
		e.GitOpsConfig = api.NewGitOpsConfig(gitOpsConfigName,
=======
		CheckRequiredEnvVars(e.T, fluxRequiredEnvVars)
		e.GitOpsConfig = api.NewGitOpsConfig(defaultClusterName,
>>>>>>> a01cd85b
			api.WithPersonalFluxRepository(true),
			api.WithStringFromEnvVarGitOpsConfig(gitRepositoryVar, api.WithFluxRepository),
			api.WithStringFromEnvVarGitOpsConfig(githubUserVar, api.WithFluxOwner),
			api.WithFluxNamespace("default"),
			api.WithFluxConfigurationPath("path2"),
			api.WithFluxBranch("main"),
		)
		e.clusterFillers = append(e.clusterFillers,
			api.WithGitOpsRef(gitOpsConfigName),
		)
		// apply the rest of the opts passed into the function
		for _, opt := range opts {
			opt(e.GitOpsConfig)
		}
		// Adding Job ID suffix to repo name
		// e2e test jobs have Job Id with a ":", replacing with "-"
		jobId := strings.Replace(e.getJobIdFromEnv(), ":", "-", -1)
		withFluxRepositorySuffix(jobId)(e.GitOpsConfig)
		// Setting GitRepo cleanup since GitOps configured
		e.T.Cleanup(e.CleanUpGithubRepo)
	}
}

func WithClusterUpgradeGit(fillers ...api.ClusterFiller) ClusterE2ETestOpt {
	return func(e *ClusterE2ETest) {
		e.ClusterConfigB = e.customizeClusterConfig(e.clusterConfigGitPath(), fillers...)

		// TODO: e.GitopsConfig is defined from api.NewGitOpsConfig in WithFlux()
		// instead of marshalling from the actual file in git repo.
		// By default it does not include the namespace field. But Flux requires namespace always
		// exist for all the objects managed by its kustomization controller.
		// Need to refactor this to read gitopsconfig directly from file in git repo
		// which always has the namespace field.
		if e.GitOpsConfig.GetNamespace() == "" {
			e.GitOpsConfig.SetNamespace("default")
		}
	}
}

func withFluxRepositorySuffix(suffix string) api.GitOpsConfigOpt {
	return func(c *v1alpha1.GitOpsConfig) {
		repository := c.Spec.Flux.Github.Repository
		c.Spec.Flux.Github.Repository = fmt.Sprintf("%s-%s", repository, suffix)
	}
}

func gitOpsConfigName() string {
	return fmt.Sprintf("%s-%s", defaultClusterName, test.RandString(5))
}

func (e *ClusterE2ETest) UpgradeWithGitOps(clusterOpts ...ClusterE2ETestOpt) {
	e.upgradeWithGitOps(clusterOpts)
}

func (e *ClusterE2ETest) upgradeWithGitOps(clusterOpts []ClusterE2ETestOpt) {
	ctx := context.Background()
	e.initGit(ctx)

	if err := e.validateInitialFluxState(ctx); err != nil {
		e.T.Errorf("Error validating initial state of cluster gitops system: %v", err)
	}

	for _, opt := range clusterOpts {
		opt(e)
	}

	e.buildClusterConfigFileForGit()

	if err := e.pushConfigChanges(); err != nil {
		e.T.Errorf("Error pushing local changes to remote git repo: %v", err)
	}
	e.T.Logf("Successfully updated version controlled cluster configuration")

	if err := e.validateWorkerNodeUpdates(ctx); err != nil {
		e.T.Errorf("Error validating worker nodes after updating git repo: %v", err)
	}
}

func (e *ClusterE2ETest) initGit(ctx context.Context) {
	c := e.clusterConfig()
	writer, err := filewriter.NewWriter(e.cluster().Name)
	if err != nil {
		e.T.Errorf("Error configuring filewriter for e2e test: %v", err)
	}

	g, err := e.NewGitOptions(ctx, c, e.GitOpsConfig, writer, "")
	if err != nil {
		e.T.Errorf("Error configuring git client for e2e test: %v", err)
	}
	e.GitProvider = g.Git
	e.GitWriter = g.Writer
}

func (e *ClusterE2ETest) buildClusterConfigFileForGit() {
	b := e.generateClusterConfig()
	_, err := e.GitWriter.Write(e.clusterConfGitPath(), b, filewriter.PersistentFile)
	if err != nil {
		e.T.Errorf("Error writing cluster config file to local git folder: %v", err)
	}
}

func (e *ClusterE2ETest) ValidateFlux() {
	c := e.clusterConfig()

	writer, err := filewriter.NewWriter(e.cluster().Name)
	if err != nil {
		e.T.Errorf("Error configuring filewriter for e2e test: %v", err)
	}
	ctx := context.Background()
	g, err := e.NewGitOptions(ctx, c, e.GitOpsConfig, writer, "")
	if err != nil {
		e.T.Errorf("Error configuring git client for e2e test: %v", err)
	}
	e.GitProvider = g.Git
	e.GitWriter = g.Writer

	if err = e.validateInitialFluxState(ctx); err != nil {
		e.T.Errorf("Error validating initial state of cluster gitops system: %v", err)
	}

	if err = e.validateWorkerNodeReplicaUpdates(ctx); err != nil {
		e.T.Errorf("Error validating scaling of Flux managed cluster: %v", err)
	}

	if err = e.validateWorkerNodeMultiConfigUpdates(ctx); err != nil {
		e.T.Errorf("Error upgrading worker nodes: %v", err)
	}
	writer, err = filewriter.NewWriter("")
	if err != nil {
		e.T.Errorf("Error configuring filewriter for e2e test: %v", err)
	}
	repoName := e.gitRepoName()
	gitOptions, err := e.NewGitOptions(ctx, c, e.GitOpsConfig, writer, fmt.Sprintf("%s/%s", e.ClusterName, repoName))
	if err != nil {
		e.T.Errorf("Error configuring git client for e2e test: %v", err)
	}
	e.validateGitopsRepoContent(gitOptions)
}

func (e *ClusterE2ETest) CleanUpGithubRepo() {
	c := e.clusterConfig()
	writer, err := filewriter.NewWriter(e.cluster().Name)
	if err != nil {
		e.T.Errorf("Error configuring filewriter for e2e test: %v", err)
	}
	ctx := context.Background()
	owner := e.GitOpsConfig.Spec.Flux.Github.Owner
	repoName := e.gitRepoName()
	gitOptions, err := e.NewGitOptions(ctx, c, e.GitOpsConfig, writer, fmt.Sprintf("%s/%s", e.ClusterName, repoName))
	if err != nil {
		e.T.Errorf("Error configuring git client for e2e test: %v", err)
	}
	opts := git.DeleteRepoOpts{Owner: owner, Repository: repoName}
	repo, err := gitOptions.Git.GetRepo(ctx)
	if err != nil {
		e.T.Errorf("error getting Github repo %s: %v", repoName, err)
	}
	if repo == nil {
		e.T.Logf("Skipped repo deletion: remote repo %s does not exist", repoName)
		return
	}
	err = gitOptions.Git.DeleteRepo(ctx, opts)
	if err != nil {
		e.T.Errorf("error while deleting Github repo %s: %v", repoName, err)
	}
}

type providerConfig struct {
	datacenterConfig providers.DatacenterConfig
	machineConfigs   []providers.MachineConfig
}

func (e *ClusterE2ETest) validateInitialFluxState(ctx context.Context) error {
	if err := e.validateFluxDeployments(ctx); err != nil {
		return err
	}

	if err := e.validateEksaSystemDeployments(ctx); err != nil {
		return err
	}
	return nil
}

func (e *ClusterE2ETest) validateWorkerNodeMultiConfigUpdates(ctx context.Context) error {
	switch e.ClusterConfig.Spec.DatacenterRef.Kind {
	case v1alpha1.VSphereDatacenterKind:
		clusterConfGitPath := e.clusterConfigGitPath()
		machineTemplateName, err := e.machineTemplateName(ctx)
		if err != nil {
			return err
		}
		vsphereClusterConfig, err := v1alpha1.GetVSphereDatacenterConfig(clusterConfGitPath)
		if err != nil {
			return err
		}
		// update workernode specs
		vsphereMachineConfigs, err := v1alpha1.GetVSphereMachineConfigs(clusterConfGitPath)
		if err != nil {
			return err
		}
		cpName := e.ClusterConfig.Spec.ControlPlaneConfiguration.MachineGroupRef.Name
		workerName := e.ClusterConfig.Spec.WorkerNodeGroupConfigurations[0].MachineGroupRef.Name
		etcdName := ""
		if e.ClusterConfig.Spec.ExternalEtcdConfiguration != nil {
			etcdName = e.ClusterConfig.Spec.ExternalEtcdConfiguration.MachineGroupRef.Name
		}
		vsphereMachineConfigs[workerName].Spec.DiskGiB = vsphereMachineConfigs[workerName].Spec.DiskGiB + 10
		vsphereMachineConfigs[workerName].Spec.MemoryMiB = 10196
		vsphereMachineConfigs[workerName].Spec.NumCPUs = 1

		// update replica
		clusterConfig, err := v1alpha1.GetClusterConfig(clusterConfGitPath)
		if err != nil {
			return err
		}
		clusterConfig.Spec.WorkerNodeGroupConfigurations[0].Count += 1

		providerConfig := providerConfig{
			datacenterConfig: vsphereClusterConfig,
			machineConfigs:   e.convertVSphereMachineConfigs(cpName, workerName, etcdName, vsphereMachineConfigs),
		}
		_, err = e.updateEKSASpecInGit(clusterConfig, providerConfig)
		if err != nil {
			return err
		}
		err = e.validateWorkerNodeUpdates(ctx)
		if err != nil {
			return err
		}
		newMachineTemplateName, err := e.machineTemplateName(ctx)
		if err != nil {
			return err
		}
		if machineTemplateName == newMachineTemplateName {
			return fmt.Errorf("machine template name should change on machine resource updates, old %s and new %s", machineTemplateName, newMachineTemplateName)
		}
		return nil
	case v1alpha1.CloudStackDeploymentKind:
		clusterConfGitPath := e.clusterConfigGitPath()
		machineTemplateName, err := e.machineTemplateName(ctx)
		if err != nil {
			return err
		}
		cloudstackClusterConfig, err := v1alpha1.GetCloudStackDeploymentConfig(clusterConfGitPath)
		if err != nil {
			return err
		}
		// update workernode specs
		cloudstackMachineConfigs, err := v1alpha1.GetCloudStackMachineConfigs(clusterConfGitPath)
		if err != nil {
			return err
		}
		cpName := e.ClusterConfig.Spec.ControlPlaneConfiguration.MachineGroupRef.Name
		workerName := e.ClusterConfig.Spec.WorkerNodeGroupConfigurations[0].MachineGroupRef.Name
		etcdName := ""
		if e.ClusterConfig.Spec.ExternalEtcdConfiguration != nil {
			etcdName = e.ClusterConfig.Spec.ExternalEtcdConfiguration.MachineGroupRef.Name
		}

		// update replica
		clusterConfig, err := v1alpha1.GetClusterConfig(clusterConfGitPath)
		if err != nil {
			return err
		}
		clusterConfig.Spec.WorkerNodeGroupConfigurations[0].Count += 1

		providerConfig := providerConfig{
			datacenterConfig: cloudstackClusterConfig,
			machineConfigs:   e.convertCloudStackMachineConfigs(cpName, workerName, etcdName, cloudstackMachineConfigs),
		}
		_, err = e.updateEKSASpecInGit(clusterConfig, providerConfig)
		if err != nil {
			return err
		}
		err = e.validateWorkerNodeUpdates(ctx)
		if err != nil {
			return err
		}
		newMachineTemplateName, err := e.machineTemplateName(ctx)
		if err != nil {
			return err
		}
		if machineTemplateName == newMachineTemplateName {
			return fmt.Errorf("machine template name should change on machine resource updates, old %s and new %s", machineTemplateName, newMachineTemplateName)
		}
		return nil
	default:
		return nil
	}
}

func (e *ClusterE2ETest) validateGitopsRepoContent(gitOptions *GitOptions) {
	repoName := e.gitRepoName()
	gitFilePath := e.clusterConfigGitPath()
	localFilePath := filepath.Join(e.ClusterName, repoName, e.clusterConfGitPath())
	ctx := context.Background()
	g := gitOptions.Git
	err := g.Clone(ctx)
	if err != nil {
		e.T.Errorf("Error cloning github repo: %v", err)
	}
	branch := e.gitBranch()
	err = g.Branch(branch)
	if err != nil {
		e.T.Errorf("Error checking out branch: %v", err)
	}
	gitFile, err := ioutil.ReadFile(gitFilePath)
	if err != nil {
		e.T.Errorf("Error opening file from the original repo directory: %v", err)
	}
	localFile, err := ioutil.ReadFile(localFilePath)
	if err != nil {
		e.T.Errorf("Error opening file from the newly created repo directory: %v", err)
	}
	if !bytes.Equal(gitFile, localFile) {
		e.T.Errorf("Error validating the content of github repo: %v", err)
	}
}

func (e *ClusterE2ETest) convertVSphereMachineConfigs(cpName, workerName, etcdName string, vsphereMachineConfigs map[string]*v1alpha1.VSphereMachineConfig) []providers.MachineConfig {
	var configs []providers.MachineConfig
	if vsphereMachineConfigs[cpName] != nil {
		configs = append(configs, vsphereMachineConfigs[cpName])
	}
	if workerName != cpName && vsphereMachineConfigs[workerName] != nil {
		configs = append(configs, vsphereMachineConfigs[workerName])
	}
	if etcdName != "" && etcdName != cpName && etcdName != workerName && vsphereMachineConfigs[etcdName] != nil {
		configs = append(configs, vsphereMachineConfigs[etcdName])
	}
	return configs
}

func (e *ClusterE2ETest) convertCloudStackMachineConfigs(cpName, workerName, etcdName string, cloudstackMachineConfigs map[string]*v1alpha1.CloudStackMachineConfig) []providers.MachineConfig {
	var configs []providers.MachineConfig
	if cloudstackMachineConfigs[cpName] != nil {
		configs = append(configs, cloudstackMachineConfigs[cpName])
	}
	if workerName != cpName && cloudstackMachineConfigs[workerName] != nil {
		configs = append(configs, cloudstackMachineConfigs[workerName])
	}
	if etcdName != "" && etcdName != cpName && etcdName != workerName && cloudstackMachineConfigs[etcdName] != nil {
		configs = append(configs, cloudstackMachineConfigs[etcdName])
	}
	return configs
}

func (e *ClusterE2ETest) validateWorkerNodeReplicaUpdates(ctx context.Context) error {
	machineTemplateName, err := e.machineTemplateName(ctx)
	if err != nil {
		return err
	}
	_, err = e.updateWorkerNodeCountValue(3)
	if err != nil {
		return err
	}

	if err := e.validateWorkerNodeUpdates(ctx); err != nil {
		return err
	}

	_, err = e.updateWorkerNodeCountValue(1)
	if err != nil {
		return err
	}
	newMachineTemplateName, err := e.machineTemplateName(ctx)
	if err != nil {
		return err
	}
	if machineTemplateName != newMachineTemplateName {
		return fmt.Errorf("machine template name shouldn't change on just replica updates, old %s and new %s", machineTemplateName, newMachineTemplateName)
	}
	return e.validateWorkerNodeUpdates(ctx)
}

func (e *ClusterE2ETest) validateWorkerNodeUpdates(ctx context.Context, opts ...CommandOpt) error {
	clusterConfGitPath := e.clusterConfigGitPath()
	clusterConfig, err := v1alpha1.GetClusterConfig(clusterConfGitPath)
	if err != nil {
		return err
	}
	if err := e.waitForWorkerScaling(clusterConfig.Spec.WorkerNodeGroupConfigurations[0].Count); err != nil {
		return err
	}

	e.T.Log("Validating Worker Nodes replicas")
	if err := e.waitForWorkerNodeValidation(); err != nil {
		return err
	}

	e.T.Log("Validating Worker Node Machine Template")
	return e.validateWorkerNodeMachineSpec(ctx, clusterConfGitPath)
}

func (e *ClusterE2ETest) machineTemplateName(ctx context.Context) (string, error) {
	machineTemplateName, err := e.KubectlClient.MachineTemplateName(ctx, e.ClusterConfig.Name, e.cluster().KubeconfigFile, executables.WithNamespace(constants.EksaSystemNamespace))
	if err != nil {
		return "", err
	}
	return machineTemplateName, nil
}

func (e *ClusterE2ETest) validateFluxDeployments(ctx context.Context) error {
	deploymentReplicas := 1
	expectedDeployments := map[string]int{
		"helm-controller":         deploymentReplicas,
		"kustomize-controller":    deploymentReplicas,
		"notification-controller": deploymentReplicas,
		"source-controller":       deploymentReplicas,
	}
	return e.validateDeploymentsInManagementCluster(ctx, fluxSystemNamespace, expectedDeployments)
}

func (e *ClusterE2ETest) validateEksaSystemDeployments(ctx context.Context) error {
	expectedDeployments := map[string]int{"eksa-controller-manager": 1}
	return e.validateDeploymentsInManagementCluster(ctx, constants.EksaSystemNamespace, expectedDeployments)
}

func (e *ClusterE2ETest) validateDeploymentsInManagementCluster(ctx context.Context, namespace string, expectedeployments map[string]int) error {
	err := retrier.Retry(20, time.Second, func() error {
		e.T.Logf("Getting deployments in %s namespace...", namespace)
		deployments, err := e.KubectlClient.GetDeployments(
			ctx,
			executables.WithKubeconfig(e.managementKubeconfigFilePath()),
			executables.WithNamespace(namespace),
		)
		if err != nil {
			return fmt.Errorf("error getting deployments: %v", err)
		}

		for _, deployment := range deployments {
			_, ok := expectedeployments[deployment.Name]
			if !ok {
				e.T.Errorf("Error validating %s deployments; unepxected deployment %s present in namespace", namespace, deployment.Name)
			}
			if expectedeployments[deployment.Name] != int(deployment.Status.ReadyReplicas) {
				e.T.Log("Deployments have not scaled yet")
				return fmt.Errorf("expected %d ready replicas of deployment %s; got %d ready replicas", expectedeployments[deployment.Name], deployment.Name, deployment.Status.ReadyReplicas)
			}
		}
		return nil
	})
	if err != nil {
		e.T.Errorf("Error validating %s deployments: %v", namespace, err)
		return err
	}
	e.T.Logf("Successfully validated %s deployments are present and ready", namespace)
	return nil
}

func (e *ClusterE2ETest) updateWorkerNodeCountValue(newValue int) (string, error) {
	clusterConfGitPath := e.clusterConfigGitPath()
	providerConfig, err := e.providerConfig(clusterConfGitPath)
	if err != nil {
		return "", err
	}
	e.T.Logf("Updating workerNodeGroupConfiguration count to new value %d", newValue)

	clusterConfig, err := v1alpha1.GetClusterConfig(clusterConfGitPath)
	if err != nil {
		return "", err
	}
	clusterConfig.Spec.WorkerNodeGroupConfigurations[0].Count = newValue

	p, err := e.updateEKSASpecInGit(clusterConfig, *providerConfig)
	if err != nil {
		return "", err
	}
	e.T.Logf("Successfully updated workerNodeGroupConfiguration count to new value %d", newValue)
	return p, nil
}

func (e *ClusterE2ETest) providerConfig(clusterConfGitPath string) (*providerConfig, error) {
	var providerConfig providerConfig
	switch e.ClusterConfig.Spec.DatacenterRef.Kind {
	case v1alpha1.VSphereDatacenterKind:
		datacenterConfig, err := v1alpha1.GetVSphereDatacenterConfig(clusterConfGitPath)
		if err != nil {
			return nil, err
		}
		machineConfigs, err := v1alpha1.GetVSphereMachineConfigs(clusterConfGitPath)
		if err != nil {
			return nil, err
		}
		providerConfig.datacenterConfig = datacenterConfig
		etcdName := ""
		if e.ClusterConfig.Spec.ExternalEtcdConfiguration != nil {
			etcdName = e.ClusterConfig.Spec.ExternalEtcdConfiguration.MachineGroupRef.Name
		}
		providerConfig.machineConfigs = e.convertVSphereMachineConfigs(
			e.ClusterConfig.Spec.ControlPlaneConfiguration.MachineGroupRef.Name,
			e.ClusterConfig.Spec.WorkerNodeGroupConfigurations[0].MachineGroupRef.Name,
			etcdName,
			machineConfigs)
	case v1alpha1.CloudStackDeploymentKind:
		datacenterConfig, err := v1alpha1.GetCloudStackDeploymentConfig(clusterConfGitPath)
		if err != nil {
			return nil, err
		}
		machineConfigs, err := v1alpha1.GetCloudStackMachineConfigs(clusterConfGitPath)
		if err != nil {
			return nil, err
		}
		providerConfig.datacenterConfig = datacenterConfig
		etcdName := ""
		if e.ClusterConfig.Spec.ExternalEtcdConfiguration != nil {
			etcdName = e.ClusterConfig.Spec.ExternalEtcdConfiguration.MachineGroupRef.Name
		}
		providerConfig.machineConfigs = e.convertCloudStackMachineConfigs(
			e.ClusterConfig.Spec.ControlPlaneConfiguration.MachineGroupRef.Name,
			e.ClusterConfig.Spec.WorkerNodeGroupConfigurations[0].MachineGroupRef.Name,
			etcdName,
			machineConfigs)
	case v1alpha1.DockerDatacenterKind:
		datacenterConfig, err := v1alpha1.GetDockerDatacenterConfig(clusterConfGitPath)
		if err != nil {
			return nil, err
		}
		providerConfig.datacenterConfig = datacenterConfig
	default:
		return nil, fmt.Errorf("unexpected DatacenterRef %s", e.ClusterConfig.Spec.DatacenterRef.Kind)
	}
	return &providerConfig, nil
}

func (e *ClusterE2ETest) waitForWorkerNodeValidation() error {
	ctx := context.Background()
	return retrier.Retry(10, time.Second*10, func() error {
		e.T.Log("Attempting to validate worker nodes...")
		if err := e.KubectlClient.ValidateWorkerNodes(ctx, e.ClusterConfig.Name, e.managementKubeconfigFilePath()); err != nil {
			e.T.Logf("Worker node validation failed: %v", err)
			return fmt.Errorf("error while validating worker nodes: %v", err)
		}
		return nil
	})
}

func (e *ClusterE2ETest) validateWorkerNodeMachineSpec(ctx context.Context, clusterConfGitPath string) error {
	switch e.ClusterConfig.Spec.DatacenterRef.Kind {
	case v1alpha1.VSphereDatacenterKind:
		clusterConfig, err := v1alpha1.GetClusterConfig(clusterConfGitPath)
		if err != nil {
			return err
		}
		vsphereClusterConfig, err := v1alpha1.GetVSphereDatacenterConfig(clusterConfGitPath)
		if err != nil {
			return err
		}
		vsphereMachineConfigs, err := v1alpha1.GetVSphereMachineConfigs(clusterConfGitPath)
		if err != nil {
			return err
		}
		vsphereWorkerConfig := vsphereMachineConfigs[clusterConfig.Spec.WorkerNodeGroupConfigurations[0].MachineGroupRef.Name]
		return retrier.Retry(120, time.Second*10, func() error {
			vsMachineTemplate, err := e.KubectlClient.VsphereWorkerNodesMachineTemplate(ctx, clusterConfig.Name, e.managementKubeconfigFilePath(), constants.EksaSystemNamespace)
			if err != nil {
				return err
			}
			if vsphereWorkerConfig.Spec.NumCPUs != int(vsMachineTemplate.Spec.Template.Spec.NumCPUs) {
				err := fmt.Errorf("MachineSpec %s WorkloadVMsNumCPUs are not at desired value; target: %v, actual: %v", vsMachineTemplate.Name, vsphereWorkerConfig.Spec.NumCPUs, vsMachineTemplate.Spec.Template.Spec.NumCPUs)
				e.T.Logf("Waiting for WorkerNode Specs to match - %s", err.Error())
				return err
			}
			if vsphereWorkerConfig.Spec.DiskGiB != int(vsMachineTemplate.Spec.Template.Spec.DiskGiB) {
				err := fmt.Errorf("MachineSpec %s WorkloadDiskGiB are not at desired value; target: %v, actual: %v", vsMachineTemplate.Name, vsphereWorkerConfig.Spec.DiskGiB, vsMachineTemplate.Spec.Template.Spec.DiskGiB)
				e.T.Logf("Waiting for WorkerNode Specs to match - %s", err.Error())
				return err
			}
			if vsphereWorkerConfig.Spec.Template != vsMachineTemplate.Spec.Template.Spec.Template {
				err := fmt.Errorf("MachineSpec %s Template are not at desired value; target: %v, actual: %v", vsMachineTemplate.Name, vsphereWorkerConfig.Spec.Template, vsMachineTemplate.Spec.Template.Spec.Template)
				e.T.Logf("Waiting for WorkerNode Specs to match - %s", err.Error())
				return err
			}
			if vsphereWorkerConfig.Spec.Folder != vsMachineTemplate.Spec.Template.Spec.Folder {
				err := fmt.Errorf("MachineSpec %s Folder are not at desired value; target: %v, actual: %v", vsMachineTemplate.Name, vsphereWorkerConfig.Spec.Folder, vsMachineTemplate.Spec.Template.Spec.Folder)
				e.T.Logf("Waiting for WorkerNode Specs to match - %s", err.Error())
				return err
			}
			if len(vsMachineTemplate.Spec.Template.Spec.Network.Devices) == 0 {
				err := fmt.Errorf("MachineSpec %s Template has no devices", vsMachineTemplate.Name)
				e.T.Logf("Waiting for WorkerNode Specs to match - %s", err.Error())
				return err
			}
			if vsphereClusterConfig.Spec.Network != vsMachineTemplate.Spec.Template.Spec.Network.Devices[0].NetworkName {
				err := fmt.Errorf("MachineSpec %s Template are not at desired value; target: %v, actual: %v", vsMachineTemplate.Name, vsphereClusterConfig.Spec.Network, vsMachineTemplate.Spec.Template.Spec.Network.Devices[0].NetworkName)
				e.T.Logf("Waiting for WorkerNode Specs to match - %s", err.Error())
				return err
			}
			if vsphereWorkerConfig.Spec.Datastore != vsMachineTemplate.Spec.Template.Spec.Datastore {
				err := fmt.Errorf("MachineSpec %s Datastore are not at desired value; target: %v, actual: %v", vsMachineTemplate.Name, vsphereWorkerConfig.Spec.Datastore, vsMachineTemplate.Spec.Template.Spec.Datastore)
				e.T.Logf("Waiting for WorkerNode Specs to match - %s", err.Error())
				return err
			}
			if vsphereClusterConfig.Spec.Datacenter != vsMachineTemplate.Spec.Template.Spec.Datacenter {
				err := fmt.Errorf("MachineSpec %s Datacenter are not at desired value; target: %v, actual: %v", vsMachineTemplate.Name, vsphereClusterConfig.Spec.Datacenter, vsMachineTemplate.Spec.Template.Spec.Datacenter)
				e.T.Logf("Waiting for WorkerNode Specs to match - %s", err.Error())
				return err
			}
			if vsphereWorkerConfig.Spec.ResourcePool != vsMachineTemplate.Spec.Template.Spec.ResourcePool {
				err := fmt.Errorf("MachineSpec %s ResourcePool are not at desired value; target: %v, actual: %v", vsMachineTemplate.Name, vsphereWorkerConfig.Spec.ResourcePool, vsMachineTemplate.Spec.Template.Spec.ResourcePool)
				e.T.Logf("Waiting for WorkerNode Specs to match - %s", err.Error())
				return err
			}
			if vsphereClusterConfig.Spec.Server != vsMachineTemplate.Spec.Template.Spec.Server {
				err := fmt.Errorf("MachineSpec %s Server are not at desired value; target: %v, actual: %v", vsMachineTemplate.Name, vsphereClusterConfig.Spec.Server, vsMachineTemplate.Spec.Template.Spec.Server)
				e.T.Logf("Waiting for WorkerNode Specs to match - %s", err.Error())
				return err
			}
			if vsphereClusterConfig.Spec.Thumbprint != vsMachineTemplate.Spec.Template.Spec.Thumbprint {
				err := fmt.Errorf("MachineSpec %s Template are not at desired value; target: %v, actual: %v", vsMachineTemplate.Name, vsphereClusterConfig.Spec.Thumbprint, vsMachineTemplate.Spec.Template.Spec.Thumbprint)
				e.T.Logf("Waiting for WorkerNode Specs to match - %s", err.Error())
				return err
			}
			e.T.Logf("Worker MachineTemplate values have matched expected values")
			return nil
		})
	case v1alpha1.CloudStackDeploymentKind:
		clusterConfig, err := v1alpha1.GetClusterConfig(clusterConfGitPath)
		if err != nil {
			return err
		}
		cloudstackMachineConfigs, err := v1alpha1.GetCloudStackMachineConfigs(clusterConfGitPath)
		if err != nil {
			return err
		}
		cloudstackWorkerConfig := cloudstackMachineConfigs[clusterConfig.Spec.WorkerNodeGroupConfigurations[0].MachineGroupRef.Name]
		return retrier.Retry(120, time.Second*10, func() error {
			csMachineTemplate, err := e.KubectlClient.CloudstackWorkerNodesMachineTemplate(ctx, clusterConfig.Name, e.cluster().KubeconfigFile, constants.EksaSystemNamespace)
			if err != nil {
				return err
			}
			if cloudstackWorkerConfig.Spec.Template != csMachineTemplate.Spec.Spec.Spec.Template {
				err := fmt.Errorf("MachineSpec %s Template are not at desired value; target: %v, actual: %v", csMachineTemplate.Name, cloudstackWorkerConfig.Spec.Template, csMachineTemplate.Spec.Spec.Spec.Template)
				e.T.Logf("Waiting for WorkerNode Specs to match - %s", err.Error())
				return err
			}
			if cloudstackWorkerConfig.Spec.ComputeOffering != csMachineTemplate.Spec.Spec.Spec.Offering {
				err := fmt.Errorf("MachineSpec %s Offering are not at desired value; target: %v, actual: %v", csMachineTemplate.Name, cloudstackWorkerConfig.Spec.ComputeOffering, csMachineTemplate.Spec.Spec.Spec.Offering)
				e.T.Logf("Waiting for WorkerNode Specs to match - %s", err.Error())
				return err
			}
			if !reflect.DeepEqual(cloudstackWorkerConfig.Spec.Details, csMachineTemplate.Spec.Spec.Spec.Details) {
				err := fmt.Errorf("MachineSpec %s Details are not at desired value; target: %v, actual: %v", csMachineTemplate.Name, cloudstackWorkerConfig.Spec.Details, csMachineTemplate.Spec.Spec.Spec.Details)
				e.T.Logf("Waiting for WorkerNode Specs to match - %s", err.Error())
				return err
			}
			if !reflect.DeepEqual(cloudstackWorkerConfig.Spec.AffinityGroupIds, csMachineTemplate.Spec.Spec.Spec.AffinityGroupIds) {
				err := fmt.Errorf("MachineSpec %s AffinityGroupIds are not at desired value; target: %v, actual: %v", csMachineTemplate.Name, cloudstackWorkerConfig.Spec.AffinityGroupIds, csMachineTemplate.Spec.Spec.Spec.AffinityGroupIds)
				e.T.Logf("Waiting for WorkerNode Specs to match - %s", err.Error())
				return err
			}
			e.T.Logf("Worker MachineTemplate values have matched expected values")
			return nil
		})
	default:
		return nil
	}
}

func (e *ClusterE2ETest) waitForWorkerScaling(targetvalue int) error {
	e.T.Logf("Waiting for worker node MachineDeployment to scale to target value %d", targetvalue)
	ctx := context.Background()
	return retrier.Retry(120, time.Second*10, func() error {
		md, err := e.KubectlClient.GetMachineDeployments(ctx,
			executables.WithKubeconfig(e.managementKubeconfigFilePath()),
		)
		if err != nil {
			return err
		}

		for _, d := range md {
			r := int(d.Status.Replicas)
			if r != targetvalue {
				e.T.Logf("Waiting for worker node MachineDeployment %s replicas to scale; target: %d, actual: %d", d.Name, targetvalue, r)
				return fmt.Errorf(" MachineDeployment %s replicas are not at desired scale; target: %d, actual: %d", d.Name, targetvalue, r)
			}
			e.T.Logf("Worker node MachineDeployment %s Ready replicas have reached target scale %d", d.Name, r)
		}
		e.T.Logf("All worker node MachineDeployments have reached target scale %d", targetvalue)
		return nil
	})
}

func (e *ClusterE2ETest) updateEKSASpecInGit(c *v1alpha1.Cluster, providersConfig providerConfig) (string, error) {
	p, err := e.writeEKSASpec(c, providersConfig.datacenterConfig, providersConfig.machineConfigs)
	if err != nil {
		return "", err
	}
	if err := e.pushConfigChanges(); err != nil {
		return "", err
	}
	e.T.Logf("Successfully updated version controlled cluster configuration")
	return p, nil
}

func (e *ClusterE2ETest) pushConfigChanges() error {
	p := e.clusterConfGitPath()
	g := e.GitProvider
	if err := g.Add(p); err != nil {
		return err
	}
	if err := g.Commit("EKS-A E2E Flux test configuration update"); err != nil {
		return err
	}
	return g.Push(context.Background())
}

// todo: reuse logic in clustermanager to template resources
func (e *ClusterE2ETest) writeEKSASpec(c *v1alpha1.Cluster, datacenterConfig providers.DatacenterConfig, machineConfigs []providers.MachineConfig) (path string, err error) {
	clusterObj, err := yaml.Marshal(c)
	if err != nil {
		return "", fmt.Errorf("error outputting cluster yaml: %v", err)
	}

	datacenterObj, err := yaml.Marshal(datacenterConfig)
	if err != nil {
		return "", fmt.Errorf("error outputting datacenter yaml: %v", err)
	}
	resources := [][]byte{clusterObj, datacenterObj}
	for _, m := range machineConfigs {
		mObj, err := yaml.Marshal(m)
		if err != nil {
			return "", fmt.Errorf("error outputting machine yaml: %v", err)
		}
		resources = append(resources, mObj)
	}
	resourcesSpec := templater.AppendYamlResources(resources...)

	p := e.clusterConfGitPath()

	e.T.Logf("writing cluster config to path %s", p)
	clusterConfGitPath, err := e.GitWriter.Write(p, resourcesSpec, filewriter.PersistentFile)
	if err != nil {
		return "", err
	}
	return clusterConfGitPath, nil
}

func (e *ClusterE2ETest) gitRepoName() string {
	return e.GitOpsConfig.Spec.Flux.Github.Repository
}

func (e *ClusterE2ETest) gitBranch() string {
	return e.GitOpsConfig.Spec.Flux.Github.Branch
}

func (e *ClusterE2ETest) clusterConfGitPath() string {
	p := e.GitOpsConfig.Spec.Flux.Github.ClusterConfigPath
	if len(p) == 0 {
		p = path.Join("clusters", e.ClusterName)
	}
	return path.Join(p, e.ClusterName, constants.EksaSystemNamespace, eksaConfigFileName)
}

func (e *ClusterE2ETest) clusterConfigGitPath() string {
	return filepath.Join(e.GitWriter.Dir(), e.clusterConfGitPath())
}

func RequiredFluxEnvVars() []string {
	return fluxRequiredEnvVars
}<|MERGE_RESOLUTION|>--- conflicted
+++ resolved
@@ -41,14 +41,9 @@
 
 func WithFlux(opts ...api.GitOpsConfigOpt) ClusterE2ETestOpt {
 	return func(e *ClusterE2ETest) {
-<<<<<<< HEAD
-		checkRequiredEnvVars(e.T, fluxRequiredEnvVars)
+		CheckRequiredEnvVars(e.T, fluxRequiredEnvVars)
 		gitOpsConfigName := gitOpsConfigName()
 		e.GitOpsConfig = api.NewGitOpsConfig(gitOpsConfigName,
-=======
-		CheckRequiredEnvVars(e.T, fluxRequiredEnvVars)
-		e.GitOpsConfig = api.NewGitOpsConfig(defaultClusterName,
->>>>>>> a01cd85b
 			api.WithPersonalFluxRepository(true),
 			api.WithStringFromEnvVarGitOpsConfig(gitRepositoryVar, api.WithFluxRepository),
 			api.WithStringFromEnvVarGitOpsConfig(githubUserVar, api.WithFluxOwner),
@@ -286,13 +281,13 @@
 			return fmt.Errorf("machine template name should change on machine resource updates, old %s and new %s", machineTemplateName, newMachineTemplateName)
 		}
 		return nil
-	case v1alpha1.CloudStackDeploymentKind:
+	case v1alpha1.CloudStackDatacenterKind:
 		clusterConfGitPath := e.clusterConfigGitPath()
 		machineTemplateName, err := e.machineTemplateName(ctx)
 		if err != nil {
 			return err
 		}
-		cloudstackClusterConfig, err := v1alpha1.GetCloudStackDeploymentConfig(clusterConfGitPath)
+		cloudstackClusterConfig, err := v1alpha1.GetCloudStackDatacenterConfig(clusterConfGitPath)
 		if err != nil {
 			return err
 		}
@@ -543,8 +538,8 @@
 			e.ClusterConfig.Spec.WorkerNodeGroupConfigurations[0].MachineGroupRef.Name,
 			etcdName,
 			machineConfigs)
-	case v1alpha1.CloudStackDeploymentKind:
-		datacenterConfig, err := v1alpha1.GetCloudStackDeploymentConfig(clusterConfGitPath)
+	case v1alpha1.CloudStackDatacenterKind:
+		datacenterConfig, err := v1alpha1.GetCloudStackDatacenterConfig(clusterConfGitPath)
 		if err != nil {
 			return nil, err
 		}
@@ -665,7 +660,7 @@
 			e.T.Logf("Worker MachineTemplate values have matched expected values")
 			return nil
 		})
-	case v1alpha1.CloudStackDeploymentKind:
+	case v1alpha1.CloudStackDatacenterKind:
 		clusterConfig, err := v1alpha1.GetClusterConfig(clusterConfGitPath)
 		if err != nil {
 			return err
@@ -680,23 +675,23 @@
 			if err != nil {
 				return err
 			}
-			if cloudstackWorkerConfig.Spec.Template != csMachineTemplate.Spec.Spec.Spec.Template {
+			if cloudstackWorkerConfig.Spec.Template.Name != csMachineTemplate.Spec.Spec.Spec.Template.Name {
 				err := fmt.Errorf("MachineSpec %s Template are not at desired value; target: %v, actual: %v", csMachineTemplate.Name, cloudstackWorkerConfig.Spec.Template, csMachineTemplate.Spec.Spec.Spec.Template)
 				e.T.Logf("Waiting for WorkerNode Specs to match - %s", err.Error())
 				return err
 			}
-			if cloudstackWorkerConfig.Spec.ComputeOffering != csMachineTemplate.Spec.Spec.Spec.Offering {
+			if cloudstackWorkerConfig.Spec.ComputeOffering.Name != csMachineTemplate.Spec.Spec.Spec.Offering.Name {
 				err := fmt.Errorf("MachineSpec %s Offering are not at desired value; target: %v, actual: %v", csMachineTemplate.Name, cloudstackWorkerConfig.Spec.ComputeOffering, csMachineTemplate.Spec.Spec.Spec.Offering)
 				e.T.Logf("Waiting for WorkerNode Specs to match - %s", err.Error())
 				return err
 			}
-			if !reflect.DeepEqual(cloudstackWorkerConfig.Spec.Details, csMachineTemplate.Spec.Spec.Spec.Details) {
-				err := fmt.Errorf("MachineSpec %s Details are not at desired value; target: %v, actual: %v", csMachineTemplate.Name, cloudstackWorkerConfig.Spec.Details, csMachineTemplate.Spec.Spec.Spec.Details)
-				e.T.Logf("Waiting for WorkerNode Specs to match - %s", err.Error())
-				return err
-			}
-			if !reflect.DeepEqual(cloudstackWorkerConfig.Spec.AffinityGroupIds, csMachineTemplate.Spec.Spec.Spec.AffinityGroupIds) {
-				err := fmt.Errorf("MachineSpec %s AffinityGroupIds are not at desired value; target: %v, actual: %v", csMachineTemplate.Name, cloudstackWorkerConfig.Spec.AffinityGroupIds, csMachineTemplate.Spec.Spec.Spec.AffinityGroupIds)
+			if !reflect.DeepEqual(cloudstackWorkerConfig.Spec.UserCustomDetails, csMachineTemplate.Spec.Spec.Spec.Details) {
+				err := fmt.Errorf("MachineSpec %s Details are not at desired value; target: %v, actual: %v", csMachineTemplate.Name, cloudstackWorkerConfig.Spec.UserCustomDetails, csMachineTemplate.Spec.Spec.Spec.Details)
+				e.T.Logf("Waiting for WorkerNode Specs to match - %s", err.Error())
+				return err
+			}
+			if !reflect.DeepEqual(cloudstackWorkerConfig.Spec.AffinityGroupIds, csMachineTemplate.Spec.Spec.Spec.AffinityGroupIDs) {
+				err := fmt.Errorf("MachineSpec %s AffinityGroupIds are not at desired value; target: %v, actual: %v", csMachineTemplate.Name, cloudstackWorkerConfig.Spec.AffinityGroupIds, csMachineTemplate.Spec.Spec.Spec.AffinityGroupIDs)
 				e.T.Logf("Waiting for WorkerNode Specs to match - %s", err.Error())
 				return err
 			}
