--- conflicted
+++ resolved
@@ -183,15 +183,6 @@
 }
 ```
 
-<<<<<<< HEAD
-=======
-`GitOpsConfig.spec.flux.git.passwordEnvironmentVariable`
-An environment variable which contains the password to be used when authenticating to the git repository
-
-`GitOpsCOnfig.spec.flux.git.privateKeyPath` 
-A path to a private key to be used for authenticating to the Git SSH server
-
->>>>>>> 44d88fd8
 ### Security
 #### Getting Credentials
 User may provide a private key, a password, or both.
