--- conflicted
+++ resolved
@@ -42,8 +42,6 @@
 {{% /alert %}}
 
 ## [v0.24.1](https://github.com/aws/eks-anywhere/releases/tag/v0.24.1)
-<<<<<<< HEAD
-=======
 
 ### Supported OS version details
 |                     | vSphere | Bare Metal | Nutanix | CloudStack | Snow |
@@ -74,7 +72,6 @@
   - [`v1-28-eks-65`](https://distro.eks.amazonaws.com/releases/1-28/65/)
 
 - Troubleshoot: `v0.122.0` to `v0.123.12`
-- Image builder: `v0.6.0` to `0.7.0`
 
 ### Fixed
 - Fix Bottlerocket cert renewal: Add 30s sleep and duplicate container ([#10360](https://github.com/aws/eks-anywhere/pull/10360))
@@ -82,7 +79,6 @@
 
 
 ## [v0.24.0](https://github.com/aws/eks-anywhere/releases/tag/v0.24.0)
->>>>>>> e8d3972b
 
 ### Supported OS version details
 |                     | vSphere | Bare Metal | Nutanix | CloudStack | Snow |
