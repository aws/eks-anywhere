---
title: Create local cluster
weight: 20
---

## EKS Anywhere docker provider deployments

EKS Anywhere supports a Docker provider for *development and testing use cases only.* 
This allows you to try EKS Anywhere on your local system before deploying to a supported provider.

To install the EKS Anywhere binaries and see system requirements please follow the [installation guide]({{< relref "../install" >}}).

## Steps

<!-- this content needs to be indented so the numbers are automatically incremented -->
1. Generate a cluster config
   ```bash
   CLUSTER_NAME=dev-cluster
   eksctl anywhere generate clusterconfig $CLUSTER_NAME \
      --provider docker > $CLUSTER_NAME.yaml
   ```

<<<<<<< HEAD
1. Generate a curated-packages config
   {{% alert title="Note" color="primary" %}}
   * It is *optional* to install the curated packages as part of the cluster creation and `eksctl anywhere` version should be `v0.9.0` or later.
   * Post-creation installation and detailed package configurations can be found [here.]({{< relref "../../tasks/packages" >}})
   {{% /alert %}}
   Example shows how to install two packages `flux` and `harbor` from the [curated package list]({{< relref "../../reference/packagespec" >}}).
   ```bash
   eksctl anywhere generate package flux harbor -d .
   ```

=======
The command above creates a file named eksa-cluster.yaml with the contents below in the path where it is executed.
The configuration specification is divided into two sections:

* Cluster
* DockerDatacenterConfig

   ```yaml
   apiVersion: anywhere.eks.amazonaws.com/v1alpha1
   kind: Cluster
   metadata:
   name: dev-cluster
   spec:
   clusterNetwork:
      cni: cilium
      pods:
         cidrBlocks:
         - 192.168.0.0/16
      services:
         cidrBlocks:
         - 10.96.0.0/12
   controlPlaneConfiguration:
      count: 1
   datacenterRef:
      kind: DockerDatacenterConfig
      name: dev-cluster
   externalEtcdConfiguration:
      count: 1
   kubernetesVersion: "1.21"
   managementCluster:
      name: dev-cluster
   workerNodeGroupConfigurations:
   - count: 1
      name: md-0
   ---
   apiVersion: anywhere.eks.amazonaws.com/v1alpha1
   kind: DockerDatacenterConfig
   metadata:
   name: dev-cluster
   spec: {}
   ```

  Some key considerations and configuration parameters:
  * Apart from the base configuration, you can add additional optional configuration to enable supported functionalities
    * [OIDC](https://anywhere.eks.amazonaws.com/docs/reference/clusterspec/oidc/) 
    * [etcd](https://anywhere.eks.amazonaws.com/docs/reference/clusterspec/etcd/)
    * [proxy](https://anywhere.eks.amazonaws.com/docs/reference/clusterspec/proxy/)
    * [gitops](https://anywhere.eks.amazonaws.com/docs/reference/clusterspec/gitops/)


For full EKS Anywhere configuration reference for a VMware vSphere cluster and explanation on each parameter in the configuration generated above refer vSphere configuration


>>>>>>> c0fec15b
1. Create a cluster

   ```bash
   # Create a cluster without curated packages installation
   eksctl anywhere create cluster -f $CLUSTER_NAME.yaml
   # Create a cluster with curated packages installation
   eksctl anywhere create cluster -f $CLUSTER_NAME.yaml --install-packages ./curated-packages/
   ```
   Example command output
   ```
   Performing setup and validations
   ✅ validation succeeded {"validation": "docker Provider setup is valid"}
   Creating new bootstrap cluster
   Installing cluster-api providers on bootstrap cluster
   Provider specific setup
   Creating new workload cluster
   Installing networking on workload cluster
   Installing cluster-api providers on workload cluster
   Moving cluster management from bootstrap to workload cluster
   Installing EKS-A custom components (CRD and controller) on workload cluster
   Creating EKS-A CRDs instances on workload cluster
   Installing AddonManager and GitOps Toolkit on workload cluster
   GitOps field not specified, bootstrap flux skipped
   Deleting bootstrap cluster
   🎉 Cluster created!
   ```

1. Use the cluster

   Once the cluster is created you can use it with the generated `KUBECONFIG` file in your local directory

   ```bash
   export KUBECONFIG=${PWD}/${CLUSTER_NAME}/${CLUSTER_NAME}-eks-a-cluster.kubeconfig
   kubectl get ns
   ```
   Example command output
   ```
   NAME                                STATUS   AGE
   capd-system                         Active   21m
   capi-kubeadm-bootstrap-system       Active   21m
   capi-kubeadm-control-plane-system   Active   21m
   capi-system                         Active   21m
   capi-webhook-system                 Active   21m
   cert-manager                        Active   22m
   default                             Active   23m
   eksa-system                         Active   20m
   kube-node-lease                     Active   23m
   kube-public                         Active   23m
   kube-system                         Active   23m
   ```

   You can now use the cluster like you would any Kubernetes cluster.
   Deploy the test application with:

   ```bash
   kubectl apply -f "https://anywhere.eks.amazonaws.com/manifests/hello-eks-a.yaml"
   ```

   Verify the test application in the [deploy test application section]({{< relref "../../tasks/workload/test-app" >}}).

## Next steps:
* See the [Cluster management]({{< relref "../../tasks/cluster" >}}) section with more information on common operational tasks like scaling and deleting the cluster.

* See the [Package management]({{< relref "../../tasks/packages" >}}) section with more information on post-creation curated packages installation.<|MERGE_RESOLUTION|>--- conflicted
+++ resolved
@@ -20,18 +20,6 @@
       --provider docker > $CLUSTER_NAME.yaml
    ```
 
-<<<<<<< HEAD
-1. Generate a curated-packages config
-   {{% alert title="Note" color="primary" %}}
-   * It is *optional* to install the curated packages as part of the cluster creation and `eksctl anywhere` version should be `v0.9.0` or later.
-   * Post-creation installation and detailed package configurations can be found [here.]({{< relref "../../tasks/packages" >}})
-   {{% /alert %}}
-   Example shows how to install two packages `flux` and `harbor` from the [curated package list]({{< relref "../../reference/packagespec" >}}).
-   ```bash
-   eksctl anywhere generate package flux harbor -d .
-   ```
-
-=======
 The command above creates a file named eksa-cluster.yaml with the contents below in the path where it is executed.
 The configuration specification is divided into two sections:
 
@@ -83,8 +71,16 @@
 
 For full EKS Anywhere configuration reference for a VMware vSphere cluster and explanation on each parameter in the configuration generated above refer vSphere configuration
 
+1. Generate a curated-packages config
+   {{% alert title="Note" color="primary" %}}
+   * It is *optional* to install the curated packages as part of the cluster creation and `eksctl anywhere` version should be `v0.9.0` or later.
+   * Post-creation installation and detailed package configurations can be found [here.]({{< relref "../../tasks/packages" >}})
+   {{% /alert %}}
+   Example shows how to install two packages `flux` and `harbor` from the [curated package list]({{< relref "../../reference/packagespec" >}}).
+   ```bash
+   eksctl anywhere generate package flux harbor -d .
+   ```
 
->>>>>>> c0fec15b
 1. Create a cluster
 
    ```bash
