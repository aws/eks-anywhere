--- conflicted
+++ resolved
@@ -33,15 +33,12 @@
 
 
 To verify that the expected number of cluster worker nodes are up and running, use the `kubectl` command to show that nodes are `Ready`.
-<<<<<<< HEAD
 
 {{% alert title="Note" color="primary" %}}
-This will confirm that the expected number of worker nodes, named following the format `$CLUSTERNAME-md-0`, are present.
-{{% /alert %}}
-=======
 This will confirm that the expected number of worker nodes are present.
 Worker nodes are named using the cluster name followed by the worker node group name (example: my-cluster-md-0)
->>>>>>> 46fad770
+{{% /alert %}}
+
 ```
 kubectl get nodes
 NAME                                           STATUS   ROLES                  AGE    VERSION
