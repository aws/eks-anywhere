--- conflicted
+++ resolved
@@ -61,13 +61,8 @@
 
 ### Create GitOps configuration repo
 
-<<<<<<< HEAD
-If you have an existing repo you can set it as your repository name in the configuration.
-If you specify a repo in your `GitOpsConfig` which does not exist EKS-A will create it for you.
-=======
 If you have an existing repo you can set that as your repository name in the configuration.
 If you specify a repo in your `GitOpsConfig` which does not exist EKS Anywhere will create it for you.
->>>>>>> 4c28a804
 If you would like to create a new repo you can [click here](https://github.new) to create a new repo.
 
 If your repository contains multiple cluster specification files, store them in subfolders and specify the [configuration path](/docs/reference/clusterspec/gitops/#__clusterconfigpath__-optional) in your cluster specification.
