---
title: "Generating a Support Bundle"
linkTitle: "Generating a Support Bundle"
weight: 30
description: >
    Using the Support Bundle with your EKS Anywhere Cluster
---

This guide covers the use of the EKS Anywhere support bundle for troubleshooting and support.
This allows you to gather cluster information, save it to your administrative machine, and perform analysis of the results.

EKS Anywhere leverages [troubleshoot.sh](https://troubleshoot.sh/) to [collect](https://troubleshoot.sh/docs/collect/) and [analyze](https://troubleshoot.sh/docs/analyze/) Kubernetes cluster logs, 
cluster resource information, and other relevant debugging information. 

EKS Anywhere has two support bundle commands:

`eksctl anywhere generate support-bundle` will execute a support bundle on your cluster, 
collecting relevant information, archiving it locally, and performing analysis of the results.

`eksctl anywhere generate support-bundle-config` will generate a support bundle config YAML file for you to customize.

<<<<<<< HEAD
### Collecting a support bundle and running analyzers
=======
Do not add personally identifiable information (PII) or other confidential or sensitive information to your support bundle.
If you provide the support bundle to get support from AWS, it will be accessible to other AWS services, including AWS Support.

### Collecting a Support Bundle and running analyzers
>>>>>>> 5c54f5b7
```
eksctl anywhere generate support-bundle
```

`generate support-bundle` will allow you to collect relevant logs and cluster resources quickly and save them locally in an archive file.
This archive can then be used to aid in further troubleshooting and debugging.

If you provide a cluster configuration file containing your cluster spec using the `-f` flag,
`generate support-bundle` will customize the auto-generated support bundle collectors and analyzers 
to match the state of your cluster.

If you provide a support bundle configuration file using the `--bundle-config` flag
(for example, one generated with `generate support-bundle-config`), 
`generate support-bundle` will use the provided configuration when collecting information from your cluster and analyzing the results.

```
Flags:
      --bundle-config string   Bundle Config file to use when generating support bundle
  -f, --filename string        Filename that contains EKS-A cluster configuration
  -h, --help                   help for support-bundle
      --since string           Collect pod logs in the latest duration like 5s, 2m, or 3h.
      --since-time string      Collect pod logs after a specific datetime(RFC3339) like 2021-06-28T15:04:05Z
  -w, --w-config string        Kubeconfig file to use when creating support bundle for a workload cluster
```

### Collecting and analyzing a bundle
You only need to run a single command to generate a support bundle, collect information, and analyze the output:
`eksctl anywhere generate support-bundle -f myCluster.yaml`

This command will collect the information from your cluster
and run an analysis of the collected information.

The collected information will be saved to your local disk in an archive, which can be used for 
debugging and obtaining additional in-depth support.

The analysis will be printed to your console.

#### Collect phase:
```
$ ./bin/eksctl anywhere generate support-bundle -f ./testcluster100.yaml
 Collecting support bundle cluster-info
 Collecting support bundle cluster-resources
 Collecting support bundle secret
 Collecting support bundle logs
 Analyzing support bundle
```

#### Analysis phase:
```
 Analyze Results
------------
Check PASS
Title: gitopsconfigs.anywhere.eks.amazonaws.com
Message: gitopsconfigs.anywhere.eks.amazonaws.com is present on the cluster

------------
Check PASS
Title: vspheredatacenterconfigs.anywhere.eks.amazonaws.com
Message: vspheredatacenterconfigs.anywhere.eks.amazonaws.com is present on the cluster

------------
Check PASS
Title: vspheremachineconfigs.anywhere.eks.amazonaws.com
Message: vspheremachineconfigs.anywhere.eks.amazonaws.com is present on the cluster

------------
Check PASS
Title: capv-controller-manager Status
Message: capv-controller-manager is running.

------------
Check PASS
Title: capv-controller-manager Status
Message: capv-controller-manager is running.

------------
Check PASS
Title: coredns Status
Message: coredns is running.

------------
Check PASS
Title: cert-manager-webhook Status
Message: cert-manager-webhook is running.

------------
Check PASS
Title: cert-manager-cainjector Status
Message: cert-manager-cainjector is running.

------------
Check PASS
Title: cert-manager Status
Message: cert-manager is running.

------------
Check PASS
Title: capi-kubeadm-control-plane-controller-manager Status
Message: capi-kubeadm-control-plane-controller-manager is running.

------------
Check PASS
Title: capi-kubeadm-bootstrap-controller-manager Status
Message: capi-kubeadm-bootstrap-controller-manager is running.

------------
Check PASS
Title: capi-controller-manager Status
Message: capi-controller-manager is running.

------------
Check PASS
Title: capi-controller-manager Status
Message: capi-controller-manager is running.

------------
Check PASS
Title: capi-kubeadm-control-plane-controller-manager Status
Message: capi-kubeadm-control-plane-controller-manager is running.

------------
Check PASS
Title: capi-kubeadm-control-plane-controller-manager Status
Message: capi-kubeadm-control-plane-controller-manager is running.

------------
Check PASS
Title: capi-kubeadm-bootstrap-controller-manager Status
Message: capi-kubeadm-bootstrap-controller-manager is running.

------------
Check PASS
Title: clusters.anywhere.eks.amazonaws.com
Message: clusters.anywhere.eks.amazonaws.com is present on the cluster

------------
Check PASS
Title: bundles.anywhere.eks.amazonaws.com
Message: bundles.anywhere.eks.amazonaws.com is present on the cluster

------------
```

#### Archive phase:
``` 
a support bundle has been created in the current directory:	{"path": "support-bundle-2021-09-02T19_29_41.tar.gz"}
```

### Generating a custom Support Bundle configuration for your EKS Anywhere Cluster
EKS Anywhere will automatically generate a support bundle based on your cluster configuration;
however, if you'd like to customize the support bundle to collect specific information,
you can generate your own support bundle configuration YAML for EKS Anywhere to run on your cluster.

`eksctl anywhere generate support-bundle-config` will generate a default support bundle configuration and print it as YAML.

`eksctl anywhere generate support-bundle-config -f myCluster.yaml` will generate a support bundle configuration customized to your cluster and print it as YAML.

To run a customized support bundle configuration YAML file on your cluster,
save this output to a file and run the command `eksctl anywhere generate support-bundle` using the flag `--bundle-config`.

```
eksctl anywhere generate support-bundle-config
Flags:
  -f, --filename string   Filename that contains EKS-A cluster configuration
  -h, --help              help for support-bundle-config
```<|MERGE_RESOLUTION|>--- conflicted
+++ resolved
@@ -19,14 +19,10 @@
 
 `eksctl anywhere generate support-bundle-config` will generate a support bundle config YAML file for you to customize.
 
-<<<<<<< HEAD
-### Collecting a support bundle and running analyzers
-=======
 Do not add personally identifiable information (PII) or other confidential or sensitive information to your support bundle.
 If you provide the support bundle to get support from AWS, it will be accessible to other AWS services, including AWS Support.
 
 ### Collecting a Support Bundle and running analyzers
->>>>>>> 5c54f5b7
 ```
 eksctl anywhere generate support-bundle
 ```
