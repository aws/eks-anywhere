---
title: "Certificate rotation"
linkTitle: "Certificate rotation"
weight: 31
aliases:
    /docs/tasks/cluster/manually-renew-certs/
date: 2021-11-04
description: >
  How to rotate certificates for etcd and control plane nodes
---

Certificates for external etcd and control plane nodes expire after 1 year in EKS Anywhere. EKS Anywhere automatically rotates these certificates when new machines are rolled out in the cluster. New machines are rolled out during cluster lifecycle operations such as `upgrade`. If you upgrade your cluster at least once a year, you do not have to manually rotate the cluster certificates. 

This page shows the process for manually rotating certificates if you have not upgraded your cluster in 1 year.

The following table lists the cluster certificate files:

| etcd node             | control plane node       |
|-----------------------|--------------------------|
| apiserver-etcd-client | apiserver-etcd-client    |
| ca                    | ca                       |
| etcdctl-etcd-client   | front-proxy-ca           |
| peer                  | sa                       |
| server                | etcd/ca.crt              |
|                       | apiserver-kubelet-client |
|                       | apiserver                |
|                       | front-proxy-client       |

You can rotate certificates by following the steps given below. You cannot rotate the `ca` certificate because it is the root certificate. Note that the commands used for Bottlerocket nodes are different than those for Ubuntu and RHEL nodes.

#### External etcd nodes

If your cluster is using external etcd nodes, you need to renew the etcd node certificates first. 

{{% alert title="Note" color="primary" %}}
You can check for external etcd nodes by running the following command:
```bash
kubectl get etcdadmcluster -A
```
{{% /alert %}}

1. SSH into each etcd node and run the following commands. Etcd automatically detects the new certificates and deprecates its old certificates.

{{< tabpane >}}
{{< tab header="Ubuntu or RHEL" lang="bash" >}}
# backup certs
cd /etc/etcd
sudo cp -r pki pki.bak
sudo rm pki/*
sudo cp pki.bak/ca.* pki

# run certificates join phase to regenerate the deleted certificates
sudo etcdadm join phase certificates http://eks-a-etcd-dumb-url
{{< /tab >}}

{{< tab header="Bottlerocket" lang="bash" >}}
# you would be in the admin container when you ssh to the Bottlerocket machine
# open a root shell
sudo sheltie

# pull the image
IMAGE_ID=$(apiclient get | apiclient exec admin jq -r '.settings["host-containers"]["kubeadm-bootstrap"].source')
ctr image pull ${IMAGE_ID}

# backup certs
cd /var/lib/etcd
cp -r pki pki.bak
rm pki/*
cp pki.bak/ca.* pki

# recreate certificates
ctr run \
--mount type=bind,src=/var/lib/etcd/pki,dst=/etc/etcd/pki,options=rbind:rw \
--net-host \
--rm \
${IMAGE_ID} tmp-cert-renew \
/opt/bin/etcdadm join phase certificates http://eks-a-etcd-dumb-url --init-system kubelet
{{< /tab >}}
{{< /tabpane >}}

2. Verify your etcd node is running correctly

{{< tabpane >}}
{{< tab header="Ubuntu or RHEL" lang="bash" >}}
sudo etcdctl --cacert=/etc/etcd/pki/ca.crt --cert=/etc/etcd/pki/etcdctl-etcd-client.crt --key=/etc/etcd/pki/etcdctl-etcd-client.key member list
{{< /tab >}}
{{< tab header="Bottlerocket" lang="bash" >}}
ETCD_CONTAINER_ID=$(ctr -n k8s.io c ls | grep -w "etcd-io" | cut -d " " -f1 | tail -1)
ctr -n k8s.io t exec -t --exec-id etcd ${ETCD_CONTAINER_ID} etcdctl \
     --cacert=/var/lib/etcd/pki/ca.crt \
     --cert=/var/lib/etcd/pki/server.crt \
     --key=/var/lib/etcd/pki/server.key \
     member list
{{< /tab >}}
{{< /tabpane >}}

- If the above command fails due to multiple etcd containers existing, then navigate to `/var/log/containers/etcd` and confirm which container was running during the issue timeframe (this container would be the 'stale' container). Delete this older etcd once you have renewed the certs and the new etcd container will be able to enter a functioning state. If you don’t do this, the two etcd containers will stay indefinitely and the etcd will not recover.

3. Repeat the above steps for all etcd nodes.

4. Save the `apiserver-etcd-client` `crt` and `key` file as a Secret from one of the etcd nodes, so the `key` can be picked up by new control plane nodes. You will also need them when renewing the certificates on control plane nodes. See the [Kubernetes documentation](https://kubernetes.io/docs/tasks/configmap-secret/managing-secret-using-config-file/#edit-secret) for details on editing Secrets.
```bash
kubectl edit secret ${cluster-name}-apiserver-etcd-client -n eksa-system
```

{{% alert title="Note" color="primary" %}}
For Bottlerocket nodes, the `key` of `apiserver-etcd-client` is `server-etcd.client.crt` instead of `apiserver-etcd-client.crt`.
{{% /alert %}}

#### Control plane nodes
When there are no external etcd nodes, you only need to rotate the certificates for control plane nodes, as etcd certificates are managed by `kubeadm` when there are no external etcd nodes. 

1. SSH into each control plane node and run the following commands.

{{< tabpane >}}
{{< tab header="Ubuntu or RHEL" lang="bash" >}}
sudo kubeadm certs renew all
{{< /tab >}}
{{< tab header="Bottlerocket" lang="bash" >}}
# you would be in the admin container when you ssh to the Bottlerocket machine
# open root shell
sudo sheltie

# pull the image
IMAGE_ID=$(apiclient get | apiclient exec admin jq -r '.settings["host-containers"]["kubeadm-bootstrap"].source')
ctr image pull ${IMAGE_ID}

# renew certs
# you may see missing etcd certs error, which is expected if you have external etcd nodes
ctr run \
--mount type=bind,src=/var/lib/kubeadm,dst=/var/lib/kubeadm,options=rbind:rw \
--mount type=bind,src=/var/lib/kubeadm,dst=/etc/kubernetes,options=rbind:rw \
--rm \
${IMAGE_ID} tmp-cert-renew \
/opt/bin/kubeadm certs renew all
{{< /tab >}}
{{< /tabpane >}}

2. Verify the certificates have been rotated.

{{< tabpane >}}
{{< tab header="Ubuntu or RHEL" lang="bash" >}}
sudo kubeadm certs check-expiration
{{< /tab >}}
{{< tab header="Bottlerocket" lang="bash" >}}
# you may see missing etcd certs error, which is expected if you have external etcd nodes
ctr run \
--mount type=bind,src=/var/lib/kubeadm,dst=/var/lib/kubeadm,options=rbind:rw \
--mount type=bind,src=/var/lib/kubeadm,dst=/etc/kubernetes,options=rbind:rw \
--rm \
${IMAGE_ID} tmp-cert-renew \
/opt/bin/kubeadm certs check-expiration
{{< /tab >}}
{{< /tabpane >}}

<<<<<<< HEAD
3. If you have external etcd nodes, manually replace the `server-etcd-client.crt` and `apiserver-etcd-client.key` file in `/etc/kubernetes/pki` (or `/var/lib/kubeadm/pki` in Bottlerocket) folder with the files you saved from any etcd node.

   - **For Bottlerocket**:

   ```
   cp apiserver-etcd-client.key /tmp/
   cp server-etcd-client.crt /tmp/
   sudo sheltie
   cp /run/host-containerd/io.containerd.runtime.v2.task/default/admin/rootfs/tmp/apiserver-etcd-client.key /var/lib/kubeadm/pki/
   cp /run/host-containerd/io.containerd.runtime.v2.task/default/admin/rootfs/tmp/server-etcd-client.crt /var/lib/kubeadm/pki/
   ```
=======
3. If you have external etcd nodes, manually replace the `apiserver-etcd-client.crt` and `apiserver-etcd-client.key` file in `/etc/kubernetes/pki` (or `/var/lib/kubeadm/pki` in Bottlerocket) folder with the files you saved from any etcd node.
>>>>>>> dc21cf69

4. Restart static control plane pods.

   - **For Ubuntu and RHEL**: temporarily move all manifest files from `/etc/kubernetes/manifests/` and wait for 20 seconds, then move the manifests back to this file location.

   - **For Bottlerocket**: re-enable the static pods:
   ```
   apiclient get | apiclient exec admin jq -r '.settings.kubernetes["static-pods"] | keys[]' | xargs -n 1 -I {} apiclient set settings.kubernetes.static-pods.{}.enabled=false 
   apiclient get | apiclient exec admin jq -r '.settings.kubernetes["static-pods"] | keys[]' | xargs -n 1 -I {} apiclient set settings.kubernetes.static-pods.{}.enabled=true
   ```

   You can verify Pods restarting by running `kubectl` from your Admin machine.

5. Repeat the above steps for all control plane nodes.

You can similarly use the above steps to rotate a single certificate instead of all certificates.

<<<<<<< HEAD
#### What do I do if my local kubeconfig has expired?

Your local kubeconfig used to interact with the cluster contains a certificate that expires after 1 year. When you rotate cluster certificates a new kubeconfig with a new certificate is created as a Secret in the cluster. If you do not retrieve the new kubeconfig and your local kubeconfig certificate expires you will receive the following error:

```
Error: Couldn't get current Server API group list: the server has asked for the client to provide credentials error: you must be logged in to the server.
This error typically occurs when the cluster certificates have been renewed or extended during the upgrade process. To resolve this issue, you need to update your local kubeconfig file with the new cluster credentials.
```

You can extract your new kubeconfig using the following steps.

1. SSH to one of the Control Plane nodes and run the following command to validate connection with API Server, export kubeconfig from `${CLUSTER_NAME}-kubeconfig` secret object (`eksa-system` namespace) using kubectl and copy kubeconfig file to `/tmp` directory.

```
ssh <YOUR_CONTROLPLANE_IP>
```

{{< tabpane >}}
{{< tab header="Ubuntu or RHEL" lang="bash" >}}

export CLUSTER_NAME="<YOUR_CLUSTER_NAME_HERE>"

cat /var/lib/kubeadm/admin.conf
export KUBECONFIG="/var/lib/kubeadm/admin.conf"

kubectl get secret ${CLUSTER_NAME}-kubeconfig -n eksa-system -o yaml > new-admin.kubeconfig

cat new-admin.kubeconfig > /tmp/new-admin-decoded.kubeconfig

{{< /tab >}}

{{< tab header="Bottlerocket" lang="bash" >}}
# you would be in the admin container when you ssh to the Bottlerocket machine
# open a root shell
sudo sheltie

cat /var/lib/kubeadm/admin.conf
export KUBECONFIG="/var/lib/kubeadm/admin.conf"

cat new-admin.kubeconfig > /run/host-containerd/io.containerd.runtime.v2.task/default/admin/rootfs/tmp/new-admin-decoded.kubeconfig
=======
### Kubelet
If `kubeadm certs check-expiration` is happy, but kubectl commands against the cluster fail with `x509: certificate has expired or is not yet valid`, then it's likely that the kubelet certs did not rotate. To rotate them, SSH back into one of the control plane nodes and do the following.

```
# backup certs
cd /var/lib/kubelet
cp -r pki pki.bak
rm pki/*

systemctl restart kubelet
```

In some cases, the certs might not regenerate and kubelet will fail to start due to a missing `kubelet-client-current.pem`. If this happens, run the following commands:

{{< tabpane >}}
{{< tab header="Ubuntu or RHEL" lang="bash" >}}
cat /var/lib/kubeadm/admin.conf | grep client-certificate-data: | sed 's/^.*: //' | base64 -d > /var/lib/kubelet/pki/kubelet-client-current.pem

cat /var/lib/kubeadm/admin.conf | grep client-key-data: | sed 's/^.*: //' | base64 -d >> /var/lib/kubelet/pki/kubelet-client-current.pem

systemctl restart kubelet

{{< /tab >}}
{{< tab header="Bottlerocket" lang="bash" >}}
cat /var/lib/kubeadm/admin.conf | grep client-certificate-data: | apiclient exec admin sed 's/^.*: //' | base64 -d > /var/lib/kubelet/pki/kubelet-client-current.pem

cat /var/lib/kubeadm/admin.conf | grep client-key-data: | apiclient exec admin sed 's/^.*: //' | base64 -d >> /var/lib/kubelet/pki/kubelet-client-current.pem

systemctl restart kubelet
>>>>>>> dc21cf69

{{< /tab >}}
{{< /tabpane >}}

<<<<<<< HEAD
2. From your admin machine, download the kubeconfig file from the ControlPlane node and use it to access your Kubernetes Cluster.

```
ssh <ADMIN_MACHINE_IP>

export CONTROLPLANE_IP=""
scp -i <keypair>@${CONTROLPLANE_IP}:/tmp/new-admin-decoded.kubeconfig .

ls -ltr 
export KUBECONFIG="new-admin-decoded.kubeconfig"

kubectl get pods
=======
### Post Renewal
Once all the certificates are valid, verify the kcp object on the affected cluster(s) is not paused by running `kubectl describe kcp -n eksa-system | grep cluster.x-k8s.io/paused`. If it is paused, then this usually indicates an issue with the etcd cluster. Check the logs for pods under the `etcdadm-controller-system` namespace for any errors. 
If the logs indicate an issue with the etcd endpoints, then you need to update `spec.clusterConfiguration.etcd.endpoints` in the cluster's `kubeadmconfig` resource: `kubectl edit kcp -n eksa-system`

Example:
```
etcd:
   external:
     caFile: /var/lib/kubeadm/pki/etcd/ca.crt
      certFile: /var/lib/kubeadm/pki/server-etcd-client.crt
      endpoints:
      - https://xxx.xxx.xxx.xxx:2379
      - https://xxx.xxx.xxx.xxx:2379
      - https://xxx.xxx.xxx.xxx:2379
>>>>>>> dc21cf69
```<|MERGE_RESOLUTION|>--- conflicted
+++ resolved
@@ -153,7 +153,6 @@
 {{< /tab >}}
 {{< /tabpane >}}
 
-<<<<<<< HEAD
 3. If you have external etcd nodes, manually replace the `server-etcd-client.crt` and `apiserver-etcd-client.key` file in `/etc/kubernetes/pki` (or `/var/lib/kubeadm/pki` in Bottlerocket) folder with the files you saved from any etcd node.
 
    - **For Bottlerocket**:
@@ -165,9 +164,6 @@
    cp /run/host-containerd/io.containerd.runtime.v2.task/default/admin/rootfs/tmp/apiserver-etcd-client.key /var/lib/kubeadm/pki/
    cp /run/host-containerd/io.containerd.runtime.v2.task/default/admin/rootfs/tmp/server-etcd-client.crt /var/lib/kubeadm/pki/
    ```
-=======
-3. If you have external etcd nodes, manually replace the `apiserver-etcd-client.crt` and `apiserver-etcd-client.key` file in `/etc/kubernetes/pki` (or `/var/lib/kubeadm/pki` in Bottlerocket) folder with the files you saved from any etcd node.
->>>>>>> dc21cf69
 
 4. Restart static control plane pods.
 
@@ -185,48 +181,6 @@
 
 You can similarly use the above steps to rotate a single certificate instead of all certificates.
 
-<<<<<<< HEAD
-#### What do I do if my local kubeconfig has expired?
-
-Your local kubeconfig used to interact with the cluster contains a certificate that expires after 1 year. When you rotate cluster certificates a new kubeconfig with a new certificate is created as a Secret in the cluster. If you do not retrieve the new kubeconfig and your local kubeconfig certificate expires you will receive the following error:
-
-```
-Error: Couldn't get current Server API group list: the server has asked for the client to provide credentials error: you must be logged in to the server.
-This error typically occurs when the cluster certificates have been renewed or extended during the upgrade process. To resolve this issue, you need to update your local kubeconfig file with the new cluster credentials.
-```
-
-You can extract your new kubeconfig using the following steps.
-
-1. SSH to one of the Control Plane nodes and run the following command to validate connection with API Server, export kubeconfig from `${CLUSTER_NAME}-kubeconfig` secret object (`eksa-system` namespace) using kubectl and copy kubeconfig file to `/tmp` directory.
-
-```
-ssh <YOUR_CONTROLPLANE_IP>
-```
-
-{{< tabpane >}}
-{{< tab header="Ubuntu or RHEL" lang="bash" >}}
-
-export CLUSTER_NAME="<YOUR_CLUSTER_NAME_HERE>"
-
-cat /var/lib/kubeadm/admin.conf
-export KUBECONFIG="/var/lib/kubeadm/admin.conf"
-
-kubectl get secret ${CLUSTER_NAME}-kubeconfig -n eksa-system -o yaml > new-admin.kubeconfig
-
-cat new-admin.kubeconfig > /tmp/new-admin-decoded.kubeconfig
-
-{{< /tab >}}
-
-{{< tab header="Bottlerocket" lang="bash" >}}
-# you would be in the admin container when you ssh to the Bottlerocket machine
-# open a root shell
-sudo sheltie
-
-cat /var/lib/kubeadm/admin.conf
-export KUBECONFIG="/var/lib/kubeadm/admin.conf"
-
-cat new-admin.kubeconfig > /run/host-containerd/io.containerd.runtime.v2.task/default/admin/rootfs/tmp/new-admin-decoded.kubeconfig
-=======
 ### Kubelet
 If `kubeadm certs check-expiration` is happy, but kubectl commands against the cluster fail with `x509: certificate has expired or is not yet valid`, then it's likely that the kubelet certs did not rotate. To rotate them, SSH back into one of the control plane nodes and do the following.
 
@@ -256,25 +210,10 @@
 cat /var/lib/kubeadm/admin.conf | grep client-key-data: | apiclient exec admin sed 's/^.*: //' | base64 -d >> /var/lib/kubelet/pki/kubelet-client-current.pem
 
 systemctl restart kubelet
->>>>>>> dc21cf69
-
-{{< /tab >}}
-{{< /tabpane >}}
-
-<<<<<<< HEAD
-2. From your admin machine, download the kubeconfig file from the ControlPlane node and use it to access your Kubernetes Cluster.
-
-```
-ssh <ADMIN_MACHINE_IP>
-
-export CONTROLPLANE_IP=""
-scp -i <keypair>@${CONTROLPLANE_IP}:/tmp/new-admin-decoded.kubeconfig .
-
-ls -ltr 
-export KUBECONFIG="new-admin-decoded.kubeconfig"
-
-kubectl get pods
-=======
+
+{{< /tab >}}
+{{< /tabpane >}}
+
 ### Post Renewal
 Once all the certificates are valid, verify the kcp object on the affected cluster(s) is not paused by running `kubectl describe kcp -n eksa-system | grep cluster.x-k8s.io/paused`. If it is paused, then this usually indicates an issue with the etcd cluster. Check the logs for pods under the `etcdadm-controller-system` namespace for any errors. 
 If the logs indicate an issue with the etcd endpoints, then you need to update `spec.clusterConfiguration.etcd.endpoints` in the cluster's `kubeadmconfig` resource: `kubectl edit kcp -n eksa-system`
@@ -289,5 +228,62 @@
       - https://xxx.xxx.xxx.xxx:2379
       - https://xxx.xxx.xxx.xxx:2379
       - https://xxx.xxx.xxx.xxx:2379
->>>>>>> dc21cf69
-```+```
+
+#### What do I do if my local kubeconfig has expired?
+
+Your local kubeconfig used to interact with the cluster contains a certificate that expires after 1 year. When you rotate cluster certificates a new kubeconfig with a new certificate is created as a Secret in the cluster. If you do not retrieve the new kubeconfig and your local kubeconfig certificate expires you will receive the following error:
+
+```
+Error: Couldn't get current Server API group list: the server has asked for the client to provide credentials error: you must be logged in to the server.
+This error typically occurs when the cluster certificates have been renewed or extended during the upgrade process. To resolve this issue, you need to update your local kubeconfig file with the new cluster credentials.
+```
+
+You can extract your new kubeconfig using the following steps.
+
+1. SSH to one of the Control Plane nodes and run the following command to validate connection with API Server, export kubeconfig from `${CLUSTER_NAME}-kubeconfig` secret object (`eksa-system` namespace) using kubectl and copy kubeconfig file to `/tmp` directory.
+
+```
+ssh <YOUR_CONTROLPLANE_IP>
+```
+
+{{< tabpane >}}
+{{< tab header="Ubuntu or RHEL" lang="bash" >}}
+
+export CLUSTER_NAME="<YOUR_CLUSTER_NAME_HERE>"
+
+cat /var/lib/kubeadm/admin.conf
+export KUBECONFIG="/var/lib/kubeadm/admin.conf"
+
+kubectl get secret ${CLUSTER_NAME}-kubeconfig -n eksa-system -o yaml > new-admin.kubeconfig
+
+cat new-admin.kubeconfig > /tmp/new-admin-decoded.kubeconfig
+
+{{< /tab >}}
+
+{{< tab header="Bottlerocket" lang="bash" >}}
+
+# you would be in the admin container when you ssh to the Bottlerocket machine
+# open a root shell
+sudo sheltie
+
+cat /var/lib/kubeadm/admin.conf
+export KUBECONFIG="/var/lib/kubeadm/admin.conf"
+
+cat new-admin.kubeconfig > /run/host-containerd/io.containerd.runtime.v2.task/default/admin/rootfs/tmp/new-admin-decoded.kubeconfig
+
+{{< /tab >}}
+{{< /tabpane >}}
+
+2. From your admin machine, download the kubeconfig file from the ControlPlane node and use it to access your Kubernetes Cluster.
+
+```
+ssh <ADMIN_MACHINE_IP>
+
+export CONTROLPLANE_IP=""
+scp -i <keypair>@${CONTROLPLANE_IP}:/tmp/new-admin-decoded.kubeconfig .
+
+ls -ltr 
+export KUBECONFIG="new-admin-decoded.kubeconfig"
+
+kubectl get pods