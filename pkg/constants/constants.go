package constants

// Namespace constants
const (
	EksaSystemNamespace                     = "eksa-system"
	EksaDiagnosticsNamespace                = "eksa-diagnostics"
	CapdSystemNamespace                     = "capd-system"
	CapiKubeadmBootstrapSystemNamespace     = "capi-kubeadm-bootstrap-system"
	CapiKubeadmControlPlaneSystemNamespace  = "capi-kubeadm-control-plane-system"
	CapiSystemNamespace                     = "capi-system"
	CapiWebhookSystemNamespace              = "capi-webhook-system"
	CapvSystemNamespace                     = "capv-system"
	CapaSystemNamespace                     = "capa-system"
	CapasSystemNamespace                    = "capas-system"
	CertManagerNamespace                    = "cert-manager"
	DefaultNamespace                        = "default"
	EtcdAdmBootstrapProviderSystemNamespace = "etcdadm-bootstrap-provider-system"
	EtcdAdmControllerSystemNamespace        = "etcdadm-controller-system"
	KubeNodeLeaseNamespace                  = "kube-node-lease"
	KubePublicNamespace                     = "kube-public"
	KubeSystemNamespace                     = "kube-system"
	LocalPathStorageNamespace               = "local-path-storage"
	EtcdAdmBootstrapProviderName            = "bootstrap-etcdadm-bootstrap"
	EtcdadmControllerProviderName           = "bootstrap-etcdadm-controller"
	DefaultHttpsPort                        = "443"
	DefaultWorkerNodeGroupName              = "md-0"

	VSphereProviderName    = "vsphere"
	DockerProviderName     = "docker"
	AWSProviderName        = "aws"
	SnowProviderName       = "snow"
	TinkerbellProviderName = "tinkerbell"
	CloudStackProviderName = "cloudstack"

	VSphereCredentialsName = "vsphere-credentials"
	EksaLicenseName        = "eksa-license"
	EksaPackagesName       = "eksa-packages"
<<<<<<< HEAD

	EksDistroApiVersion = "distro.eks.amazonaws.com/v1alpha1"
	ReleaseKind         = "Release"

	// TODO: tmp solution to support private ECR, remove when CAPAS images is public.
	EcrRegistrySecretName = "ecrcreds"
	EcrRegistryUserName   = "AWS"
	EcrRegistry           = "382577505035.dkr.ecr.us-west-2.amazonaws.com"
=======
>>>>>>> f7e675f0
)<|MERGE_RESOLUTION|>--- conflicted
+++ resolved
@@ -35,15 +35,4 @@
 	VSphereCredentialsName = "vsphere-credentials"
 	EksaLicenseName        = "eksa-license"
 	EksaPackagesName       = "eksa-packages"
-<<<<<<< HEAD
-
-	EksDistroApiVersion = "distro.eks.amazonaws.com/v1alpha1"
-	ReleaseKind         = "Release"
-
-	// TODO: tmp solution to support private ECR, remove when CAPAS images is public.
-	EcrRegistrySecretName = "ecrcreds"
-	EcrRegistryUserName   = "AWS"
-	EcrRegistry           = "382577505035.dkr.ecr.us-west-2.amazonaws.com"
-=======
->>>>>>> f7e675f0
 )