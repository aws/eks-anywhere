--- conflicted
+++ resolved
@@ -23,13 +23,7 @@
 	EtcdadmControllerProviderName           = "bootstrap-etcdadm-controller"
 
 	VSphereProviderName    = "vsphere"
-<<<<<<< HEAD
-	CloudStackProviderName = "cloudstack"
-	DockerProviderName     = "docker"
-	AWSProviderName        = "aws"
-=======
 	DockerProviderName     = "docker"
 	AWSProviderName        = "aws"
 	TinkerbellProviderName = "tinkerbell"
->>>>>>> f6e17d33
 )