package executables_test

import (
	"bytes"
	"context"
	"encoding/json"
	"errors"
	"fmt"
	"reflect"
	"testing"

	"github.com/golang/mock/gomock"
	. "github.com/onsi/gomega"
	tinkv1alpha1 "github.com/tinkerbell/cluster-api-provider-tinkerbell/tink/api/v1alpha1"
	appsv1 "k8s.io/api/apps/v1"
	corev1 "k8s.io/api/core/v1"
	apierrors "k8s.io/apimachinery/pkg/api/errors"
	metav1 "k8s.io/apimachinery/pkg/apis/meta/v1"
	"k8s.io/apimachinery/pkg/version"
	clusterv1 "sigs.k8s.io/cluster-api/api/v1beta1"
	addons "sigs.k8s.io/cluster-api/exp/addons/api/v1beta1"
	"sigs.k8s.io/controller-runtime/pkg/client"

	"github.com/aws/eks-anywhere/internal/test"
	"github.com/aws/eks-anywhere/pkg/api/v1alpha1"
	"github.com/aws/eks-anywhere/pkg/constants"
	"github.com/aws/eks-anywhere/pkg/executables"
	mockexecutables "github.com/aws/eks-anywhere/pkg/executables/mocks"
	"github.com/aws/eks-anywhere/pkg/types"
)

const (
	secretObjectType = "addons.cluster.x-k8s.io/resource-set"
	secretObjectName = "csi-vsphere-config"
)

var capiClustersResourceType = fmt.Sprintf("clusters.%s", clusterv1.GroupVersion.Group)

func newKubectl(t *testing.T) (*executables.Kubectl, context.Context, *types.Cluster, *mockexecutables.MockExecutable) {
	kubeconfigFile := "c.kubeconfig"
	cluster := &types.Cluster{
		KubeconfigFile: kubeconfigFile,
		Name:           "test-cluster",
	}

	ctx := context.Background()
	ctrl := gomock.NewController(t)
	executable := mockexecutables.NewMockExecutable(ctrl)

	return executables.NewKubectl(executable), ctx, cluster, executable
}

type kubectlTest struct {
	t *testing.T
	*WithT
	k          *executables.Kubectl
	ctx        context.Context
	cluster    *types.Cluster
	e          *mockexecutables.MockExecutable
	namespace  string
	kubeconfig string
}

func newKubectlTest(t *testing.T) *kubectlTest {
	k, ctx, cluster, e := newKubectl(t)
	return &kubectlTest{
		t:          t,
		k:          k,
		ctx:        ctx,
		cluster:    cluster,
		e:          e,
		WithT:      NewWithT(t),
		namespace:  "namespace",
		kubeconfig: cluster.KubeconfigFile,
	}
}

func TestKubectlApplyKubeSpecSuccess(t *testing.T) {
	spec := "specfile"

	k, ctx, cluster, e := newKubectl(t)
	expectedParam := []string{"apply", "-f", spec, "--kubeconfig", cluster.KubeconfigFile}
	e.EXPECT().Execute(ctx, gomock.Eq(expectedParam)).Return(bytes.Buffer{}, nil)
	if err := k.ApplyKubeSpec(ctx, cluster, spec); err != nil {
		t.Errorf("Kubectl.ApplyKubeSpec() error = %v, want nil", err)
	}
}

func TestKubectlApplyKubeSpecError(t *testing.T) {
	spec := "specfile"

	k, ctx, cluster, e := newKubectl(t)
	expectedParam := []string{"apply", "-f", spec, "--kubeconfig", cluster.KubeconfigFile}
	e.EXPECT().Execute(ctx, gomock.Eq(expectedParam)).Return(bytes.Buffer{}, errors.New("error from execute"))
	if err := k.ApplyKubeSpec(ctx, cluster, spec); err == nil {
		t.Errorf("Kubectl.ApplyKubeSpec() error = nil, want not nil")
	}
}

func TestKubectlApplyKubeSpecFromBytesSuccess(t *testing.T) {
	var data []byte

	k, ctx, cluster, e := newKubectl(t)
	expectedParam := []string{"apply", "-f", "-", "--kubeconfig", cluster.KubeconfigFile}
	e.EXPECT().ExecuteWithStdin(ctx, data, gomock.Eq(expectedParam)).Return(bytes.Buffer{}, nil)
	if err := k.ApplyKubeSpecFromBytes(ctx, cluster, data); err != nil {
		t.Errorf("Kubectl.ApplyKubeSpecFromBytes() error = %v, want nil", err)
	}
}

func TestKubectlApplyKubeSpecFromBytesError(t *testing.T) {
	var data []byte

	k, ctx, cluster, e := newKubectl(t)
	expectedParam := []string{"apply", "-f", "-", "--kubeconfig", cluster.KubeconfigFile}
	e.EXPECT().ExecuteWithStdin(ctx, data, gomock.Eq(expectedParam)).Return(bytes.Buffer{}, errors.New("error from execute"))
	if err := k.ApplyKubeSpecFromBytes(ctx, cluster, data); err == nil {
		t.Errorf("Kubectl.ApplyKubeSpecFromBytes() error = nil, want not nil")
	}
}

func TestKubectlDeleteKubeSpecFromBytesSuccess(t *testing.T) {
	var data []byte

	k, ctx, cluster, e := newKubectl(t)
	expectedParam := []string{"delete", "-f", "-", "--kubeconfig", cluster.KubeconfigFile}
	e.EXPECT().ExecuteWithStdin(ctx, data, gomock.Eq(expectedParam)).Return(bytes.Buffer{}, nil)
	if err := k.DeleteKubeSpecFromBytes(ctx, cluster, data); err != nil {
		t.Errorf("Kubectl.DeleteKubeSpecFromBytes() error = %v, want nil", err)
	}
}

func TestKubectlDeleteSpecFromBytesError(t *testing.T) {
	var data []byte

	k, ctx, cluster, e := newKubectl(t)
	expectedParam := []string{"delete", "-f", "-", "--kubeconfig", cluster.KubeconfigFile}
	e.EXPECT().ExecuteWithStdin(ctx, data, gomock.Eq(expectedParam)).Return(bytes.Buffer{}, errors.New("error from execute"))
	if err := k.DeleteKubeSpecFromBytes(ctx, cluster, data); err == nil {
		t.Errorf("Kubectl.DeleteKubeSpecFromBytes() error = nil, want not nil")
	}
}

func TestKubectlApplyKubeSpecFromBytesWithNamespaceSuccess(t *testing.T) {
	var data []byte
	var namespace string

	k, ctx, cluster, e := newKubectl(t)
	expectedParam := []string{"apply", "-f", "-", "--namespace", namespace, "--kubeconfig", cluster.KubeconfigFile}
	e.EXPECT().ExecuteWithStdin(ctx, data, gomock.Eq(expectedParam)).Return(bytes.Buffer{}, nil)
	if err := k.ApplyKubeSpecFromBytesWithNamespace(ctx, cluster, data, namespace); err != nil {
		t.Errorf("Kubectl.ApplyKubeSpecFromBytesWithNamespace() error = %v, want nil", err)
	}
}

func TestKubectlApplyKubeSpecFromBytesWithNamespaceError(t *testing.T) {
	var data []byte
	var namespace string

	k, ctx, cluster, e := newKubectl(t)
	expectedParam := []string{"apply", "-f", "-", "--namespace", namespace, "--kubeconfig", cluster.KubeconfigFile}
	e.EXPECT().ExecuteWithStdin(ctx, data, gomock.Eq(expectedParam)).Return(bytes.Buffer{}, errors.New("error from execute"))
	if err := k.ApplyKubeSpecFromBytesWithNamespace(ctx, cluster, data, namespace); err == nil {
		t.Errorf("Kubectl.ApplyKubeSpecFromBytes() error = nil, want not nil")
	}
}

func TestKubectlCreateNamespaceSuccess(t *testing.T) {
	var kubeconfig, namespace string

	k, ctx, _, e := newKubectl(t)
	expectedParam := []string{"create", "namespace", namespace, "--kubeconfig", kubeconfig}
	e.EXPECT().Execute(ctx, gomock.Eq(expectedParam)).Return(bytes.Buffer{}, nil)
	if err := k.CreateNamespace(ctx, kubeconfig, namespace); err != nil {
		t.Errorf("Kubectl.CreateNamespace() error = %v, want nil", err)
	}
}

func TestKubectlCreateNamespaceError(t *testing.T) {
	var kubeconfig, namespace string

	k, ctx, _, e := newKubectl(t)
	expectedParam := []string{"create", "namespace", namespace, "--kubeconfig", kubeconfig}
	e.EXPECT().Execute(ctx, gomock.Eq(expectedParam)).Return(bytes.Buffer{}, errors.New("error from execute"))
	if err := k.CreateNamespace(ctx, kubeconfig, namespace); err == nil {
		t.Errorf("Kubectl.CreateNamespace() error = nil, want not nil")
	}
}

func TestKubectlDeleteNamespaceSuccess(t *testing.T) {
	var kubeconfig, namespace string

	k, ctx, _, e := newKubectl(t)
	expectedParam := []string{"delete", "namespace", namespace, "--kubeconfig", kubeconfig}
	e.EXPECT().Execute(ctx, gomock.Eq(expectedParam)).Return(bytes.Buffer{}, nil)
	if err := k.DeleteNamespace(ctx, kubeconfig, namespace); err != nil {
		t.Errorf("Kubectl.DeleteNamespace() error = %v, want nil", err)
	}
}

func TestKubectlDeleteNamespaceError(t *testing.T) {
	var kubeconfig, namespace string

	k, ctx, _, e := newKubectl(t)
	expectedParam := []string{"delete", "namespace", namespace, "--kubeconfig", kubeconfig}
	e.EXPECT().Execute(ctx, gomock.Eq(expectedParam)).Return(bytes.Buffer{}, errors.New("error from execute"))
	if err := k.DeleteNamespace(ctx, kubeconfig, namespace); err == nil {
		t.Errorf("Kubectl.DeleteNamespace() error = nil, want not nil")
	}
}

func TestKubectlDeleteSecretSuccess(t *testing.T) {
	var secretName, namespace string

	k, ctx, cluster, e := newKubectl(t)
	expectedParam := []string{"delete", "secret", secretName, "--kubeconfig", cluster.KubeconfigFile, "--namespace", namespace}
	e.EXPECT().Execute(ctx, gomock.Eq(expectedParam)).Return(bytes.Buffer{}, nil)
	if err := k.DeleteSecret(ctx, cluster, secretName, namespace); err != nil {
		t.Errorf("Kubectl.DeleteNamespace() error = %v, want nil", err)
	}
}

func TestKubectlGetNamespaceSuccess(t *testing.T) {
	var kubeconfig, namespace string

	k, ctx, _, e := newKubectl(t)
	expectedParam := []string{"get", "namespace", namespace, "--kubeconfig", kubeconfig}
	e.EXPECT().Execute(ctx, gomock.Eq(expectedParam)).Return(bytes.Buffer{}, nil)
	if err := k.GetNamespace(ctx, kubeconfig, namespace); err != nil {
		t.Errorf("Kubectl.GetNamespace() error = %v, want nil", err)
	}
}

func TestKubectlGetNamespaceError(t *testing.T) {
	var kubeconfig, namespace string

	k, ctx, _, e := newKubectl(t)
	expectedParam := []string{"get", "namespace", namespace, "--kubeconfig", kubeconfig}
	e.EXPECT().Execute(ctx, gomock.Eq(expectedParam)).Return(bytes.Buffer{}, errors.New("error from execute"))
	if err := k.GetNamespace(ctx, kubeconfig, namespace); err == nil {
		t.Errorf("Kubectl.GetNamespace() error = nil, want not nil")
	}
}

func TestKubectlWaitSuccess(t *testing.T) {
	var timeout, kubeconfig, forCondition, property, namespace string

	k, ctx, _, e := newKubectl(t)
	expectedParam := []string{"wait", "--timeout", timeout, "--for=condition=" + forCondition, property, "--kubeconfig", kubeconfig, "-n", namespace}
	e.EXPECT().Execute(ctx, gomock.Eq(expectedParam)).Return(bytes.Buffer{}, nil)
	if err := k.Wait(ctx, kubeconfig, timeout, forCondition, property, namespace); err != nil {
		t.Errorf("Kubectl.Wait() error = %v, want nil", err)
	}
}

func TestKubectlWaitError(t *testing.T) {
	var timeout, kubeconfig, forCondition, property, namespace string

	k, ctx, _, e := newKubectl(t)
	expectedParam := []string{"wait", "--timeout", timeout, "--for=condition=" + forCondition, property, "--kubeconfig", kubeconfig, "-n", namespace}
	e.EXPECT().Execute(ctx, gomock.Eq(expectedParam)).Return(bytes.Buffer{}, errors.New("error from execute"))
	if err := k.Wait(ctx, kubeconfig, timeout, forCondition, property, namespace); err == nil {
		t.Errorf("Kubectl.Wait() error = nil, want not nil")
	}
}

func TestKubectlSearchCloudStackMachineConfigs(t *testing.T) {
	var kubeconfig, namespace, name string
	buffer := bytes.Buffer{}
	buffer.WriteString(test.ReadFile(t, "testdata/kubectl_no_cs_machineconfigs.json"))
	k, ctx, _, e := newKubectl(t)

	expectedParam := []string{
		"get", fmt.Sprintf("cloudstackmachineconfigs.%s", v1alpha1.GroupVersion.Group), "-o", "json", "--kubeconfig",
		kubeconfig, "--namespace", namespace, "--field-selector=metadata.name=" + name,
	}
	e.EXPECT().Execute(ctx, gomock.Eq(expectedParam)).Return(buffer, nil)
	mc, err := k.SearchCloudStackMachineConfig(ctx, name, kubeconfig, namespace)
	if err != nil {
		t.Errorf("Kubectl.SearchCloudStackMachineConfig() error = %v, want nil", err)
	}
	if len(mc) > 0 {
		t.Errorf("expected 0 machine configs, got %d", len(mc))
	}
}

func TestKubectlSearchCloudStackDatacenterConfigs(t *testing.T) {
	var kubeconfig, namespace, name string
	buffer := bytes.Buffer{}
	buffer.WriteString(test.ReadFile(t, "testdata/kubectl_no_cs_datacenterconfigs.json"))
	k, ctx, _, e := newKubectl(t)

	expectedParam := []string{
		"get", fmt.Sprintf("cloudstackdatacenterconfigs.%s", v1alpha1.GroupVersion.Group), "-o", "json", "--kubeconfig",
		kubeconfig, "--namespace", namespace, "--field-selector=metadata.name=" + name,
	}
	e.EXPECT().Execute(ctx, gomock.Eq(expectedParam)).Return(buffer, nil)
	mc, err := k.SearchCloudStackDatacenterConfig(ctx, name, kubeconfig, namespace)
	if err != nil {
		t.Errorf("Kubectl.SearchCloudStackDatacenterConfig() error = %v, want nil", err)
	}
	if len(mc) > 0 {
		t.Errorf("expected 0 datacenter configs, got %d", len(mc))
	}
}

func TestCloudStackWorkerNodesMachineTemplate(t *testing.T) {
	var kubeconfig, namespace, clusterName, machineTemplateName string
	machineTemplateNameBuffer := bytes.NewBufferString(machineTemplateName)
	machineTemplatesBuffer := bytes.NewBufferString(test.ReadFile(t, "testdata/kubectl_no_cs_machineconfigs.json"))
	k, ctx, _, e := newKubectl(t)
	expectedParam1 := []string{
		"get", "MachineDeployment", fmt.Sprintf("%s-md-0", clusterName), "-o", "go-template",
		"--template", "{{.spec.template.spec.infrastructureRef.name}}", "--kubeconfig", kubeconfig, "--namespace", namespace,
	}
	expectedParam2 := []string{
		"get", "cloudstackmachinetemplates", machineTemplateName, "-o", "go-template", "--template",
		"{{.spec.template.spec}}", "-o", "yaml", "--kubeconfig", kubeconfig, "--namespace", namespace,
	}
	e.EXPECT().Execute(ctx, gomock.Eq(expectedParam1)).Return(*machineTemplateNameBuffer, nil)
	e.EXPECT().Execute(ctx, gomock.Eq(expectedParam2)).Return(*machineTemplatesBuffer, nil)
	_, err := k.CloudstackWorkerNodesMachineTemplate(ctx, clusterName, kubeconfig, namespace)
	if err != nil {
		t.Errorf("Kubectl.GetNamespace() error = %v, want nil", err)
	}
}

func TestKubectlSaveLogSuccess(t *testing.T) {
	filename := "testfile"
	_, writer := test.NewWriter(t)

	deployment := &types.Deployment{
		Namespace: "namespace",
		Name:      "testname",
		Container: "container",
	}

	k, ctx, cluster, e := newKubectl(t)
	expectedParam := []string{"--kubeconfig", cluster.KubeconfigFile, "logs", fmt.Sprintf("deployment/%s", deployment.Name), "-n", deployment.Namespace, "-c", deployment.Container}
	e.EXPECT().Execute(ctx, gomock.Eq(expectedParam)).Return(bytes.Buffer{}, nil)
	if err := k.SaveLog(ctx, cluster, deployment, filename, writer); err != nil {
		t.Errorf("Kubectl.SaveLog() error = %v, want nil", err)
	}
}

func TestKubectlSaveLogError(t *testing.T) {
	filename := "testfile"
	_, writer := test.NewWriter(t)

	deployment := &types.Deployment{
		Namespace: "namespace",
		Name:      "testname",
		Container: "container",
	}

	k, ctx, cluster, e := newKubectl(t)
	expectedParam := []string{"--kubeconfig", cluster.KubeconfigFile, "logs", fmt.Sprintf("deployment/%s", deployment.Name), "-n", deployment.Namespace, "-c", deployment.Container}
	e.EXPECT().Execute(ctx, gomock.Eq(expectedParam)).Return(bytes.Buffer{}, errors.New("error from execute"))
	if err := k.SaveLog(ctx, cluster, deployment, filename, writer); err == nil {
		t.Errorf("Kubectl.SaveLog() error = nil, want not nil")
	}
}

func TestKubectlDeleteClusterSuccess(t *testing.T) {
	kubeconfigFile := "c.kubeconfig"
	managementCluster := &types.Cluster{
		KubeconfigFile: kubeconfigFile,
	}
	clusterToDelete := &types.Cluster{
		KubeconfigFile: kubeconfigFile,
	}

	k, ctx, _, e := newKubectl(t)
	expectedParam := []string{"delete", capiClustersResourceType, clusterToDelete.Name, "--kubeconfig", managementCluster.KubeconfigFile, "--namespace", constants.EksaSystemNamespace}
	e.EXPECT().Execute(ctx, gomock.Eq(expectedParam)).Return(bytes.Buffer{}, nil)
	if err := k.DeleteCluster(ctx, managementCluster, clusterToDelete); err != nil {
		t.Errorf("Kubectl.DeleteCluster() error = %v, want nil", err)
	}
}

func TestKubectlDeleteClusterError(t *testing.T) {
	kubeconfigFile := "c.kubeconfig"
	managementCluster := &types.Cluster{
		KubeconfigFile: kubeconfigFile,
	}
	clusterToDelete := &types.Cluster{
		KubeconfigFile: kubeconfigFile,
	}

	k, ctx, _, e := newKubectl(t)
	expectedParam := []string{"delete", capiClustersResourceType, clusterToDelete.Name, "--kubeconfig", managementCluster.KubeconfigFile, "--namespace", constants.EksaSystemNamespace}
	e.EXPECT().Execute(ctx, gomock.Eq(expectedParam)).Return(bytes.Buffer{}, errors.New("error from execute"))
	if err := k.DeleteCluster(ctx, managementCluster, clusterToDelete); err == nil {
		t.Errorf("Kubectl.DeleteCluster() error = nil, want not nil")
	}
}

func TestKubectlGetMachines(t *testing.T) {
	tests := []struct {
		testName         string
		jsonResponseFile string
		wantMachines     []types.Machine
	}{
		{
			testName:         "no machines",
			jsonResponseFile: "testdata/kubectl_no_machines.json",
			wantMachines:     []types.Machine{},
		},
		{
			testName:         "machines with no node ref",
			jsonResponseFile: "testdata/kubectl_machines_no_node_ref_no_labels.json",
			wantMachines: []types.Machine{
				{
					Status: types.MachineStatus{
						Conditions: types.Conditions{
							{
								Status: "True",
								Type:   "Ready",
							},
							{
								Status: "True",
								Type:   "APIServerPodHealthy",
							},
							{
								Status: "True",
								Type:   "BootstrapReady",
							},
							{
								Status: "True",
								Type:   "ControllerManagerPodHealthy",
							},
							{
								Status: "True",
								Type:   "EtcdMemberHealthy",
							},
							{
								Status: "True",
								Type:   "EtcdPodHealthy",
							},
							{
								Status: "True",
								Type:   "InfrastructureReady",
							},
							{
								Status: "True",
								Type:   "NodeHealthy",
							},
							{
								Status: "True",
								Type:   "SchedulerPodHealthy",
							},
						},
					},
				},
				{
					Status: types.MachineStatus{
						Conditions: types.Conditions{
							{
								Status: "True",
								Type:   "Ready",
							},
							{
								Status: "True",
								Type:   "BootstrapReady",
							},
							{
								Status: "True",
								Type:   "InfrastructureReady",
							},
							{
								Status: "True",
								Type:   "NodeHealthy",
							},
						},
					},
				},
			},
		},
		{
			testName:         "machines with no conditions",
			jsonResponseFile: "testdata/kubectl_machines_no_conditions.json",
			wantMachines: []types.Machine{
				{
					Metadata: types.MachineMetadata{
						Labels: map[string]string{
							"cluster.x-k8s.io/cluster-name":  "eksa-test-capd",
							"cluster.x-k8s.io/control-plane": "",
						},
					},
					Status: types.MachineStatus{
						NodeRef: &types.ResourceRef{
							APIVersion: "v1",
							Kind:       "Node",
							Name:       "eksa-test-capd-control-plane-5nfdg",
						},
					},
				},
				{
					Metadata: types.MachineMetadata{
						Labels: map[string]string{
							"cluster.x-k8s.io/cluster-name":    "eksa-test-capd",
							"cluster.x-k8s.io/deployment-name": "eksa-test-capd-md-0",
							"machine-template-hash":            "663441929",
						},
					},
					Status: types.MachineStatus{
						NodeRef: &types.ResourceRef{
							APIVersion: "v1",
							Kind:       "Node",
							Name:       "eksa-test-capd-md-0-bb7885f6f-gkb85",
						},
					},
				},
			},
		},
		{
			testName:         "machines with node ref",
			jsonResponseFile: "testdata/kubectl_machines_with_node_ref.json",
			wantMachines: []types.Machine{
				{
					Metadata: types.MachineMetadata{
						Labels: map[string]string{
							"cluster.x-k8s.io/cluster-name":  "eksa-test-capd",
							"cluster.x-k8s.io/control-plane": "",
						},
					},
					Status: types.MachineStatus{
						NodeRef: &types.ResourceRef{
							APIVersion: "v1",
							Kind:       "Node",
							Name:       "eksa-test-capd-control-plane-5nfdg",
						},
						Conditions: types.Conditions{
							{
								Status: "True",
								Type:   "Ready",
							},
							{
								Status: "True",
								Type:   "APIServerPodHealthy",
							},
							{
								Status: "True",
								Type:   "BootstrapReady",
							},
							{
								Status: "True",
								Type:   "ControllerManagerPodHealthy",
							},
							{
								Status: "True",
								Type:   "EtcdMemberHealthy",
							},
							{
								Status: "True",
								Type:   "EtcdPodHealthy",
							},
							{
								Status: "True",
								Type:   "InfrastructureReady",
							},
							{
								Status: "True",
								Type:   "NodeHealthy",
							},
							{
								Status: "True",
								Type:   "SchedulerPodHealthy",
							},
						},
					},
				},
				{
					Metadata: types.MachineMetadata{
						Labels: map[string]string{
							"cluster.x-k8s.io/cluster-name":    "eksa-test-capd",
							"cluster.x-k8s.io/deployment-name": "eksa-test-capd-md-0",
							"machine-template-hash":            "663441929",
						},
					},
					Status: types.MachineStatus{
						NodeRef: &types.ResourceRef{
							APIVersion: "v1",
							Kind:       "Node",
							Name:       "eksa-test-capd-md-0-bb7885f6f-gkb85",
						},
						Conditions: types.Conditions{
							{
								Status: "True",
								Type:   "Ready",
							},
							{
								Status: "True",
								Type:   "BootstrapReady",
							},
							{
								Status: "True",
								Type:   "InfrastructureReady",
							},
							{
								Status: "True",
								Type:   "NodeHealthy",
							},
						},
					},
				},
			},
		},
		{
			testName:         "etcd machines",
			jsonResponseFile: "testdata/kubectl_etcd_machines_no_node_ref.json",
			wantMachines: []types.Machine{
				{
					Metadata: types.MachineMetadata{
						Labels: map[string]string{
							"cluster.x-k8s.io/cluster-name": "eksa-test-capd",
							"cluster.x-k8s.io/etcd-cluster": "",
						},
					},
					Status: types.MachineStatus{
						Conditions: types.Conditions{
							{
								Status: "True",
								Type:   "Ready",
							},
							{
								Status: "True",
								Type:   "APIServerPodHealthy",
							},
							{
								Status: "True",
								Type:   "BootstrapReady",
							},
							{
								Status: "True",
								Type:   "ControllerManagerPodHealthy",
							},
							{
								Status: "True",
								Type:   "EtcdMemberHealthy",
							},
							{
								Status: "True",
								Type:   "EtcdPodHealthy",
							},
							{
								Status: "True",
								Type:   "InfrastructureReady",
							},
							{
								Status: "True",
								Type:   "NodeHealthy",
							},
							{
								Status: "True",
								Type:   "SchedulerPodHealthy",
							},
						},
					},
				},
			},
		},
	}

	for _, tt := range tests {
		t.Run(tt.testName, func(t *testing.T) {
			fileContent := test.ReadFile(t, tt.jsonResponseFile)
			k, ctx, cluster, e := newKubectl(t)
			e.EXPECT().Execute(ctx, []string{
				"get", "machines", "-o", "json", "--kubeconfig", cluster.KubeconfigFile,
				"--selector=cluster.x-k8s.io/cluster-name=" + cluster.Name,
				"--namespace", constants.EksaSystemNamespace,
			}).Return(*bytes.NewBufferString(fileContent), nil)

			gotMachines, err := k.GetMachines(ctx, cluster, cluster.Name)
			if err != nil {
				t.Fatalf("Kubectl.GetMachines() error = %v, want nil", err)
			}

			if !reflect.DeepEqual(gotMachines, tt.wantMachines) {
				t.Fatalf("Kubectl.GetMachines() machines = %+v, want %+v", gotMachines, tt.wantMachines)
			}
		})
	}
}

func TestKubectlGetEksaCloudStackMachineConfig(t *testing.T) {
	tests := []struct {
		testName         string
		jsonResponseFile string
		wantMachines     *v1alpha1.CloudStackMachineConfig
	}{
		{
			testName:         "no machines",
			jsonResponseFile: "testdata/kubectl_no_cs_machineconfigs.json",
			wantMachines: &v1alpha1.CloudStackMachineConfig{
				TypeMeta: metav1.TypeMeta{APIVersion: "v1"},
			},
		},
		{
			testName:         "one machineconfig",
			jsonResponseFile: "testdata/kubectl_eksa_cs_machineconfig.json",
			wantMachines: &v1alpha1.CloudStackMachineConfig{
				TypeMeta: metav1.TypeMeta{
					Kind:       "CloudStackMachineConfig",
					APIVersion: "anywhere.eks.amazonaws.com/v1alpha1",
				},
				ObjectMeta: metav1.ObjectMeta{Name: "test-etcd"},
				Spec: v1alpha1.CloudStackMachineConfigSpec{
					Template: v1alpha1.CloudStackResourceIdentifier{
						Name: "testTemplate",
					},
					ComputeOffering: v1alpha1.CloudStackResourceIdentifier{
						Name: "testOffering",
					},
					Users: []v1alpha1.UserConfiguration{
						{
							Name:              "maxdrib",
							SshAuthorizedKeys: []string{"ssh-rsa test123 hi"},
						},
					},
				},
			},
		},
	}

	for _, tt := range tests {
		t.Run(tt.testName, func(t *testing.T) {
			fileContent := test.ReadFile(t, tt.jsonResponseFile)
			k, ctx, cluster, e := newKubectl(t)
			machineConfigName := "testMachineConfig"
			e.EXPECT().Execute(ctx, []string{
				"get", "--ignore-not-found", "--namespace", constants.EksaSystemNamespace,
				"cloudstackmachineconfigs.anywhere.eks.amazonaws.com",
				machineConfigName,
				"-o", "json", "--kubeconfig", cluster.KubeconfigFile,
			}).Return(*bytes.NewBufferString(fileContent), nil)

			gotMachines, err := k.GetEksaCloudStackMachineConfig(ctx, machineConfigName, cluster.KubeconfigFile, constants.EksaSystemNamespace)
			if err != nil {
				t.Fatalf("Kubectl.GetEksaCloudStackMachineConfig() error = %v, want nil", err)
			}

			if !reflect.DeepEqual(gotMachines, tt.wantMachines) {
				t.Fatalf("Kubectl.GetEksaCloudStackMachineConfig() machines = %+v, want %+v", gotMachines, tt.wantMachines)
			}
		})
	}
}

func TestKubectlGetEksaCloudStackDatacenterConfig(t *testing.T) {
	tests := []struct {
		testName         string
		jsonResponseFile string
		wantDatacenter   *v1alpha1.CloudStackDatacenterConfig
	}{
		{
			testName:         "no datacenter",
			jsonResponseFile: "testdata/kubectl_no_cs_datacenterconfigs.json",
			wantDatacenter: &v1alpha1.CloudStackDatacenterConfig{
				TypeMeta: metav1.TypeMeta{APIVersion: "v1"},
			},
		},
		{
			testName:         "one datacenter",
			jsonResponseFile: "testdata/kubectl_eksa_cs_datacenterconfig.json",
			wantDatacenter: &v1alpha1.CloudStackDatacenterConfig{
				TypeMeta: metav1.TypeMeta{
					Kind:       "CloudStackDatacenterConfig",
					APIVersion: "anywhere.eks.amazonaws.com/v1alpha1",
				},
				ObjectMeta: metav1.ObjectMeta{Name: "test"},
				Spec: v1alpha1.CloudStackDatacenterConfigSpec{
					Zones: []v1alpha1.CloudStackZone{
						{
							Name: "testZone",
							Network: v1alpha1.CloudStackResourceIdentifier{
								Name: "testNetwork",
							},
						},
					},
					Domain:  "testDomain",
					Account: "testAccount",
				},
			},
		},
	}

	for _, tt := range tests {
		t.Run(tt.testName, func(t *testing.T) {
			fileContent := test.ReadFile(t, tt.jsonResponseFile)
			k, ctx, cluster, e := newKubectl(t)
			datacenterConfigName := "testDatacenterConfig"
			e.EXPECT().Execute(ctx, []string{
				"get", "--ignore-not-found", "--namespace", constants.EksaSystemNamespace,
				"cloudstackdatacenterconfigs.anywhere.eks.amazonaws.com",
				datacenterConfigName,
				"-o", "json", "--kubeconfig", cluster.KubeconfigFile,
			}).Return(*bytes.NewBufferString(fileContent), nil)

			gotDatacenter, err := k.GetEksaCloudStackDatacenterConfig(ctx, datacenterConfigName, cluster.KubeconfigFile, constants.EksaSystemNamespace)
			if err != nil {
				t.Fatalf("Kubectl.GetEksaCloudStackDatacenterConfig() error = %v, want nil", err)
			}

			if !reflect.DeepEqual(gotDatacenter, tt.wantDatacenter) {
				t.Fatalf("Kubectl.GetEksaCloudStackDatacenterConfig() machines = %+v, want %+v", gotDatacenter, tt.wantDatacenter)
			}
		})
	}
}

func TestKubectlLoadSecret(t *testing.T) {
	tests := []struct {
		testName string
		params   []string
		wantErr  error
	}{
		{
			testName: "SuccessScenario",
			params:   []string{"create", "secret", "generic", secretObjectName, "--type", secretObjectType, "--from-literal", "test_cluster", "--kubeconfig", "test_cluster.kind.kubeconfig", "--namespace", constants.EksaSystemNamespace},
			wantErr:  nil,
		},
		{
			testName: "ErrorScenario",
			params:   []string{"create", "secret", "generic", secretObjectName, "--type", secretObjectType, "--from-literal", "test_cluster", "--kubeconfig", "test_cluster.kind.kubeconfig", "--namespace", constants.EksaSystemNamespace},
			wantErr:  errors.New("error loading secret: "),
		},
	}
	for _, tc := range tests {
		t.Run(tc.testName, func(tt *testing.T) {
			k, ctx, _, e := newKubectl(t)
			e.EXPECT().Execute(ctx, tc.params).Return(bytes.Buffer{}, tc.wantErr)

			err := k.LoadSecret(ctx, "test_cluster", secretObjectType, secretObjectName, "test_cluster.kind.kubeconfig")

			if (tc.wantErr != nil && err == nil) && !reflect.DeepEqual(tc.wantErr, err) {
				t.Errorf("%v got = %v, want %v", tc.testName, err, tc.wantErr)
			}
		})
	}
}

func TestKubectlGetSecret(t *testing.T) {
	tests := []struct {
		testName     string
		responseFile string
		wantSecret   *corev1.Secret
		params       []string
		wantErr      error
	}{
		{
			testName:     "SuccessScenario",
			responseFile: "testdata/kubectl_secret.json",
			wantSecret: &corev1.Secret{
				ObjectMeta: metav1.ObjectMeta{
					Name:      "vsphere-csi-controller",
					Namespace: "eksa-system",
				},
				TypeMeta: metav1.TypeMeta{
					APIVersion: "v1",
					Kind:       "Secret",
				},
				Data: map[string][]byte{
					"data": []byte(`apiVersion: v1
kind: ServiceAccount
metadata:
  name: vsphere-csi-controller
  namespace: kube-system
`),
				},
				Type: corev1.SecretType("addons.cluster.x-k8s.io/resource-set"),
			},
			params:  []string{"get", "secret", secretObjectName, "-o", "json", "--namespace", constants.EksaSystemNamespace, "--kubeconfig", "c.kubeconfig"},
			wantErr: nil,
		},
		{
			testName:     "ErrorScenario",
			responseFile: "testdata/kubectl_secret.json",
			wantSecret:   nil,
			params:       []string{"get", "secret", secretObjectName, "-o", "json", "--namespace", constants.EksaSystemNamespace, "--kubeconfig", "c.kubeconfig"},
			wantErr:      errors.New("error from kubectl client"),
		},
	}
	for _, tc := range tests {
		t.Run(tc.testName, func(tt *testing.T) {
			response := test.ReadFile(t, tc.responseFile)
			k, ctx, cluster, e := newKubectl(t)
			e.EXPECT().Execute(ctx, tc.params).Return(*bytes.NewBufferString(response), tc.wantErr)

			secret, err := k.GetSecret(ctx, secretObjectName, executables.WithNamespace(constants.EksaSystemNamespace), executables.WithCluster(cluster))

			g := NewWithT(t)
			if tc.wantErr != nil {
				g.Expect(err.Error()).To(HaveSuffix(tc.wantErr.Error()))
			} else {
				g.Expect(err).To(BeNil())
				g.Expect(secret).To(Equal(tc.wantSecret))
			}
		})
	}
}

func TestKubectlGetClusters(t *testing.T) {
	tests := []struct {
		testName         string
		jsonResponseFile string
		wantClusters     []types.CAPICluster
	}{
		{
			testName:         "no clusters",
			jsonResponseFile: "testdata/kubectl_no_clusters.json",
			wantClusters:     []types.CAPICluster{},
		},
		{
			testName:         "machines with node ref",
			jsonResponseFile: "testdata/kubectl_clusters_one.json",
			wantClusters: []types.CAPICluster{
				{
					Metadata: types.Metadata{
						Name: "eksa-test-capd",
					},
					Status: types.ClusterStatus{Phase: "Provisioned"},
				},
			},
		},
	}

	for _, tt := range tests {
		t.Run(tt.testName, func(t *testing.T) {
			fileContent := test.ReadFile(t, tt.jsonResponseFile)
			k, ctx, cluster, e := newKubectl(t)
			e.EXPECT().Execute(ctx, []string{"get", "clusters.cluster.x-k8s.io", "-o", "json", "--kubeconfig", cluster.KubeconfigFile, "--namespace", constants.EksaSystemNamespace}).Return(*bytes.NewBufferString(fileContent), nil)

			gotClusters, err := k.GetClusters(ctx, cluster)
			if err != nil {
				t.Fatalf("Kubectl.GetClusters() error = %v, want nil", err)
			}

			if !reflect.DeepEqual(gotClusters, tt.wantClusters) {
				t.Fatalf("Kubectl.GetClusters() clusters = %+v, want %+v", gotClusters, tt.wantClusters)
			}
		})
	}
}

func TestKubectlGetEKSAClusters(t *testing.T) {
	tests := []struct {
		testName         string
		jsonResponseFile string
		expectedSpec     v1alpha1.ClusterSpec
		clusterName      string
	}{
		{
			testName:         "EKS-A cluster found",
			jsonResponseFile: "testdata/kubectl_eksa_cluster.json",
			expectedSpec: v1alpha1.ClusterSpec{
				KubernetesVersion:             "1.19",
				ControlPlaneConfiguration:     v1alpha1.ControlPlaneConfiguration{Count: 3},
				WorkerNodeGroupConfigurations: []v1alpha1.WorkerNodeGroupConfiguration{{Count: 3}},
				DatacenterRef: v1alpha1.Ref{
					Kind: v1alpha1.VSphereDatacenterKind,
					Name: "test-cluster",
				},
			},
			clusterName: "test-cluster",
		},
	}

	for _, tt := range tests {
		t.Run(tt.testName, func(t *testing.T) {
			fileContent := test.ReadFile(t, tt.jsonResponseFile)
			k, ctx, cluster, e := newKubectl(t)
			e.EXPECT().Execute(ctx, []string{"get", "clusters.anywhere.eks.amazonaws.com", "-A", "-o", "jsonpath={.items[0]}", "--kubeconfig", cluster.KubeconfigFile, "--field-selector=metadata.name=" + tt.clusterName}).Return(*bytes.NewBufferString(fileContent), nil)

			gotCluster, err := k.GetEksaCluster(ctx, cluster, tt.clusterName)
			if err != nil {
				t.Fatalf("Kubectl.GetEKSAClusters() error = %v, want nil", err)
			}

			if !reflect.DeepEqual(gotCluster.Spec, tt.expectedSpec) {
				t.Fatalf("Kubectl.GetEKSAClusters() clusters = %+v, want %+v", gotCluster.Spec, tt.expectedSpec)
			}
		})
	}
}

func TestKubectlGetGetApiServerUrlSuccess(t *testing.T) {
	wantUrl := "https://127.0.0.1:37479"
	k, ctx, cluster, e := newKubectl(t)
	e.EXPECT().Execute(
		ctx,
		[]string{"config", "view", "--kubeconfig", cluster.KubeconfigFile, "--minify", "--raw", "-o", "jsonpath={.clusters[0].cluster.server}"},
	).Return(*bytes.NewBufferString(wantUrl), nil)

	gotUrl, err := k.GetApiServerUrl(ctx, cluster)
	if err != nil {
		t.Fatalf("Kubectl.GetApiServerUrl() error = %v, want nil", err)
	}

	if gotUrl != wantUrl {
		t.Fatalf("Kubectl.GetApiServerUrl() url = %s, want %s", gotUrl, wantUrl)
	}
}

func TestKubectlSetControllerEnvVarSuccess(t *testing.T) {
	envVar := "TEST_VAR"
	envVarValue := "TEST_VALUE"
	k, ctx, cluster, e := newKubectl(t)
	e.EXPECT().Execute(
		ctx,
		[]string{
			"set", "env", "deployment/eksa-controller-manager", fmt.Sprintf("%s=%s", envVar, envVarValue),
			"--kubeconfig", cluster.KubeconfigFile, "--namespace", constants.EksaSystemNamespace,
		},
	).Return(bytes.Buffer{}, nil)

	err := k.SetEksaControllerEnvVar(ctx, envVar, envVarValue, cluster.KubeconfigFile)
	if err != nil {
		t.Fatalf("Kubectl.GetApiServerUrl() error = %v, want nil", err)
	}
}

func TestKubectlGetGetApiServerUrlError(t *testing.T) {
	k, ctx, cluster, e := newKubectl(t)
	e.EXPECT().Execute(
		ctx,
		[]string{"config", "view", "--kubeconfig", cluster.KubeconfigFile, "--minify", "--raw", "-o", "jsonpath={.clusters[0].cluster.server}"},
	).Return(bytes.Buffer{}, errors.New("error in command"))

	_, err := k.GetApiServerUrl(ctx, cluster)
	if err == nil {
		t.Fatal("Kubectl.GetApiServerUrl() error = nil, want not nil")
	}
}

func TestKubectlGetPodsWithAllNamespaces(t *testing.T) {
	tests := []struct {
		testName         string
		jsonResponseFile string
		wantPodNames     []string
	}{
		{
			testName:         "no pods",
			jsonResponseFile: "testdata/kubectl_no_pods.json",
			wantPodNames:     []string{},
		},
		{
			testName:         "multiple pods",
			jsonResponseFile: "testdata/kubectl_pods.json",
			wantPodNames: []string{
				"coredns-74ff55c5b-cnbwh",
				"coredns-74ff55c5b-zlbph",
				"etcd-lol-control-plane",
				"kindnet-xzddb",
				"kube-apiserver-lol-control-plane",
				"kube-controller-manager-lol-control-plane",
				"kube-proxy-27v6c",
				"kube-scheduler-lol-control-plane",
				"local-path-provisioner-78776bfc44-s9ggt",
			},
		},
	}

	for _, tt := range tests {
		t.Run(tt.testName, func(t *testing.T) {
			k, ctx, cluster, e := newKubectl(t)
			fileContent := test.ReadFile(t, tt.jsonResponseFile)
			e.EXPECT().Execute(ctx, []string{"get", "pods", "-o", "json", "--kubeconfig", cluster.KubeconfigFile, "-A"}).Return(*bytes.NewBufferString(fileContent), nil)

			gotPods, err := k.GetPods(ctx, executables.WithCluster(cluster), executables.WithAllNamespaces())
			if err != nil {
				t.Fatalf("Kubectl.GetPods() error = %v, want nil", err)
			}

			gotNames := make([]string, 0, len(gotPods))
			for _, p := range gotPods {
				gotNames = append(gotNames, p.Name)
			}

			if !reflect.DeepEqual(gotNames, tt.wantPodNames) {
				t.Fatalf("Kubectl.GetPods() pod names = %+v, want %+v", gotNames, tt.wantPodNames)
			}
		})
	}
}

func TestKubectlGetPodsWithNamespace(t *testing.T) {
	tests := []struct {
		testName         string
		jsonResponseFile string
		wantPodNames     []string
		namespace        string
	}{
		{
			testName:         "no pods",
			jsonResponseFile: "testdata/kubectl_no_pods.json",
			wantPodNames:     []string{},
			namespace:        "kube-system",
		},
		{
			testName:         "multiple pods",
			jsonResponseFile: "testdata/kubectl_pods.json",
			wantPodNames: []string{
				"coredns-74ff55c5b-cnbwh",
				"coredns-74ff55c5b-zlbph",
				"etcd-lol-control-plane",
				"kindnet-xzddb",
				"kube-apiserver-lol-control-plane",
				"kube-controller-manager-lol-control-plane",
				"kube-proxy-27v6c",
				"kube-scheduler-lol-control-plane",
				"local-path-provisioner-78776bfc44-s9ggt",
			},
			namespace: "kube-system",
		},
	}

	for _, tt := range tests {
		t.Run(tt.testName, func(t *testing.T) {
			k, ctx, cluster, e := newKubectl(t)
			fileContent := test.ReadFile(t, tt.jsonResponseFile)
			e.EXPECT().Execute(ctx, []string{"get", "pods", "-o", "json", "--kubeconfig", cluster.KubeconfigFile, "--namespace", tt.namespace}).Return(*bytes.NewBufferString(fileContent), nil)

			gotPods, err := k.GetPods(ctx, executables.WithCluster(cluster), executables.WithNamespace(tt.namespace))
			if err != nil {
				t.Fatalf("Kubectl.GetPods() error = %v, want nil", err)
			}

			gotNames := make([]string, 0, len(gotPods))
			for _, p := range gotPods {
				gotNames = append(gotNames, p.Name)
			}

			if !reflect.DeepEqual(gotNames, tt.wantPodNames) {
				t.Fatalf("Kubectl.GetPods() pod names = %+v, want %+v", gotNames, tt.wantPodNames)
			}
		})
	}
}

func TestKubectlGetPodsWithServerSkipTLSAndToken(t *testing.T) {
	k, ctx, _, e := newKubectl(t)
	server := "https://127.0.0.1:37479"
	token := "token"
	fileContent := test.ReadFile(t, "testdata/kubectl_no_pods.json")
	e.EXPECT().Execute(
		ctx, []string{"get", "pods", "-o", "json", "--server", server, "--token", token, "--insecure-skip-tls-verify=true", "-A"},
	).Return(*bytes.NewBufferString(fileContent), nil)

	gotPods, err := k.GetPods(ctx,
		executables.WithServer(server), executables.WithToken(token), executables.WithSkipTLSVerify(), executables.WithAllNamespaces(),
	)
	if err != nil {
		t.Fatalf("Kubectl.GetPods() error = %v, want nil", err)
	}

	if len(gotPods) != 0 {
		t.Fatalf("Kubectl.GetPods() num pod  = %d, want 0", len(gotPods))
	}
}

func TestKubectlGetDeploymentsWithAllNamespaces(t *testing.T) {
	tests := []struct {
		testName            string
		jsonResponseFile    string
		wantDeploymentNames []string
	}{
		{
			testName:            "no deployments",
			jsonResponseFile:    "testdata/kubectl_no_deployments.json",
			wantDeploymentNames: []string{},
		},
		{
			testName:         "multiple deployments",
			jsonResponseFile: "testdata/kubectl_deployments.json",
			wantDeploymentNames: []string{
				"coredns",
				"local-path-provisioner",
			},
		},
	}

	for _, tt := range tests {
		t.Run(tt.testName, func(t *testing.T) {
			k, ctx, cluster, e := newKubectl(t)
			fileContent := test.ReadFile(t, tt.jsonResponseFile)
			e.EXPECT().Execute(ctx, []string{"get", "deployments", "-o", "json", "--kubeconfig", cluster.KubeconfigFile, "-A"}).Return(*bytes.NewBufferString(fileContent), nil)

			gotDeployments, err := k.GetDeployments(ctx, executables.WithCluster(cluster), executables.WithAllNamespaces())
			if err != nil {
				t.Fatalf("Kubectl.GetDeployments() error = %v, want nil", err)
			}

			gotNames := make([]string, 0, len(gotDeployments))
			for _, p := range gotDeployments {
				gotNames = append(gotNames, p.Name)
			}

			if !reflect.DeepEqual(gotNames, tt.wantDeploymentNames) {
				t.Fatalf("Kubectl.GetDeployments() deployments = %+v, want %+v", gotNames, tt.wantDeploymentNames)
			}
		})
	}
}

func TestKubectlGetDeploymentsWithServerSkipTLSAndToken(t *testing.T) {
	server := "https://127.0.0.1:37479"
	token := "token"
	k, ctx, _, e := newKubectl(t)
	fileContent := test.ReadFile(t, "testdata/kubectl_no_deployments.json")
	e.EXPECT().Execute(
		ctx,
		[]string{"get", "deployments", "-o", "json", "--server", server, "--token", token, "--insecure-skip-tls-verify=true", "-A"}).Return(*bytes.NewBufferString(fileContent), nil)

	gotDeployments, err := k.GetDeployments(
		ctx,
		executables.WithServer(server), executables.WithToken(token), executables.WithSkipTLSVerify(), executables.WithAllNamespaces(),
	)
	if err != nil {
		t.Fatalf("Kubectl.GetDeployments() error = %v, want nil", err)
	}

	if len(gotDeployments) != 0 {
		t.Fatalf("Kubectl.GetDeployments() num deployments = %d, want 0", len(gotDeployments))
	}
}

func TestKubectlGetDeploymentsWithNamespace(t *testing.T) {
	tests := []struct {
		testName            string
		jsonResponseFile    string
		wantDeploymentNames []string
		deploymentNamespace string
	}{
		{
			testName:            "no deployments",
			jsonResponseFile:    "testdata/kubectl_no_deployments.json",
			wantDeploymentNames: []string{},
			deploymentNamespace: "kube-system",
		},
		{
			testName:         "multiple deployments",
			jsonResponseFile: "testdata/kubectl_deployments.json",
			wantDeploymentNames: []string{
				"coredns",
				"local-path-provisioner",
			},
			deploymentNamespace: "kube-system",
		},
	}

	for _, tt := range tests {
		t.Run(tt.testName, func(t *testing.T) {
			k, ctx, cluster, e := newKubectl(t)
			fileContent := test.ReadFile(t, tt.jsonResponseFile)
			e.EXPECT().Execute(ctx, []string{"get", "deployments", "-o", "json", "--kubeconfig", cluster.KubeconfigFile, "--namespace", tt.deploymentNamespace}).Return(*bytes.NewBufferString(fileContent), nil)

			gotDeployments, err := k.GetDeployments(ctx, executables.WithCluster(cluster), executables.WithNamespace(tt.deploymentNamespace))
			if err != nil {
				t.Fatalf("Kubectl.GetDeployments() error = %v, want nil", err)
			}

			gotNames := make([]string, 0, len(gotDeployments))
			for _, p := range gotDeployments {
				gotNames = append(gotNames, p.Name)
			}

			if !reflect.DeepEqual(gotNames, tt.wantDeploymentNames) {
				t.Fatalf("Kubectl.GetDeployments() deployments = %+v, want %+v", gotNames, tt.wantDeploymentNames)
			}
		})
	}
}

func TestKubectlGetMachineDeployments(t *testing.T) {
	tests := []struct {
		testName                   string
		jsonResponseFile           string
		wantMachineDeploymentNames []string
	}{
		{
			testName:                   "no machine deployments",
			jsonResponseFile:           "testdata/kubectl_no_machine_deployments.json",
			wantMachineDeploymentNames: []string{},
		},
		{
			testName:         "multiple machine deployments",
			jsonResponseFile: "testdata/kubectl_machine_deployments.json",
			wantMachineDeploymentNames: []string{
				"test0-md-0",
				"test1-md-0",
			},
		},
	}

	for _, tt := range tests {
		t.Run(tt.testName, func(t *testing.T) {
			k, ctx, cluster, e := newKubectl(t)
			fileContent := test.ReadFile(t, tt.jsonResponseFile)
			e.EXPECT().Execute(ctx, []string{"get", "machinedeployments.cluster.x-k8s.io", "-o", "json", "--kubeconfig", cluster.KubeconfigFile}).Return(*bytes.NewBufferString(fileContent), nil)

			gotDeployments, err := k.GetMachineDeployments(ctx, executables.WithCluster(cluster))
			if err != nil {
				t.Fatalf("Kubectl.GetMachineDeployments() error = %v, want nil", err)
			}

			gotNames := make([]string, 0, len(gotDeployments))
			for _, p := range gotDeployments {
				gotNames = append(gotNames, p.Name)
			}

			if !reflect.DeepEqual(gotNames, tt.wantMachineDeploymentNames) {
				t.Fatalf("Kubectl.GetMachineDeployments() deployments = %+v, want %+v", gotNames, tt.wantMachineDeploymentNames)
			}
		})
	}
}

func TestKubectlGetKubeAdmControlPlanes(t *testing.T) {
	tests := []struct {
		testName         string
		jsonResponseFile string
		wantCpNames      []string
	}{
		{
			testName:         "no control planes",
			jsonResponseFile: "testdata/kubectl_no_kubeadmcps.json",
			wantCpNames:      []string{},
		},
		{
			testName:         "multiple control planes",
			jsonResponseFile: "testdata/kubectl_kubeadmcps.json",
			wantCpNames: []string{
				"test0-control-plane",
				"test1-control-plane",
			},
		},
	}

	for _, tt := range tests {
		t.Run(tt.testName, func(t *testing.T) {
			k, ctx, cluster, e := newKubectl(t)
			fileContent := test.ReadFile(t, tt.jsonResponseFile)
			e.EXPECT().Execute(ctx, []string{"get", "kubeadmcontrolplanes.controlplane.cluster.x-k8s.io", "-o", "json", "--kubeconfig", cluster.KubeconfigFile}).Return(*bytes.NewBufferString(fileContent), nil)

			gotCps, err := k.GetKubeadmControlPlanes(ctx, executables.WithCluster(cluster))
			if err != nil {
				t.Fatalf("Kubectl.GetKubeadmControlPlanes() error = %v, want nil", err)
			}

			gotNames := make([]string, 0, len(gotCps))
			for _, p := range gotCps {
				gotNames = append(gotNames, p.Name)
			}

			if !reflect.DeepEqual(gotNames, tt.wantCpNames) {
				t.Fatalf("Kubectl.GetKubeadmControlPlanes() controlPlanes = %+v, want %+v", gotNames, tt.wantCpNames)
			}
		})
	}
}

func TestKubectlVersion(t *testing.T) {
	k, ctx, cluster, e := newKubectl(t)
	fileContent := test.ReadFile(t, "testdata/kubectl_version.json")
	e.EXPECT().Execute(ctx, []string{"version", "-o", "json", "--kubeconfig", cluster.KubeconfigFile}).Return(*bytes.NewBufferString(fileContent), nil)
	gotVersions, err := k.Version(ctx, cluster)
	if err != nil {
		t.Fatalf("Kubectl.Version() error = %v, want nil", err)
	}
	wantVersions := &executables.VersionResponse{
		ClientVersion: version.Info{
			Major:        "1",
			Minor:        "21",
			GitVersion:   "v1.21.2",
			GitCommit:    "092fbfbf53427de67cac1e9fa54aaa09a28371d7",
			GitTreeState: "clean",
			BuildDate:    "2021-06-16T12:59:11Z",
			GoVersion:    "go1.16.5",
			Compiler:     "gc",
			Platform:     "darwin/amd64",
		},
		ServerVersion: version.Info{
			Major:        "1",
			Minor:        "18+",
			GitVersion:   "v1.18.16-eks-1-18-4",
			GitCommit:    "3cdb4c9ab835e2964c8eaeb3ee77d088c7fa36aa",
			GitTreeState: "clean",
			BuildDate:    "2021-05-05T13:09:23Z",
			GoVersion:    "go1.13.15",
			Compiler:     "gc",
			Platform:     "linux/amd64",
		},
	}
	if !reflect.DeepEqual(gotVersions, wantVersions) {
		t.Fatalf("Kubectl.Version() versionResponse = %+v, want %+v", gotVersions, wantVersions)
	}
}

func TestKubectlValidateClustersCRDSuccess(t *testing.T) {
	k, ctx, cluster, e := newKubectl(t)
	e.EXPECT().Execute(ctx, []string{"get", "crd", "clusters.cluster.x-k8s.io", "--kubeconfig", cluster.KubeconfigFile}).Return(bytes.Buffer{}, nil)
	err := k.ValidateClustersCRD(ctx, cluster)
	if err != nil {
		t.Fatalf("Kubectl.ValidateClustersCRD() error = %v, want nil", err)
	}
}

func TestKubectlValidateClustersCRDNotFound(t *testing.T) {
	k, ctx, cluster, e := newKubectl(t)
	e.EXPECT().Execute(ctx, []string{"get", "crd", "clusters.cluster.x-k8s.io", "--kubeconfig", cluster.KubeconfigFile}).Return(bytes.Buffer{}, errors.New("CRD not found"))
	err := k.ValidateClustersCRD(ctx, cluster)
	if err == nil {
		t.Fatalf("Kubectl.ValidateClustersCRD() error == nil, want CRD not found")
	}
}

func TestKubectlUpdateEnvironmentVariablesInNamespace(t *testing.T) {
	k, ctx, cluster, e := newKubectl(t)
	envMap := map[string]string{
		"key": "val",
	}
	e.EXPECT().Execute(ctx, []string{
		"set", "env", "deployment",
		"eksa-controller-manager", "key=val",
		"--kubeconfig", cluster.KubeconfigFile,
		"--namespace", "eksa-system",
	})

	err := k.UpdateEnvironmentVariablesInNamespace(ctx, "deployment", "eksa-controller-manager", envMap, cluster, "eksa-system")
	if err != nil {
		t.Fatalf("Kubectl.UpdateEnvironmentVariablesInNamespace() error = %v, want nil", err)
	}
}

func TestKubectlUpdateAnnotation(t *testing.T) {
	k, ctx, cluster, e := newKubectl(t)
	e.EXPECT().Execute(ctx, []string{
		"annotate", "gitrepositories", "flux-system",
		"key1=val1", "--overwrite",
		"--kubeconfig", cluster.KubeconfigFile,
	})

	a := map[string]string{
		"key1": "val1",
	}
	err := k.UpdateAnnotation(ctx, "gitrepositories", "flux-system", a, executables.WithOverwrite(), executables.WithCluster(cluster))
	if err != nil {
		t.Fatalf("Kubectl.UpdateAnnotation() error = %v, want nil", err)
	}
}

func TestKubectlRemoveAnnotation(t *testing.T) {
	k, ctx, cluster, e := newKubectl(t)
	e.EXPECT().Execute(ctx, []string{
		"annotate", "cluster", "test-cluster", "key1-", "--kubeconfig", cluster.KubeconfigFile,
	})

	err := k.RemoveAnnotation(ctx, "cluster", "test-cluster", "key1", executables.WithCluster(cluster))
	if err != nil {
		t.Fatalf("Kubectl.RemoveAnnotation() error = %v, want nil", err)
	}
}

func TestKubectlRemoveAnnotationInNamespace(t *testing.T) {
	k, ctx, cluster, e := newKubectl(t)
	e.EXPECT().Execute(ctx, []string{
		"annotate", "cluster", "test-cluster", "key1-", "--kubeconfig", cluster.KubeconfigFile, "--namespace", "",
	})

	err := k.RemoveAnnotationInNamespace(ctx, "cluster", "test-cluster", "key1", cluster, "")
	if err != nil {
		t.Fatalf("Kubectl.RemoveAnnotationInNamespace() error = %v, want nil", err)
	}
}

func TestKubectlGetBundles(t *testing.T) {
	tt := newKubectlTest(t)
	wantBundles := test.Bundles(t)
	bundleName := "Bundle-name"
	bundlesJson, err := json.Marshal(wantBundles)
	if err != nil {
		t.Fatalf("Failed marshalling Bundles: %s", err)
	}

	tt.e.EXPECT().Execute(
		tt.ctx,
		"get", "bundles.anywhere.eks.amazonaws.com", bundleName, "-o", "json", "--kubeconfig", tt.cluster.KubeconfigFile, "--namespace", tt.namespace,
	).Return(*bytes.NewBuffer(bundlesJson), nil)

	gotBundles, err := tt.k.GetBundles(tt.ctx, tt.cluster.KubeconfigFile, bundleName, tt.namespace)
	tt.Expect(err).To(BeNil())
	tt.Expect(gotBundles).To(Equal(wantBundles))
}

func TestKubectlGetClusterResourceSet(t *testing.T) {
	tt := newKubectlTest(t)
	resourceSetJson := test.ReadFile(t, "testdata/kubectl_clusterresourceset.json")
	resourceSetName := "Bundle-name"
	wantResourceSet := &addons.ClusterResourceSet{
		TypeMeta: metav1.TypeMeta{
			APIVersion: "addons.cluster.x-k8s.io/v1beta1",
			Kind:       "ClusterResourceSet",
		},
		Spec: addons.ClusterResourceSetSpec{
			ClusterSelector: metav1.LabelSelector{
				MatchLabels: map[string]string{
					"cluster.x-k8s.io/cluster-name": "cluster-1",
				},
			},
			Strategy: "ApplyOnce",
			Resources: []addons.ResourceRef{
				{
					Kind: "Secret",
					Name: "vsphere-csi-controller",
				},
				{
					Kind: "ConfigMap",
					Name: "vsphere-csi-controller-role",
				},
			},
		},
	}

	tt.e.EXPECT().Execute(
		tt.ctx,
		"get", "clusterresourcesets.addons.cluster.x-k8s.io", resourceSetName, "-o", "json", "--kubeconfig", tt.cluster.KubeconfigFile, "--namespace", tt.namespace,
	).Return(*bytes.NewBufferString(resourceSetJson), nil)

	gotResourceSet, err := tt.k.GetClusterResourceSet(tt.ctx, tt.cluster.KubeconfigFile, resourceSetName, tt.namespace)
	tt.Expect(err).To(BeNil())
	tt.Expect(gotResourceSet).To(Equal(wantResourceSet))
}

func TestKubectlGetConfigMap(t *testing.T) {
	tt := newKubectlTest(t)
	configmapJson := test.ReadFile(t, "testdata/kubectl_configmap.json")
	configmapName := "csi.vsphere.vmware.com"
	wantConfigmap := &corev1.ConfigMap{
		TypeMeta: metav1.TypeMeta{
			APIVersion: "v1",
			Kind:       "ConfigMap",
		},
		ObjectMeta: metav1.ObjectMeta{
			Name:      configmapName,
			Namespace: "eksa-system",
		},
		Data: map[string]string{
			"data": `apiVersion: storage.k8s.io/v1
kind: CSIDriver
metadata:
  name: csi.vsphere.vmware.com
spec:
  attachRequired: true
`,
		},
	}

	tt.e.EXPECT().Execute(
		tt.ctx,
		"get", "configmap", configmapName, "-o", "json", "--kubeconfig", tt.cluster.KubeconfigFile, "--namespace", tt.namespace,
	).Return(*bytes.NewBufferString(configmapJson), nil)

	gotConfigmap, err := tt.k.GetConfigMap(tt.ctx, tt.cluster.KubeconfigFile, configmapName, tt.namespace)
	tt.Expect(err).To(BeNil())
	tt.Expect(gotConfigmap).To(Equal(wantConfigmap))
}

func TestKubectlSetDaemonSetImage(t *testing.T) {
	tt := newKubectlTest(t)
	daemonSetName := "ds-1"
	container := "cont1"
	image := "public.ecr.aws/image2"

	tt.e.EXPECT().Execute(
		tt.ctx,
		"set", "image", "daemonset/ds-1", "cont1=public.ecr.aws/image2", "--namespace", tt.namespace, "--kubeconfig", tt.cluster.KubeconfigFile,
	).Return(bytes.Buffer{}, nil)

	tt.Expect(tt.k.SetDaemonSetImage(tt.ctx, tt.cluster.KubeconfigFile, daemonSetName, tt.namespace, container, image)).To(Succeed())
}

func TestKubectlCheckCAPIProviderExistsNotInstalled(t *testing.T) {
	tt := newKubectlTest(t)
	providerName := "providerName"
	providerNs := "providerNs"

	tt.e.EXPECT().Execute(tt.ctx,
		[]string{"get", "namespace", fmt.Sprintf("--field-selector=metadata.name=%s", providerNs), "--kubeconfig", tt.cluster.KubeconfigFile}).Return(bytes.Buffer{}, nil)

	tt.Expect(tt.k.CheckProviderExists(tt.ctx, tt.cluster.KubeconfigFile, providerName, providerNs))
}

func TestKubectlCheckCAPIProviderExistsInstalled(t *testing.T) {
	tt := newKubectlTest(t)
	providerName := "providerName"
	providerNs := "providerNs"

	tt.e.EXPECT().Execute(tt.ctx,
		[]string{"get", "namespace", fmt.Sprintf("--field-selector=metadata.name=%s", providerNs), "--kubeconfig", tt.cluster.KubeconfigFile}).Return(*bytes.NewBufferString("namespace"), nil)

	tt.e.EXPECT().Execute(tt.ctx,
		[]string{"get", "provider", "--namespace", providerNs, fmt.Sprintf("--field-selector=metadata.name=%s", providerName), "--kubeconfig", tt.cluster.KubeconfigFile})

	tt.Expect(tt.k.CheckProviderExists(tt.ctx, tt.cluster.KubeconfigFile, providerName, providerNs))
}

func TestKubectlGetDeploymentSuccess(t *testing.T) {
	var replicas int32 = 2
	newKubectlGetterTest(t).withResourceType(
		"deployment",
	).withGetter(func(tt *kubectlGetterTest) (client.Object, error) {
		return tt.k.GetDeployment(tt.ctx, tt.name, tt.namespace, tt.kubeconfig)
	}).withJsonFromFile(
		"testdata/kubectl_deployment.json",
	).andWant(
		&appsv1.Deployment{
			ObjectMeta: metav1.ObjectMeta{
				Name:      "coredns",
				Namespace: "kube-system",
			},
			TypeMeta: metav1.TypeMeta{
				APIVersion: "apps/v1",
				Kind:       "Deployment",
			},
			Spec: appsv1.DeploymentSpec{
				Replicas: &replicas,
				Template: corev1.PodTemplateSpec{
					Spec: corev1.PodSpec{
						Containers: []corev1.Container{
							{
								Image: "k8s.gcr.io/coredns:1.7.0",
								Name:  "coredns",
							},
						},
					},
				},
			},
		},
	).testSuccess()
}

func TestKubectlGetDeploymentError(t *testing.T) {
	newKubectlGetterTest(t).withResourceType(
		"deployment",
	).withGetter(func(tt *kubectlGetterTest) (client.Object, error) {
		return tt.k.GetDeployment(tt.ctx, tt.name, tt.namespace, tt.kubeconfig)
	}).testError()
}

func TestKubectlGetDaemonSetSuccess(t *testing.T) {
	newKubectlGetterTest(t).withResourceType(
		"daemonset",
	).withGetter(func(tt *kubectlGetterTest) (client.Object, error) {
		return tt.k.GetDaemonSet(tt.ctx, tt.name, tt.namespace, tt.kubeconfig)
	}).withJsonFromFile(
		"testdata/kubectl_daemonset.json",
	).andWant(
		&appsv1.DaemonSet{
			ObjectMeta: metav1.ObjectMeta{
				Name:      "cilium",
				Namespace: "kube-system",
			},
			TypeMeta: metav1.TypeMeta{
				APIVersion: "apps/v1",
				Kind:       "DaemonSet",
			},
			Spec: appsv1.DaemonSetSpec{
				Template: corev1.PodTemplateSpec{
					Spec: corev1.PodSpec{
						Containers: []corev1.Container{
							{
								Command: []string{"cilium-agent"},
								Image:   "public.ecr.aws/isovalent/cilium:v1.9.11-eksa.1",
								Name:    "cilium-agent",
							},
						},
					},
				},
			},
		},
	).testSuccess()
}

func TestKubectlGetDaemonSetError(t *testing.T) {
	newKubectlGetterTest(t).withResourceType(
		"daemonset",
	).withGetter(func(tt *kubectlGetterTest) (client.Object, error) {
		return tt.k.GetDaemonSet(tt.ctx, tt.name, tt.namespace, tt.kubeconfig)
	}).testError()
}

func TestApplyTolerationsFromTaints(t *testing.T) {
	tt := newKubectlTest(t)
	params := []string{
		"get", "ds", "test",
		"-o", "jsonpath={range .spec.template.spec}{.tolerations} {end}",
		"-n", "testNs", "--kubeconfig", tt.cluster.KubeconfigFile,
	}
	tt.e.EXPECT().Execute(
		tt.ctx, gomock.Eq(params)).Return(bytes.Buffer{}, nil)
	var taints []corev1.Taint
	tt.Expect(tt.k.ApplyTolerationsFromTaints(tt.ctx, taints, taints, "ds", "test", tt.cluster.KubeconfigFile, "testNs", "/test")).To(Succeed())
}

func TestGetBmcsPowerState(t *testing.T) {
	tt := newKubectlTest(t)
	bmcNames := []string{"bmc-1", "bmc-2"}
	params := []string{
		"get", "bmc.tinkerbell.org", "bmc-1", "bmc-2",
		"-o", "jsonpath={.items[*].status.powerState}",
		"--kubeconfig", tt.cluster.KubeconfigFile, "-n", tt.namespace,
	}
	want := []string{"POWER_ACTION_HARDOFF", "POWER_ACTION_HARDOFF"}
	tt.e.EXPECT().Execute(tt.ctx, gomock.Eq(params)).Return(*bytes.NewBufferString("POWER_ACTION_HARDOFF POWER_ACTION_HARDOFF"), nil)
	got, err := tt.k.GetBmcsPowerState(tt.ctx, bmcNames, tt.cluster.KubeconfigFile, tt.namespace)
	tt.Expect(err).To(BeNil())
	tt.Expect(got).To(Equal(want))
}

func TestGetHardwareWithLabel(t *testing.T) {
	tt := newKubectlTest(t)
	ownerNameLabel := "v1alpha1.tinkerbell.org/ownerName"
	hardwaresJson := test.ReadFile(t, "testdata/kubectl_tinkerbellhardware.json")
	wantHardwares := []tinkv1alpha1.Hardware{
		{
			ObjectMeta: metav1.ObjectMeta{
				Name: "hw1",
				Labels: map[string]string{
					ownerNameLabel: "tink-test-md-0-clc85",
				},
			},
			TypeMeta: metav1.TypeMeta{
				Kind:       "Hardware",
				APIVersion: "tinkerbell.org/v1alpha1",
			},
		},
		{
			ObjectMeta: metav1.ObjectMeta{
				Name: "hw2",
				Labels: map[string]string{
					ownerNameLabel: "tink-test-controlplane-0-ccl90",
				},
			},
			TypeMeta: metav1.TypeMeta{
				Kind:       "Hardware",
				APIVersion: "tinkerbell.org/v1alpha1",
			},
		},
	}

	params := []string{
		"get", "hardware.tinkerbell.org", "-o", "json", "--kubeconfig",
		tt.cluster.KubeconfigFile, "--namespace", tt.namespace, fmt.Sprintf("--selector=%s", ownerNameLabel),
	}
	tt.e.EXPECT().Execute(tt.ctx, gomock.Eq(params)).Return(*bytes.NewBufferString(hardwaresJson), nil)

	got, err := tt.k.GetHardwareWithLabel(tt.ctx, ownerNameLabel, tt.cluster.KubeconfigFile, tt.namespace)
	tt.Expect(err).To(BeNil())
	tt.Expect(got).To(Equal(wantHardwares))
}

func TestKubectlGetObjectNotFound(t *testing.T) {
	tests := []struct {
		name         string
		resourceType string
	}{
		{
			name:         "simple resource type",
			resourceType: "cluster",
		},
		{
			name:         "resource type with resource and group",
			resourceType: "cluster.x-k8s.io",
		},
		{
			name:         "resource type with resource, version and group",
			resourceType: "cluster.v1beta1.x-k8s.io",
		},
	}

	for _, tc := range tests {
		t.Run(tc.name, func(t *testing.T) {
			tt := newKubectlTest(t)
			name := "my-cluster"
			tt.e.EXPECT().Execute(
				tt.ctx,
				"get", "--ignore-not-found", "--namespace", tt.namespace, tc.resourceType, name, "-o", "json", "--kubeconfig", tt.kubeconfig,
			).Return(bytes.Buffer{}, nil)

			err := tt.k.GetObject(tt.ctx, tc.resourceType, name, tt.namespace, tt.kubeconfig, &clusterv1.Cluster{})
			tt.Expect(err).To(HaveOccurred())
			tt.Expect(apierrors.IsNotFound(err)).To(BeTrue())
		})
	}
}

func TestKubectlGetEksaFluxConfig(t *testing.T) {
	kubeconfig := "/my/kubeconfig"
	namespace := "eksa-system"
	eksaFluxConfigResourceType := fmt.Sprintf("fluxconfigs.%s", v1alpha1.GroupVersion.Group)

	returnConfig := &v1alpha1.FluxConfig{}
	returnConfigBytes, err := json.Marshal(returnConfig)
	if err != nil {
		t.Errorf("failed to create output object for test")
	}

	k, ctx, _, e := newKubectl(t)
	expectedParam := []string{"get", eksaFluxConfigResourceType, "testFluxConfig", "-o", "json", "--kubeconfig", kubeconfig, "--namespace", namespace}
	e.EXPECT().Execute(ctx, gomock.Eq(expectedParam)).Return(*bytes.NewBuffer(returnConfigBytes), nil)
	_, err = k.GetEksaFluxConfig(ctx, "testFluxConfig", kubeconfig, namespace)
	if err != nil {
		t.Errorf("Kubectl.GetEksaFluxConfig() error = %v, want error = nil", err)
	}
}

func TestKubectlDeleteFluxConfig(t *testing.T) {
	namespace := "eksa-system"
	kubeconfig := "/my/kubeconfig"
	eksaFluxConfigResourceType := fmt.Sprintf("fluxconfigs.%s", v1alpha1.GroupVersion.Group)

	returnConfig := &v1alpha1.FluxConfig{}
	returnConfigBytes, err := json.Marshal(returnConfig)
	if err != nil {
		t.Errorf("failed to create output object for test")
	}

	mgmtCluster := &types.Cluster{KubeconfigFile: kubeconfig}

	k, ctx, _, e := newKubectl(t)
	expectedParam := []string{"delete", eksaFluxConfigResourceType, "testFluxConfig", "--kubeconfig", mgmtCluster.KubeconfigFile, "--namespace", namespace, "--ignore-not-found=true"}
	e.EXPECT().Execute(ctx, gomock.Eq(expectedParam)).Return(*bytes.NewBuffer(returnConfigBytes), nil)
	err = k.DeleteFluxConfig(ctx, mgmtCluster, "testFluxConfig", namespace)
	if err != nil {
		t.Errorf("Kubectl.DeleteFluxConfig() error = %v, want error = nil", err)
	}
}

<<<<<<< HEAD
func TestGetTinkerbellDatacenterConfig(t *testing.T) {
	tt := newKubectlTest(t)
	datacenterJson := test.ReadFile(t, "testdata/kubectl_tinkerbelldatacenter.json")
	wantDatacenter := &v1alpha1.TinkerbellDatacenterConfig{
		ObjectMeta: metav1.ObjectMeta{
			Name: "mycluster",
		},
		TypeMeta: metav1.TypeMeta{
			Kind:       "TinkerbellDatacenterConfig",
			APIVersion: "anywhere.eks.amazonaws.com/v1alpha1",
		},
		Spec: v1alpha1.TinkerbellDatacenterConfigSpec{
			TinkerbellCertURL:      "http://1.2.3.4:42114/cert",
			TinkerbellGRPCAuth:     "1.2.3.4:42113",
			TinkerbellHegelURL:     "http://1.2.3.4:50061",
			TinkerbellIP:           "1.2.3.4",
			TinkerbellPBnJGRPCAuth: "1.2.3.4:50051",
		},
	}

	params := []string{
		"get", "tinkerbelldatacenterconfigs.anywhere.eks.amazonaws.com", "mycluster", "-o", "json", "--kubeconfig",
		tt.cluster.KubeconfigFile, "--namespace", tt.namespace,
	}
	tt.e.EXPECT().Execute(tt.ctx, gomock.Eq(params)).Return(*bytes.NewBufferString(datacenterJson), nil)

	got, err := tt.k.GetEksaTinkerbellDatacenterConfig(tt.ctx, "mycluster", tt.cluster.KubeconfigFile, tt.namespace)
	tt.Expect(err).To(BeNil())
	tt.Expect(got).To(Equal(wantDatacenter))
}

func TestGetTinkerbellMachineConfig(t *testing.T) {
	tt := newKubectlTest(t)
	machineconfigJson := test.ReadFile(t, "testdata/kubectl_tinkerbellmachineconfig.json")
	wantMachineConfig := &v1alpha1.TinkerbellMachineConfig{
		ObjectMeta: metav1.ObjectMeta{
			Name: "mycluster",
		},
		TypeMeta: metav1.TypeMeta{
			Kind:       "TinkerbellMachineConfig",
			APIVersion: "anywhere.eks.amazonaws.com/v1alpha1",
		},
		Spec: v1alpha1.TinkerbellMachineConfigSpec{
			OSFamily: "ubuntu",
			TemplateRef: v1alpha1.Ref{
				Name: "mycluster",
				Kind: "TinkerbellTemplateConfig",
			},
		},
	}

	params := []string{
		"get", "tinkerbellmachineconfigs.anywhere.eks.amazonaws.com", "mycluster", "-o", "json", "--kubeconfig",
		tt.cluster.KubeconfigFile, "--namespace", tt.namespace,
	}
	tt.e.EXPECT().Execute(tt.ctx, gomock.Eq(params)).Return(*bytes.NewBufferString(machineconfigJson), nil)

	got, err := tt.k.GetEksaTinkerbellMachineConfig(tt.ctx, "mycluster", tt.cluster.KubeconfigFile, tt.namespace)
	tt.Expect(err).To(BeNil())
	tt.Expect(got).To(Equal(wantMachineConfig))
}

func TestGetTinkerbellMachineConfigInvalid(t *testing.T) {
	tt := newKubectlTest(t)
	machineconfigJson := test.ReadFile(t, "testdata/kubectl_tinkerbellmachineconfig_invalid.json")

	params := []string{
		"get", "tinkerbellmachineconfigs.anywhere.eks.amazonaws.com", "mycluster", "-o", "json", "--kubeconfig",
		tt.cluster.KubeconfigFile, "--namespace", tt.namespace,
	}
	tt.e.EXPECT().Execute(tt.ctx, gomock.Eq(params)).Return(*bytes.NewBufferString(machineconfigJson), nil)

	_, err := tt.k.GetEksaTinkerbellMachineConfig(tt.ctx, "mycluster", tt.cluster.KubeconfigFile, tt.namespace)
	tt.Expect(err).NotTo(BeNil())
}

func TestGetTinkerbellDatacenterConfigInvalid(t *testing.T) {
	tt := newKubectlTest(t)
	datacenterconfigJson := test.ReadFile(t, "testdata/kubectl_tinkerbelldatacenter_invalid.json")

	params := []string{
		"get", "tinkerbelldatacenterconfigs.anywhere.eks.amazonaws.com", "mycluster", "-o", "json", "--kubeconfig",
		tt.cluster.KubeconfigFile, "--namespace", tt.namespace,
	}
	tt.e.EXPECT().Execute(tt.ctx, gomock.Eq(params)).Return(*bytes.NewBufferString(datacenterconfigJson), nil)

	_, err := tt.k.GetEksaTinkerbellDatacenterConfig(tt.ctx, "mycluster", tt.cluster.KubeconfigFile, tt.namespace)
	tt.Expect(err).NotTo(BeNil())
}

func TestGetTinkerbellMachineConfigNotFound(t *testing.T) {
	var kubeconfigfile string
	tt := newKubectlTest(t)

	params := []string{
		"get", "tinkerbellmachineconfigs.anywhere.eks.amazonaws.com", "test", "-o", "json", "--kubeconfig",
		kubeconfigfile, "--namespace", tt.namespace,
	}
	tt.e.EXPECT().Execute(tt.ctx, gomock.Eq(params)).Return(*bytes.NewBufferString(""), errors.New("machineconfig not found"))

	_, err := tt.k.GetEksaTinkerbellMachineConfig(tt.ctx, "test", kubeconfigfile, tt.namespace)
	tt.Expect(err).NotTo(BeNil())
}

func TestGetTinkerbellDatacenterConfigNotFound(t *testing.T) {
	var kubeconfigfile string
	tt := newKubectlTest(t)

	params := []string{
		"get", "tinkerbelldatacenterconfigs.anywhere.eks.amazonaws.com", "test", "-o", "json", "--kubeconfig",
		kubeconfigfile, "--namespace", tt.namespace,
	}
	tt.e.EXPECT().Execute(tt.ctx, gomock.Eq(params)).Return(*bytes.NewBufferString(""), errors.New("datacenterconfig not found"))

	_, err := tt.k.GetEksaTinkerbellDatacenterConfig(tt.ctx, "test", kubeconfigfile, tt.namespace)
	tt.Expect(err).NotTo(BeNil())
=======
func TestKubectlDelete(t *testing.T) {
	tt := newKubectlTest(t)
	name := "my-cluster"
	resourceType := "cluster.x-k8s.io"
	tt.e.EXPECT().Execute(
		tt.ctx,
		"delete", resourceType, name, "--namespace", tt.namespace, "--kubeconfig", tt.kubeconfig,
	).Return(bytes.Buffer{}, nil)

	tt.Expect(tt.k.Delete(tt.ctx, resourceType, name, tt.namespace, tt.kubeconfig)).To(Succeed())
>>>>>>> 9fcd38ab
}<|MERGE_RESOLUTION|>--- conflicted
+++ resolved
@@ -1838,7 +1838,6 @@
 	}
 }
 
-<<<<<<< HEAD
 func TestGetTinkerbellDatacenterConfig(t *testing.T) {
 	tt := newKubectlTest(t)
 	datacenterJson := test.ReadFile(t, "testdata/kubectl_tinkerbelldatacenter.json")
@@ -1955,7 +1954,8 @@
 
 	_, err := tt.k.GetEksaTinkerbellDatacenterConfig(tt.ctx, "test", kubeconfigfile, tt.namespace)
 	tt.Expect(err).NotTo(BeNil())
-=======
+}
+
 func TestKubectlDelete(t *testing.T) {
 	tt := newKubectlTest(t)
 	name := "my-cluster"
@@ -1966,5 +1966,4 @@
 	).Return(bytes.Buffer{}, nil)
 
 	tt.Expect(tt.k.Delete(tt.ctx, resourceType, name, tt.namespace, tt.kubeconfig)).To(Succeed())
->>>>>>> 9fcd38ab
 }