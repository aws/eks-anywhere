--- conflicted
+++ resolved
@@ -36,94 +36,6 @@
 	}
 }
 
-<<<<<<< HEAD
-// This currently returns a linuxDockerExecutable, but if we support other types of docker executables we can change
-// the name of this constructor
-func NewDockerExecutable(cli, image string, mountDir string) Executable {
-	return &linuxDockerExecutable{
-		cli:      cli,
-		image:    image,
-		mountDir: mountDir,
-	}
-}
-
-func (e *linuxDockerExecutable) workingDirectory() (string, error) {
-	path, err := filepath.Abs(e.mountDir)
-	if err != nil {
-		return "", fmt.Errorf("error getting abs path for working dir: %v", err)
-	}
-
-	return path, nil
-}
-
-func (e *linuxDockerExecutable) Execute(ctx context.Context, args ...string) (bytes.Buffer, error) {
-	var stdout bytes.Buffer
-	if command, containerName, err := e.buildCommand(map[string]string{}, e.cli, args...); err != nil {
-		return stdout, err
-	} else {
-		defer e.executeCleanup(ctx, containerName)
-		return execute(ctx, "docker", nil, command...)
-	}
-}
-
-func (e *linuxDockerExecutable) ExecuteWithStdin(ctx context.Context, in []byte, args ...string) (bytes.Buffer, error) {
-	var stdout bytes.Buffer
-	if command, containerName, err := e.buildCommand(map[string]string{}, e.cli, args...); err != nil {
-		return stdout, err
-	} else {
-		defer e.executeCleanup(ctx, containerName)
-		return execute(ctx, "docker", in, command...)
-	}
-}
-
-func (e *linuxDockerExecutable) buildCommand(envs map[string]string, cli string, args ...string) ([]string, string, error) {
-	directory, err := e.workingDirectory()
-	if err != nil {
-		return nil, "", err
-	}
-
-	var envVars []string
-	for k, v := range envs {
-		envVars = append(envVars, "-e", fmt.Sprintf("%s=%s", k, v))
-	}
-	containerName := containerNamePrefix + cli + "_" + strconv.FormatInt(time.Now().UnixNano(), 10)
-	dockerCommands := []string{
-		"run", "--name", containerName, "-i", "--network", "host", "-v", fmt.Sprintf("%[1]s:%[1]s", directory),
-		"-w", directory, "-v", "/var/run/docker.sock:/var/run/docker.sock",
-	}
-
-	for idx, dir := range args {
-		if dir == "--kubeconfig" {
-			absPath, err := filepath.Abs(filepath.Dir(args[idx+1]))
-			if err != nil {
-				return nil, "", err
-			}
-			workDirAbsPath := directory
-			if absPath != "." && absPath != workDirAbsPath {
-				dockerCommands = append(dockerCommands, "-v", absPath+":"+absPath)
-			}
-		}
-	}
-
-	dockerCommands = append(dockerCommands, envVars...)
-	dockerCommands = append(dockerCommands, "--entrypoint", cli, e.image)
-	dockerCommands = append(dockerCommands, args...)
-
-	return dockerCommands, containerName, nil
-}
-
-func (e *linuxDockerExecutable) ExecuteWithEnv(ctx context.Context, envs map[string]string, args ...string) (bytes.Buffer, error) {
-	var stdout bytes.Buffer
-	if command, containerName, err := e.buildCommand(envs, e.cli, args...); err != nil {
-		return stdout, err
-	} else {
-		defer e.executeCleanup(ctx, containerName)
-		return execute(ctx, "docker", nil, command...)
-	}
-}
-
-=======
->>>>>>> f6e17d33
 func (e *executable) Execute(ctx context.Context, args ...string) (bytes.Buffer, error) {
 	return execute(ctx, e.cli, nil, args...)
 }
