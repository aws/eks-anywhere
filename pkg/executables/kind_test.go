package executables_test

import (
	"bytes"
	"context"
	"errors"
	"fmt"
	"net"
	"strings"
	"testing"

	"github.com/golang/mock/gomock"

	"github.com/aws/eks-anywhere/internal/test"
	"github.com/aws/eks-anywhere/pkg/api/v1alpha1"
	"github.com/aws/eks-anywhere/pkg/bootstrapper"
	"github.com/aws/eks-anywhere/pkg/cluster"
	"github.com/aws/eks-anywhere/pkg/constants"
	"github.com/aws/eks-anywhere/pkg/executables"
	mockexecutables "github.com/aws/eks-anywhere/pkg/executables/mocks"
	"github.com/aws/eks-anywhere/pkg/types"
)

type testKindOption func(k *executables.Kind) bootstrapper.BootstrapClusterClientOption

func TestKindCreateBootstrapClusterSuccess(t *testing.T) {
	_, writer := test.NewWriter(t)

	clusterName := "test_cluster"
	clusterSpec := test.NewClusterSpec(func(s *cluster.Spec) {
		s.Cluster.Name = clusterName
		s.VersionsBundle = versionBundle
	})
	eksClusterName := "test_cluster-eks-a-cluster"
	kubeConfigFile := "test_cluster.kind.kubeconfig"
	kindImage := "public.ecr.aws/l0g8r8j6/kubernetes-sigs/kind/node:v1.20.2"
	registryMirror := "registry-mirror.test"
	registryMirrorWithPort := net.JoinHostPort(registryMirror, constants.DefaultHttpsPort)
	kindImageMirror := fmt.Sprintf("%s/l0g8r8j6/kubernetes-sigs/kind/node:v1.20.2", registryMirrorWithPort)
	clusterSpecWithMirror := test.NewClusterSpec(func(s *cluster.Spec) {
		s.Cluster.Name = clusterName
		s.VersionsBundle = versionBundle
		s.Cluster.Spec.RegistryMirrorConfiguration = &v1alpha1.RegistryMirrorConfiguration{
			Endpoint: registryMirror,
			Port:     constants.DefaultHttpsPort,
		}
	})

	// Initialize gomock
	mockCtrl := gomock.NewController(t)

	tests := []struct {
		name               string
		wantKubeconfig     string
		env                map[string]string
		options            []testKindOption
		wantKindConfig     string
		registryMirrorTest bool
	}{
		{
			name:               "No options",
			wantKubeconfig:     kubeConfigFile,
			options:            nil,
			env:                map[string]string{},
			wantKindConfig:     "testdata/kind_config.yaml",
			registryMirrorTest: false,
		},
		{
			name:           "With env option",
			wantKubeconfig: kubeConfigFile,
			options: []testKindOption{
				func(k *executables.Kind) bootstrapper.BootstrapClusterClientOption {
					return k.WithEnv(map[string]string{"ENV_VAR1": "VALUE1", "ENV_VAR2": "VALUE2"})
				},
			},
			env:                map[string]string{"ENV_VAR1": "VALUE1", "ENV_VAR2": "VALUE2"},
			wantKindConfig:     "testdata/kind_config.yaml",
			registryMirrorTest: false,
		},
		{
			name:           "With docker option",
			wantKubeconfig: kubeConfigFile,
			options: []testKindOption{
				func(k *executables.Kind) bootstrapper.BootstrapClusterClientOption {
					return k.WithExtraDockerMounts()
				},
			},
			env:                map[string]string{},
			wantKindConfig:     "testdata/kind_config_docker_mount_networking.yaml",
			registryMirrorTest: false,
		},
		{
			name:           "With extra port mappings option",
			wantKubeconfig: kubeConfigFile,
			options: []testKindOption{
				func(k *executables.Kind) bootstrapper.BootstrapClusterClientOption {
					return k.WithExtraPortMappings([]int{80, 443})
				},
			},
			env:                map[string]string{},
			wantKindConfig:     "testdata/kind_config_extra_port_mappings.yaml",
			registryMirrorTest: false,
		},
		{
			name:           "With docker option and env option",
			wantKubeconfig: kubeConfigFile,
			options: []testKindOption{
				func(k *executables.Kind) bootstrapper.BootstrapClusterClientOption {
					return k.WithEnv(map[string]string{"ENV_VAR1": "VALUE1", "ENV_VAR2": "VALUE2"})
				},
				func(k *executables.Kind) bootstrapper.BootstrapClusterClientOption {
					return k.WithExtraDockerMounts()
				},
			},
			env:                map[string]string{"ENV_VAR1": "VALUE1", "ENV_VAR2": "VALUE2"},
			wantKindConfig:     "testdata/kind_config_docker_mount_networking.yaml",
			registryMirrorTest: false,
		},
		{
<<<<<<< HEAD
			name:           "With docker option, env option and disable CNI option",
			wantKubeconfig: kubeConfigFile,
			options: []testKindOption{
				func(k *executables.Kind) bootstrapper.BootstrapClusterClientOption {
					return k.WithEnv(map[string]string{"ENV_VAR1": "VALUE1", "ENV_VAR2": "VALUE2"})
				},
				func(k *executables.Kind) bootstrapper.BootstrapClusterClientOption {
					return k.WithExtraDockerMounts()
				},
				func(k *executables.Kind) bootstrapper.BootstrapClusterClientOption {
					return k.WithDefaultCNIDisabled()
				},
			},
			env:                map[string]string{"ENV_VAR1": "VALUE1", "ENV_VAR2": "VALUE2"},
			wantKindConfig:     "testdata/kind_config_docker_mount.yaml",
			registryMirrorTest: false,
		},
		{
			name:           "With registry mirror option, no registry namespace, no CA cert provided",
=======
			name:           "With registry mirror option, no CA cert provided",
>>>>>>> 9fb88623
			wantKubeconfig: kubeConfigFile,
			options: []testKindOption{
				func(k *executables.Kind) bootstrapper.BootstrapClusterClientOption {
					return k.WithRegistryMirror(registryMirrorWithPort, "", "")
				},
			},
			env:                map[string]string{},
			wantKindConfig:     "testdata/kind_config_registry_mirror_insecure.yaml",
			registryMirrorTest: true,
		},
		{
			name:           "With registry mirror option, with default registry namespace, with CA cert",
			wantKubeconfig: kubeConfigFile,
			options: []testKindOption{
				func(k *executables.Kind) bootstrapper.BootstrapClusterClientOption {
					return k.WithRegistryMirror(registryMirrorWithPort, constants.DefaultRegistryMirrorNamespace, "ca.crt")
				},
			},
			env:                map[string]string{},
			wantKindConfig:     "testdata/kind_config_registry_mirror_with_ca.yaml",
			registryMirrorTest: true,
		},
	}
	for _, tt := range tests {
		t.Run(tt.name, func(t *testing.T) {
			ctx := context.Background()
			executable := mockexecutables.NewMockExecutable(mockCtrl)

			var (
				spec  *cluster.Spec
				image string
			)
			if tt.registryMirrorTest {
				spec = clusterSpecWithMirror
				image = kindImageMirror
			} else {
				spec = clusterSpec
				image = kindImage
			}

			executable.EXPECT().ExecuteWithEnv(
				ctx,
				tt.env,
				"create", "cluster", "--name", eksClusterName, "--kubeconfig", test.OfType("string"), "--image", image, "--config", test.OfType("string"),
			).Return(bytes.Buffer{}, nil).Times(1).Do(
				func(ctx context.Context, envs map[string]string, args ...string) (stdout bytes.Buffer, err error) {
					gotKindConfig := args[9]
					test.AssertFilesEquals(t, gotKindConfig, tt.wantKindConfig)

					return bytes.Buffer{}, nil
				},
			)

			k := executables.NewKind(executable, writer)
			gotKubeconfig, err := k.CreateBootstrapCluster(ctx, spec, testOptionsToBootstrapOptions(k, tt.options)...)
			if err != nil {
				t.Fatalf("CreateBootstrapCluster() error = %v, wantErr %v", err, nil)
			}

			if !strings.HasSuffix(gotKubeconfig, tt.wantKubeconfig) {
				t.Errorf("CreateBootstrapCluster() gotKubeconfig = %v, want to end with %v", gotKubeconfig, tt.wantKubeconfig)
			}
		})
	}
}

func TestKindCreateBootstrapClusterExecutableError(t *testing.T) {
	clusterSpec := test.NewClusterSpec(func(s *cluster.Spec) {
		s.Cluster.Name = "clusterName"
		s.VersionsBundle = versionBundle
	})

	ctx := context.Background()
	_, writer := test.NewWriter(t)

	mockCtrl := gomock.NewController(t)
	executable := mockexecutables.NewMockExecutable(mockCtrl)
	executable.EXPECT().ExecuteWithEnv(ctx, map[string]string{}, gomock.Any()).Return(bytes.Buffer{}, errors.New("error from execute with env"))
	k := executables.NewKind(executable, writer)
	gotKubeconfig, err := k.CreateBootstrapCluster(ctx, clusterSpec)
	if err == nil {
		t.Fatal("Kind.CreateBootstrapCluster() error = nil")
	}

	if gotKubeconfig != "" {
		t.Errorf("CreateBootstrapCluster() gotKubeconfig = %v, want empty string", gotKubeconfig)
	}
}

func testOptionsToBootstrapOptions(k *executables.Kind, testOpts []testKindOption) []bootstrapper.BootstrapClusterClientOption {
	opts := make([]bootstrapper.BootstrapClusterClientOption, 0, len(testOpts))
	for _, opt := range testOpts {
		opts = append(opts, opt(k))
	}

	return opts
}

func TestKindDeleteBootstrapClusterSuccess(t *testing.T) {
	cluster := &types.Cluster{
		Name: "clusterName",
	}
	ctx := context.Background()
	_, writer := test.NewWriter(t)
	internalName := fmt.Sprintf("%s-eks-a-cluster", cluster.Name)

	mockCtrl := gomock.NewController(t)
	executable := mockexecutables.NewMockExecutable(mockCtrl)
	expectedParam := []string{"delete", "cluster", "--name", internalName}
	executable.EXPECT().Execute(ctx, gomock.Eq(expectedParam)).Return(bytes.Buffer{}, nil)
	k := executables.NewKind(executable, writer)
	if err := k.DeleteBootstrapCluster(ctx, cluster); err != nil {
		t.Fatalf("Kind.DeleteBootstrapCluster() error = %v, want nil", err)
	}
}

func TestKindDeleteBootstrapClusterExecutableError(t *testing.T) {
	cluster := &types.Cluster{
		Name: "clusterName",
	}
	ctx := context.Background()
	_, writer := test.NewWriter(t)
	internalName := fmt.Sprintf("%s-eks-a-cluster", cluster.Name)

	mockCtrl := gomock.NewController(t)
	executable := mockexecutables.NewMockExecutable(mockCtrl)
	expectedParam := []string{"delete", "cluster", "--name", internalName}
	executable.EXPECT().Execute(ctx, gomock.Eq(expectedParam)).Return(bytes.Buffer{}, errors.New("error from execute"))
	k := executables.NewKind(executable, writer)
	if err := k.DeleteBootstrapCluster(ctx, cluster); err == nil {
		t.Fatalf("Kind.DeleteBootstrapCluster() error = %v, want not nil", err)
	}
}

func TestKindClusterExists(t *testing.T) {
	tests := []struct {
		testName     string
		clusterName  string
		internalName string
		kindResponse string
	}{
		{
			testName:     "one cluster",
			clusterName:  "cluster-name",
			internalName: "cluster-name-eks-a-cluster",
			kindResponse: "cluster-name-eks-a-cluster",
		},
		{
			testName:     "3 clusters",
			clusterName:  "cluster-name-2",
			internalName: "cluster-name-2-eks-a-cluster",
			kindResponse: "cluster-name-eks-a-cluster\ncluster-name-eks-a-cluster-6\ncluster-name-2-eks-a-cluster",
		},
	}

	for _, tt := range tests {
		t.Run(tt.testName, func(t *testing.T) {
			ctx := context.Background()
			_, writer := test.NewWriter(t)

			mockCtrl := gomock.NewController(t)
			executable := mockexecutables.NewMockExecutable(mockCtrl)
			executable.EXPECT().Execute(ctx, "get", "clusters").Return(*bytes.NewBufferString(tt.kindResponse), nil)
			k := executables.NewKind(executable, writer)
			clusterExists, err := k.ClusterExists(ctx, tt.clusterName)
			if err != nil {
				t.Fatalf("Kind.ClusterExists() error = %v, wantErr nil", err)
			}

			if !clusterExists {
				t.Fatal("ClusterExists() clusterExists = false, want true")
			}
		})
	}
}

func TestKindGetKubeconfig(t *testing.T) {
	clusterName := "cluster-name"
	ctx := context.Background()
	_, writer := test.NewWriter(t)

	mockCtrl := gomock.NewController(t)
	executable := mockexecutables.NewMockExecutable(mockCtrl)
	executable.EXPECT().Execute(ctx, "get", "kubeconfig", "--name", fmt.Sprintf("%s-eks-a-cluster", clusterName)).Return(bytes.Buffer{}, nil)
	k := executables.NewKind(executable, writer)
	_, err := k.GetKubeconfig(ctx, clusterName)
	if err != nil {
		t.Fatalf("Kind.GetKubeconfig() error = %v, wantErr nil", err)
	}
}<|MERGE_RESOLUTION|>--- conflicted
+++ resolved
@@ -117,29 +117,7 @@
 			registryMirrorTest: false,
 		},
 		{
-<<<<<<< HEAD
-			name:           "With docker option, env option and disable CNI option",
-			wantKubeconfig: kubeConfigFile,
-			options: []testKindOption{
-				func(k *executables.Kind) bootstrapper.BootstrapClusterClientOption {
-					return k.WithEnv(map[string]string{"ENV_VAR1": "VALUE1", "ENV_VAR2": "VALUE2"})
-				},
-				func(k *executables.Kind) bootstrapper.BootstrapClusterClientOption {
-					return k.WithExtraDockerMounts()
-				},
-				func(k *executables.Kind) bootstrapper.BootstrapClusterClientOption {
-					return k.WithDefaultCNIDisabled()
-				},
-			},
-			env:                map[string]string{"ENV_VAR1": "VALUE1", "ENV_VAR2": "VALUE2"},
-			wantKindConfig:     "testdata/kind_config_docker_mount.yaml",
-			registryMirrorTest: false,
-		},
-		{
-			name:           "With registry mirror option, no registry namespace, no CA cert provided",
-=======
-			name:           "With registry mirror option, no CA cert provided",
->>>>>>> 9fb88623
+			name:           "With registry mirror option, no namespace, no CA cert provided",
 			wantKubeconfig: kubeConfigFile,
 			options: []testKindOption{
 				func(k *executables.Kind) bootstrapper.BootstrapClusterClientOption {
