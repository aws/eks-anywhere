package executables_test

import (
	"bytes"
	"context"
	"errors"
	"fmt"
	"net"
	"os"
	"strings"
	"testing"

	"github.com/golang/mock/gomock"

	"github.com/aws/eks-anywhere/internal/test"
	"github.com/aws/eks-anywhere/pkg/api/v1alpha1"
	"github.com/aws/eks-anywhere/pkg/bootstrapper"
	"github.com/aws/eks-anywhere/pkg/cluster"
	"github.com/aws/eks-anywhere/pkg/constants"
	"github.com/aws/eks-anywhere/pkg/executables"
	mockexecutables "github.com/aws/eks-anywhere/pkg/executables/mocks"
	"github.com/aws/eks-anywhere/pkg/types"
)

type testKindOption func(k *executables.Kind) bootstrapper.BootstrapClusterClientOption

func TestKindCreateBootstrapClusterSuccess(t *testing.T) {
	_, writer := test.NewWriter(t)

	clusterName := "test_cluster"
	clusterSpec := test.NewClusterSpec(func(s *cluster.Spec) {
		s.Cluster.Name = clusterName
		s.VersionsBundle = versionBundle
	})
	eksClusterName := "test_cluster-eks-a-cluster"
	kubeConfigFile := "test_cluster.kind.kubeconfig"
	kindImage := "public.ecr.aws/l0g8r8j6/kubernetes-sigs/kind/node:v1.20.2"

	// Initialize gomock
	mockCtrl := gomock.NewController(t)

	tests := []struct {
		name           string
		wantKubeconfig string
		env            map[string]string
		options        []testKindOption
		wantKindConfig string
	}{
		{
			name:           "No options",
			wantKubeconfig: kubeConfigFile,
			options:        nil,
			env:            map[string]string{},
			wantKindConfig: "testdata/kind_config.yaml",
		},
		{
			name:           "With env option",
			wantKubeconfig: kubeConfigFile,
			options: []testKindOption{
				func(k *executables.Kind) bootstrapper.BootstrapClusterClientOption {
					return k.WithEnv(map[string]string{"ENV_VAR1": "VALUE1", "ENV_VAR2": "VALUE2"})
				},
			},
			env:            map[string]string{"ENV_VAR1": "VALUE1", "ENV_VAR2": "VALUE2"},
			wantKindConfig: "testdata/kind_config.yaml",
		},
		{
			name:           "With docker option",
			wantKubeconfig: kubeConfigFile,
			options: []testKindOption{
				func(k *executables.Kind) bootstrapper.BootstrapClusterClientOption {
					return k.WithExtraDockerMounts()
				},
			},
			env:            map[string]string{},
			wantKindConfig: "testdata/kind_config_docker_mount_networking.yaml",
		},
		{
			name:           "With extra port mappings option",
			wantKubeconfig: kubeConfigFile,
			options: []testKindOption{
				func(k *executables.Kind) bootstrapper.BootstrapClusterClientOption {
					return k.WithExtraPortMappings([]int{80, 443})
				},
			},
			env:            map[string]string{},
			wantKindConfig: "testdata/kind_config_extra_port_mappings.yaml",
		},
		{
			name:           "With docker option and env option",
			wantKubeconfig: kubeConfigFile,
			options: []testKindOption{
				func(k *executables.Kind) bootstrapper.BootstrapClusterClientOption {
					return k.WithEnv(map[string]string{"ENV_VAR1": "VALUE1", "ENV_VAR2": "VALUE2"})
				},
				func(k *executables.Kind) bootstrapper.BootstrapClusterClientOption {
					return k.WithExtraDockerMounts()
				},
			},
			env:            map[string]string{"ENV_VAR1": "VALUE1", "ENV_VAR2": "VALUE2"},
			wantKindConfig: "testdata/kind_config_docker_mount_networking.yaml",
		},
	}
	for _, tt := range tests {
		t.Run(tt.name, func(t *testing.T) {
			ctx := context.Background()
			executable := mockexecutables.NewMockExecutable(mockCtrl)

			var (
				spec  *cluster.Spec
				image string
			)
			spec = clusterSpec
			image = kindImage

			executable.EXPECT().ExecuteWithEnv(
				ctx,
				tt.env,
				"create", "cluster", "--name", eksClusterName, "--kubeconfig", test.OfType("string"), "--image", image, "--config", test.OfType("string"),
			).Return(bytes.Buffer{}, nil).Times(1).Do(
				func(ctx context.Context, envs map[string]string, args ...string) (stdout bytes.Buffer, err error) {
					gotKindConfig := args[9]
					test.AssertFilesEquals(t, gotKindConfig, tt.wantKindConfig)

					return bytes.Buffer{}, nil
				},
			)

			k := executables.NewKind(executable, writer)
			gotKubeconfig, err := k.CreateBootstrapCluster(ctx, spec, testOptionsToBootstrapOptions(k, tt.options)...)
			if err != nil {
				t.Fatalf("CreateBootstrapCluster() error = %v, wantErr %v", err, nil)
			}

			if !strings.HasSuffix(gotKubeconfig, tt.wantKubeconfig) {
				t.Errorf("CreateBootstrapCluster() gotKubeconfig = %v, want to end with %v", gotKubeconfig, tt.wantKubeconfig)
			}
		})
	}
}

func TestKindCreateBootstrapClusterSuccessWithRegistryMirror(t *testing.T) {
	_, writer := test.NewWriter(t)

	clusterName := "test_cluster"
	eksClusterName := "test_cluster-eks-a-cluster"
	kubeConfigFile := "test_cluster.kind.kubeconfig"
	registryMirror := "registry-mirror.test"
	registryMirrorWithPort := net.JoinHostPort(registryMirror, constants.DefaultHttpsPort)
	kindImage := fmt.Sprintf("%s/l0g8r8j6/kubernetes-sigs/kind/node:v1.20.2", registryMirrorWithPort)

	// Initialize gomock
	mockCtrl := gomock.NewController(t)

	tests := []struct {
		name           string
		wantKubeconfig string
		env            map[string]string
		clusterSpec    *cluster.Spec
		options        []testKindOption
		wantKindConfig string
	}{
		{
			name:           "With registry mirror option, no namespace, no CA cert provided",
			wantKubeconfig: kubeConfigFile,
<<<<<<< HEAD
			options: []testKindOption{
				func(k *executables.Kind) bootstrapper.BootstrapClusterClientOption {
					return k.WithRegistryMirror(registryMirrorWithPort, "", "")
				},
			},
			env:                map[string]string{},
			wantKindConfig:     "testdata/kind_config_registry_mirror_insecure.yaml",
			registryMirrorTest: true,
=======
			clusterSpec: test.NewClusterSpec(func(s *cluster.Spec) {
				s.Cluster.Name = clusterName
				s.VersionsBundle = versionBundle
				s.Cluster.Spec.RegistryMirrorConfiguration = &v1alpha1.RegistryMirrorConfiguration{
					Endpoint: registryMirror,
					Port:     constants.DefaultHttpsPort,
				}
			}),
			env:            map[string]string{},
			wantKindConfig: "testdata/kind_config_registry_mirror_insecure.yaml",
>>>>>>> ca74be75
		},
		{
			name:           "With registry mirror option, with default registry namespace, with CA cert",
			wantKubeconfig: kubeConfigFile,
<<<<<<< HEAD
			options: []testKindOption{
				func(k *executables.Kind) bootstrapper.BootstrapClusterClientOption {
					return k.WithRegistryMirror(registryMirrorWithPort, constants.DefaultRegistryMirrorOCINamespace, "ca.crt")
				},
			},
			env:                map[string]string{},
			wantKindConfig:     "testdata/kind_config_registry_mirror_with_ca.yaml",
			registryMirrorTest: true,
=======
			clusterSpec: test.NewClusterSpec(func(s *cluster.Spec) {
				s.Cluster.Name = clusterName
				s.VersionsBundle = versionBundle
				s.Cluster.Spec.RegistryMirrorConfiguration = &v1alpha1.RegistryMirrorConfiguration{
					Endpoint:      registryMirror,
					Port:          constants.DefaultHttpsPort,
					CACertContent: "test",
				}
			}),
			env:            map[string]string{},
			wantKindConfig: "testdata/kind_config_registry_mirror_with_ca.yaml",
		},
		{
			name:           "With registry mirror option, with auth",
			wantKubeconfig: kubeConfigFile,
			clusterSpec: test.NewClusterSpec(func(s *cluster.Spec) {
				s.Cluster.Name = clusterName
				s.VersionsBundle = versionBundle
				s.Cluster.Spec.RegistryMirrorConfiguration = &v1alpha1.RegistryMirrorConfiguration{
					Endpoint:     registryMirror,
					Port:         constants.DefaultHttpsPort,
					Authenticate: true,
				}
			}),
			env:            map[string]string{},
			wantKindConfig: "testdata/kind_config_registry_mirror_with_auth.yaml",
>>>>>>> ca74be75
		},
	}
	for _, tt := range tests {
		t.Run(tt.name, func(t *testing.T) {
			ctx := context.Background()
			executable := mockexecutables.NewMockExecutable(mockCtrl)

			var (
				spec  *cluster.Spec
				image string
			)
			spec = tt.clusterSpec
			image = kindImage

			if spec.Cluster.Spec.RegistryMirrorConfiguration.Authenticate {
				if err := os.Setenv("REGISTRY_USERNAME", "username"); err != nil {
					t.Fatalf(err.Error())
				}
				if err := os.Setenv("REGISTRY_PASSWORD", "password"); err != nil {
					t.Fatalf(err.Error())
				}
			}

			executable.EXPECT().ExecuteWithEnv(
				ctx,
				tt.env,
				"create", "cluster", "--name", eksClusterName, "--kubeconfig", test.OfType("string"), "--image", image, "--config", test.OfType("string"),
			).Return(bytes.Buffer{}, nil).Times(1).Do(
				func(ctx context.Context, envs map[string]string, args ...string) (stdout bytes.Buffer, err error) {
					gotKindConfig := args[9]
					test.AssertFilesEquals(t, gotKindConfig, tt.wantKindConfig)

					return bytes.Buffer{}, nil
				},
			)

			k := executables.NewKind(executable, writer)
			gotKubeconfig, err := k.CreateBootstrapCluster(ctx, spec, testOptionsToBootstrapOptions(k, tt.options)...)
			if err != nil {
				t.Fatalf("CreateBootstrapCluster() error = %v, wantErr %v", err, nil)
			}

			if !strings.HasSuffix(gotKubeconfig, tt.wantKubeconfig) {
				t.Errorf("CreateBootstrapCluster() gotKubeconfig = %v, want to end with %v", gotKubeconfig, tt.wantKubeconfig)
			}
		})
	}
}

func TestKindCreateBootstrapClusterExecutableError(t *testing.T) {
	clusterSpec := test.NewClusterSpec(func(s *cluster.Spec) {
		s.Cluster.Name = "clusterName"
		s.VersionsBundle = versionBundle
	})

	ctx := context.Background()
	_, writer := test.NewWriter(t)

	mockCtrl := gomock.NewController(t)
	executable := mockexecutables.NewMockExecutable(mockCtrl)
	executable.EXPECT().ExecuteWithEnv(ctx, map[string]string{}, gomock.Any()).Return(bytes.Buffer{}, errors.New("error from execute with env"))
	k := executables.NewKind(executable, writer)
	gotKubeconfig, err := k.CreateBootstrapCluster(ctx, clusterSpec)
	if err == nil {
		t.Fatal("Kind.CreateBootstrapCluster() error = nil")
	}

	if gotKubeconfig != "" {
		t.Errorf("CreateBootstrapCluster() gotKubeconfig = %v, want empty string", gotKubeconfig)
	}
}

func TestKindCreateBootstrapClusterExecutableWithRegistryMirrorError(t *testing.T) {
	registryMirror := "registry-mirror.test"
	clusterSpec := test.NewClusterSpec(func(s *cluster.Spec) {
		s.Cluster.Name = "clusterName"
		s.VersionsBundle = versionBundle
		s.Cluster.Spec.RegistryMirrorConfiguration = &v1alpha1.RegistryMirrorConfiguration{
			Endpoint:     registryMirror,
			Port:         constants.DefaultHttpsPort,
			Authenticate: true,
		}
	})

	if err := os.Unsetenv("REGISTRY_USERNAME"); err != nil {
		t.Fatalf(err.Error())
	}
	if err := os.Unsetenv("REGISTRY_PASSWORD"); err != nil {
		t.Fatalf(err.Error())
	}

	ctx := context.Background()
	_, writer := test.NewWriter(t)

	mockCtrl := gomock.NewController(t)
	executable := mockexecutables.NewMockExecutable(mockCtrl)
	k := executables.NewKind(executable, writer)
	gotKubeconfig, err := k.CreateBootstrapCluster(ctx, clusterSpec)
	if err == nil {
		t.Fatal("Kind.CreateBootstrapCluster() error = nil")
	}

	if gotKubeconfig != "" {
		t.Errorf("CreateBootstrapCluster() gotKubeconfig = %v, want empty string", gotKubeconfig)
	}
}

func testOptionsToBootstrapOptions(k *executables.Kind, testOpts []testKindOption) []bootstrapper.BootstrapClusterClientOption {
	opts := make([]bootstrapper.BootstrapClusterClientOption, 0, len(testOpts))
	for _, opt := range testOpts {
		opts = append(opts, opt(k))
	}

	return opts
}

func TestKindDeleteBootstrapClusterSuccess(t *testing.T) {
	cluster := &types.Cluster{
		Name: "clusterName",
	}
	ctx := context.Background()
	_, writer := test.NewWriter(t)
	internalName := fmt.Sprintf("%s-eks-a-cluster", cluster.Name)

	mockCtrl := gomock.NewController(t)
	executable := mockexecutables.NewMockExecutable(mockCtrl)
	expectedParam := []string{"delete", "cluster", "--name", internalName}
	executable.EXPECT().Execute(ctx, gomock.Eq(expectedParam)).Return(bytes.Buffer{}, nil)
	k := executables.NewKind(executable, writer)
	if err := k.DeleteBootstrapCluster(ctx, cluster); err != nil {
		t.Fatalf("Kind.DeleteBootstrapCluster() error = %v, want nil", err)
	}
}

func TestKindDeleteBootstrapClusterExecutableError(t *testing.T) {
	cluster := &types.Cluster{
		Name: "clusterName",
	}
	ctx := context.Background()
	_, writer := test.NewWriter(t)
	internalName := fmt.Sprintf("%s-eks-a-cluster", cluster.Name)

	mockCtrl := gomock.NewController(t)
	executable := mockexecutables.NewMockExecutable(mockCtrl)
	expectedParam := []string{"delete", "cluster", "--name", internalName}
	executable.EXPECT().Execute(ctx, gomock.Eq(expectedParam)).Return(bytes.Buffer{}, errors.New("error from execute"))
	k := executables.NewKind(executable, writer)
	if err := k.DeleteBootstrapCluster(ctx, cluster); err == nil {
		t.Fatalf("Kind.DeleteBootstrapCluster() error = %v, want not nil", err)
	}
}

func TestKindClusterExists(t *testing.T) {
	tests := []struct {
		testName     string
		clusterName  string
		internalName string
		kindResponse string
	}{
		{
			testName:     "one cluster",
			clusterName:  "cluster-name",
			internalName: "cluster-name-eks-a-cluster",
			kindResponse: "cluster-name-eks-a-cluster",
		},
		{
			testName:     "3 clusters",
			clusterName:  "cluster-name-2",
			internalName: "cluster-name-2-eks-a-cluster",
			kindResponse: "cluster-name-eks-a-cluster\ncluster-name-eks-a-cluster-6\ncluster-name-2-eks-a-cluster",
		},
	}

	for _, tt := range tests {
		t.Run(tt.testName, func(t *testing.T) {
			ctx := context.Background()
			_, writer := test.NewWriter(t)

			mockCtrl := gomock.NewController(t)
			executable := mockexecutables.NewMockExecutable(mockCtrl)
			executable.EXPECT().Execute(ctx, "get", "clusters").Return(*bytes.NewBufferString(tt.kindResponse), nil)
			k := executables.NewKind(executable, writer)
			clusterExists, err := k.ClusterExists(ctx, tt.clusterName)
			if err != nil {
				t.Fatalf("Kind.ClusterExists() error = %v, wantErr nil", err)
			}

			if !clusterExists {
				t.Fatal("ClusterExists() clusterExists = false, want true")
			}
		})
	}
}

func TestKindGetKubeconfig(t *testing.T) {
	clusterName := "cluster-name"
	ctx := context.Background()
	_, writer := test.NewWriter(t)

	mockCtrl := gomock.NewController(t)
	executable := mockexecutables.NewMockExecutable(mockCtrl)
	executable.EXPECT().Execute(ctx, "get", "kubeconfig", "--name", fmt.Sprintf("%s-eks-a-cluster", clusterName)).Return(bytes.Buffer{}, nil)
	k := executables.NewKind(executable, writer)
	_, err := k.GetKubeconfig(ctx, clusterName)
	if err != nil {
		t.Fatalf("Kind.GetKubeconfig() error = %v, wantErr nil", err)
	}
}<|MERGE_RESOLUTION|>--- conflicted
+++ resolved
@@ -97,8 +97,8 @@
 					return k.WithExtraDockerMounts()
 				},
 			},
-			env:            map[string]string{"ENV_VAR1": "VALUE1", "ENV_VAR2": "VALUE2"},
-			wantKindConfig: "testdata/kind_config_docker_mount_networking.yaml",
+			env:                map[string]string{"ENV_VAR1": "VALUE1", "ENV_VAR2": "VALUE2"},
+			wantKindConfig:     "testdata/kind_config_docker_mount_networking.yaml",
 		},
 	}
 	for _, tt := range tests {
@@ -161,18 +161,8 @@
 		wantKindConfig string
 	}{
 		{
-			name:           "With registry mirror option, no namespace, no CA cert provided",
-			wantKubeconfig: kubeConfigFile,
-<<<<<<< HEAD
-			options: []testKindOption{
-				func(k *executables.Kind) bootstrapper.BootstrapClusterClientOption {
-					return k.WithRegistryMirror(registryMirrorWithPort, "", "")
-				},
-			},
-			env:                map[string]string{},
-			wantKindConfig:     "testdata/kind_config_registry_mirror_insecure.yaml",
-			registryMirrorTest: true,
-=======
+			name:           "With registry mirror option, no CA cert provided",
+			wantKubeconfig: kubeConfigFile,
 			clusterSpec: test.NewClusterSpec(func(s *cluster.Spec) {
 				s.Cluster.Name = clusterName
 				s.VersionsBundle = versionBundle
@@ -183,21 +173,10 @@
 			}),
 			env:            map[string]string{},
 			wantKindConfig: "testdata/kind_config_registry_mirror_insecure.yaml",
->>>>>>> ca74be75
-		},
-		{
-			name:           "With registry mirror option, with default registry namespace, with CA cert",
-			wantKubeconfig: kubeConfigFile,
-<<<<<<< HEAD
-			options: []testKindOption{
-				func(k *executables.Kind) bootstrapper.BootstrapClusterClientOption {
-					return k.WithRegistryMirror(registryMirrorWithPort, constants.DefaultRegistryMirrorOCINamespace, "ca.crt")
-				},
-			},
-			env:                map[string]string{},
-			wantKindConfig:     "testdata/kind_config_registry_mirror_with_ca.yaml",
-			registryMirrorTest: true,
-=======
+		},
+		{
+			name:           "With registry mirror option, with CA cert",
+			wantKubeconfig: kubeConfigFile,
 			clusterSpec: test.NewClusterSpec(func(s *cluster.Spec) {
 				s.Cluster.Name = clusterName
 				s.VersionsBundle = versionBundle
@@ -224,7 +203,6 @@
 			}),
 			env:            map[string]string{},
 			wantKindConfig: "testdata/kind_config_registry_mirror_with_auth.yaml",
->>>>>>> ca74be75
 		},
 	}
 	for _, tt := range tests {
