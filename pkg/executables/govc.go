package executables

import (
	"bufio"
	"bytes"
	"context"
	"crypto/tls"
	_ "embed"
	"encoding/json"
	"fmt"
	"net/http"
	"os"
	"path/filepath"
	"strconv"
	"strings"
	"time"

	"sigs.k8s.io/yaml"

	"github.com/aws/eks-anywhere/pkg/api/v1alpha1"
	"github.com/aws/eks-anywhere/pkg/config"
	"github.com/aws/eks-anywhere/pkg/filewriter"
	"github.com/aws/eks-anywhere/pkg/logger"
	"github.com/aws/eks-anywhere/pkg/retrier"
	"github.com/aws/eks-anywhere/pkg/types"
)

const (
	govcPath             = "govc"
	govcUsernameKey      = "GOVC_USERNAME"
	govcPasswordKey      = "GOVC_PASSWORD"
	govcURLKey           = "GOVC_URL"
	govcInsecure         = "GOVC_INSECURE"
	govcDatacenterKey    = "GOVC_DATACENTER"
	govcTlsHostsFile     = "govc_known_hosts"
	govcTlsKnownHostsKey = "GOVC_TLS_KNOWN_HOSTS"
	vSphereServerKey     = "VSPHERE_SERVER"
	byteToGiB            = 1073741824.0
	DeployOptsFile       = "deploy-opts.json"
)

var requiredEnvs = []string{govcUsernameKey, govcPasswordKey, govcURLKey, govcInsecure, govcDatacenterKey}

type networkMapping struct {
	Name    string `json:"Name,omitempty"`
	Network string `json:"Network,omitempty"`
}

type deployOption struct {
	DiskProvisioning string           `json:"DiskProvisioning,omitempty"`
	NetworkMapping   []networkMapping `json:"NetworkMapping,omitempty"`
}

type FolderType string

const (
	datastore     FolderType = "datastore"
	vm            FolderType = "vm"
	maxRetries               = 5
	backOffPeriod            = 5 * time.Second
)

type Govc struct {
	writer filewriter.FileWriter
	Executable
	*retrier.Retrier
	requiredEnvs *syncSlice
	envMap       map[string]string
}

type GovcOpt func(*Govc)

func NewGovc(executable Executable, writer filewriter.FileWriter, opts ...GovcOpt) *Govc {
	envVars := newSyncSlice()
	envVars.append(requiredEnvs...)

	g := &Govc{
		writer:       writer,
		Executable:   executable,
		Retrier:      retrier.NewWithMaxRetries(maxRetries, backOffPeriod),
		requiredEnvs: envVars,
	}

	for _, opt := range opts {
		opt(g)
	}

	return g
}

func WithGovcEnvMap(envMap map[string]string) GovcOpt {
	return func(g *Govc) {
		g.envMap = envMap
	}
}

func (g *Govc) exec(ctx context.Context, args ...string) (stdout bytes.Buffer, err error) {
	envMap, err := g.validateAndSetupCreds()
	if err != nil {
		return bytes.Buffer{}, fmt.Errorf("failed govc validations: %v", err)
	}

	return g.ExecuteWithEnv(ctx, envMap, args...)
}

func (g *Govc) Close(ctx context.Context) error {
	if g == nil {
		return nil
	}

	return g.Logout(ctx)
}

func (g *Govc) Logout(ctx context.Context) error {
	logger.V(3).Info("Logging out from current govc session")
	if _, err := g.exec(ctx, "session.logout"); err != nil {
		return fmt.Errorf("govc returned error when logging out: %v", err)
	}

	// Commands that skip cert verification will have a different session.
	// So we try to destroy it as well here to avoid leaving it orphaned
	if _, err := g.exec(ctx, "session.logout", "-k"); err != nil {
		return fmt.Errorf("govc returned error when logging out from session without cert verification: %v", err)
	}

	return nil
}

// SearchTemplate looks for a vm template with the same base name as the provided template path.
// If found, it returns the full qualified path to the template.
// If multiple matching templates are found, it returns an error.
func (g *Govc) SearchTemplate(ctx context.Context, datacenter, template string) (string, error) {
	params := []string{"find", "-json", "/" + datacenter, "-type", "VirtualMachine", "-name", filepath.Base(template)}

	var templateResponse bytes.Buffer
	var err error
	err = g.Retry(func() error {
		templateResponse, err = g.exec(ctx, params...)
		return err
	})
	if err != nil {
		return "", fmt.Errorf("getting template: %v", err)
	}

	templateJson := templateResponse.String()
	templateJson = strings.TrimSuffix(templateJson, "\n")
	if templateJson == "null" || templateJson == "" {
		logger.V(2).Info(fmt.Sprintf("Template not found: %s", template))
		return "", nil
	}

	templateInfo := make([]string, 0)
	if err = json.Unmarshal([]byte(templateJson), &templateInfo); err != nil {
		logger.V(2).Info(fmt.Sprintf("Failed unmarshalling govc response: %s, %v", templateJson, err))
		return "", nil
	}

	bTemplateFound := false
	var foundTemplate string
	for _, t := range templateInfo {
		if strings.HasSuffix(t, template) {
			if bTemplateFound {
				return "", fmt.Errorf("specified template '%s' maps to multiple paths within the datacenter '%s'", template, datacenter)
			}
			bTemplateFound = true
			foundTemplate = t
		}
	}
	if !bTemplateFound {
		logger.V(2).Info(fmt.Sprintf("Template '%s' not found", template))
		return "", nil
	}

	return foundTemplate, nil
}

func (g *Govc) LibraryElementExists(ctx context.Context, library string) (bool, error) {
	response, err := g.exec(ctx, "library.ls", library)
	if err != nil {
		return false, fmt.Errorf("govc failed getting library to check if it exists: %v", err)
	}

	return response.Len() > 0, nil
}

type libElement struct {
	ContentVersion string `json:"content_version"`
}

func (g *Govc) GetLibraryElementContentVersion(ctx context.Context, element string) (string, error) {
	response, err := g.exec(ctx, "library.info", "-json", element)
	if err != nil {
		return "", fmt.Errorf("govc failed getting library element info: %v", err)
	}
	elementInfoJson := response.String()
	elementInfoJson = strings.TrimSuffix(elementInfoJson, "\n")
	if elementInfoJson == "null" {
		return "-1", nil
	}

	elementInfo := make([]libElement, 0)
	err = yaml.Unmarshal([]byte(elementInfoJson), &elementInfo)
	if err != nil {
		return "", fmt.Errorf("unmarshalling library element info: %v", err)
	}

	if len(elementInfo) == 0 {
		return "", fmt.Errorf("govc failed to return element info for library element %v", element)
	}
	return elementInfo[0].ContentVersion, nil
}

func (g *Govc) DeleteLibraryElement(ctx context.Context, element string) error {
	_, err := g.exec(ctx, "library.rm", element)
	if err != nil {
		return fmt.Errorf("govc failed deleting library item: %v", err)
	}

	return nil
}

func (g *Govc) ResizeDisk(ctx context.Context, datacenter, template, diskName string, diskSizeInGB int) error {
	_, err := g.exec(ctx, "vm.disk.change", "-dc", datacenter, "-vm", template, "-disk.name", diskName, "-size", strconv.Itoa(diskSizeInGB)+"G")
	if err != nil {
		return fmt.Errorf("failed to resize disk %s: %v", diskName, err)
	}
	return nil
}

func (g *Govc) DevicesInfo(ctx context.Context, datacenter, template string) (interface{}, error) {
	response, err := g.exec(ctx, "device.info", "-dc", datacenter, "-vm", template, "-json")
	if err != nil {
		return nil, fmt.Errorf("getting template device information: %v", err)
	}

	var devicesInfo map[string]interface{}
	err = yaml.Unmarshal(response.Bytes(), &devicesInfo)
	if err != nil {
		return nil, fmt.Errorf("unmarshalling devices info: %v", err)
	}
	return devicesInfo["Devices"], nil
}

func (g *Govc) TemplateHasSnapshot(ctx context.Context, template string) (bool, error) {
	envMap, err := g.validateAndSetupCreds()
	if err != nil {
		return false, fmt.Errorf("failed govc validations: %v", err)
	}

	params := []string{"snapshot.tree", "-vm", template}
	snap, err := g.ExecuteWithEnv(ctx, envMap, params...)
	if err != nil {
		return false, fmt.Errorf("failed to get snapshot details: %v", err)
	}
	if snap.String() == "" {
		return false, nil
	}
	return true, nil
}

type datastoreResponse struct {
	Datastores []types.Datastores `json:"Datastores"`
}

func (g *Govc) GetWorkloadAvailableSpace(ctx context.Context, datastore string) (float64, error) {
	envMap, err := g.validateAndSetupCreds()
	if err != nil {
		return 0, fmt.Errorf("failed govc validations: %v", err)
	}

	params := []string{"datastore.info", "-json=true", datastore}
	result, err := g.ExecuteWithEnv(ctx, envMap, params...)
	if err != nil {
		return 0, fmt.Errorf("getting datastore info: %v", err)
	}

	response := &datastoreResponse{}
	err = json.Unmarshal(result.Bytes(), response)
	if err != nil {
		return -1, nil
	}
	if len(response.Datastores) > 0 {
		freeSpace := response.Datastores[0].Info.FreeSpace
		spaceGiB := freeSpace / byteToGiB
		return spaceGiB, nil
	}
	return 0, fmt.Errorf("getting datastore available space response: %v", err)
}

func (g *Govc) CreateLibrary(ctx context.Context, datastore, library string) error {
	if _, err := g.exec(ctx, "library.create", "-ds", datastore, library); err != nil {
		return fmt.Errorf("creating library %s: %v", library, err)
	}
	return nil
}

func (g *Govc) DeployTemplateFromLibrary(ctx context.Context, templateDir, templateName, library, datacenter, datastore, network, resourcePool string, resizeBRDisk bool) error {
	logger.V(4).Info("Deploying template", "dir", templateDir, "templateName", templateName)

	if err := g.DeployTemplate(ctx, library, templateName, templateName, templateDir, datacenter, datastore, network, resourcePool, nil); err != nil {
		return err
	}

	if resizeBRDisk {
		// Get devices information template to identify second disk properly
		logger.V(4).Info("Getting devices info for template")
		devicesInfo, err := g.DevicesInfo(ctx, datacenter, templateName)
		if err != nil {
			return err
		}
		// For 1.22 we switched to using one disk for BR, so it for now as long as the boolean is set, and we only see
		// one disk, we can assume this is for 1.22. This loop would need to change if that assumption changes
		// in the future, but 1.20 and 1.21 are still using dual disks which is why we need to check for the second
		// disk first. Since this loop will get all kinds of devices and not just hard disks, we need to do these
		// checks based on the label.
		disk1 := ""
		disk2 := ""
		for _, deviceInfo := range devicesInfo.([]interface{}) {
			deviceMetadata := deviceInfo.(map[string]interface{})["DeviceInfo"]
			deviceLabel := deviceMetadata.(map[string]interface{})["Label"].(string)
			// Get the name of the hard disk and resize the disk to 20G
			if strings.EqualFold(deviceLabel, "Hard disk 1") {
				disk1 = deviceInfo.(map[string]interface{})["Name"].(string)
			} else if strings.EqualFold(deviceLabel, "Hard disk 2") {
				disk2 = deviceInfo.(map[string]interface{})["Name"].(string)
				break
			}
		}
		diskName := ""
		var diskSizeInGB int
		if disk2 != "" {
			logger.V(4).Info("Resizing disk 2 of template to 20G")
			diskName = disk2
			diskSizeInGB = 20
		} else if disk1 != "" {
			logger.V(4).Info("Resizing disk 1 of template to 22G")
			diskName = disk1
			diskSizeInGB = 22
		} else {
			return fmt.Errorf("template %v is not valid as there are no associated disks", templateName)
		}

		err = g.ResizeDisk(ctx, datacenter, templateName, diskName, diskSizeInGB)
		if err != nil {
			return fmt.Errorf("resizing disk %v to 20G: %v", diskName, err)
		}
	}

	templateFullPath := filepath.Join(templateDir, templateName)

	logger.V(4).Info("Taking template snapshot", "templateName", templateFullPath)
	if err := g.createVMSnapshot(ctx, datacenter, templateFullPath); err != nil {
		return err
	}

	logger.V(4).Info("Marking vm as template", "templateName", templateFullPath)
	if err := g.markVMAsTemplate(ctx, datacenter, templateFullPath); err != nil {
		return err
	}

	return nil
}

func (g *Govc) ImportTemplate(ctx context.Context, library, ovaURL, name string) error {
	logger.V(4).Info("Importing template", "ova", ovaURL, "templateName", name)
	if _, err := g.exec(ctx, "library.import", "-k", "-pull", "-n", name, library, ovaURL); err != nil {
		return fmt.Errorf("importing template: %v", err)
	}
	return nil
}

func (g *Govc) DeployTemplate(ctx context.Context, library, templateName, vmName, deployFolder, datacenter, datastore, network, resourcePool string, deployOptionsOverride []byte) error {
	envMap, err := g.validateAndSetupCreds()
	if err != nil {
		return fmt.Errorf("failed govc validations: %v", err)
	}

	templateInLibraryPath := filepath.Join(library, templateName)
	if !filepath.IsAbs(templateInLibraryPath) {
		templateInLibraryPath = fmt.Sprintf("/%s", templateInLibraryPath)
	}

	deployOpts, err := getDeployOptions(network)
	if err != nil {
		return err
	}

	if len(deployOptionsOverride) > 0 {
		deployOpts = deployOptionsOverride
	}

	deployOptsPath, err := g.writer.Write(DeployOptsFile, deployOpts, filewriter.PersistentFile)
	if err != nil {
		return fmt.Errorf("failed writing deploy options file to disk: %v", err)
	}

	bFolderNotFound := false
	params := []string{"folder.info", deployFolder}
	err = g.Retry(func() error {
		errBuffer, err := g.ExecuteWithEnv(ctx, envMap, params...)
		errString := strings.ToLower(errBuffer.String())
		if err != nil {
			if !strings.Contains(errString, "not found") {
				return fmt.Errorf("obtaining folder information: %v", err)
			} else {
				bFolderNotFound = true
			}
		}
		return nil
	})
	if err != nil || bFolderNotFound {
		params = []string{"folder.create", deployFolder}
		err = g.Retry(func() error {
			errBuffer, err := g.ExecuteWithEnv(ctx, envMap, params...)
			errString := strings.ToLower(errBuffer.String())
			if err != nil && !strings.Contains(errString, "already exists") {
				return fmt.Errorf("creating folder: %v", err)
			}
			return nil
		})
		if err != nil {
			return fmt.Errorf("creating folder: %v", err)
		}
	}

	params = []string{
		"library.deploy",
		"-dc", datacenter,
		"-ds", datastore,
		"-pool", resourcePool,
		"-folder", deployFolder,
		"-options", deployOptsPath,
		templateInLibraryPath, vmName,
	}
	if _, err := g.exec(ctx, params...); err != nil {
		return fmt.Errorf("deploying template: %v", err)
	}

	return nil
}

func (g *Govc) DeleteTemplate(ctx context.Context, resourcePool, templatePath string) error {
	if err := g.markAsVM(ctx, resourcePool, templatePath); err != nil {
		return err
	}
	if err := g.removeSnapshotsFromVM(ctx, templatePath); err != nil {
		return err
	}
	if err := g.deleteVM(ctx, templatePath); err != nil {
		return err
	}

	return nil
}

func (g *Govc) markAsVM(ctx context.Context, resourcePool, path string) error {
	if _, err := g.exec(ctx, "vm.markasvm", "-pool", resourcePool, path); err != nil {
		return fmt.Errorf("failed marking as vm: %v", err)
	}
	return nil
}

func (g *Govc) removeSnapshotsFromVM(ctx context.Context, path string) error {
	if _, err := g.exec(ctx, "snapshot.remove", "-vm", path, "*"); err != nil {
		return fmt.Errorf("removing snapshots from vm: %v", err)
	}
	return nil
}

func (g *Govc) deleteVM(ctx context.Context, path string) error {
	if _, err := g.exec(ctx, "vm.destroy", path); err != nil {
		return fmt.Errorf("deleting vm: %v", err)
	}
	return nil
}

func (g *Govc) createVMSnapshot(ctx context.Context, datacenter, name string) error {
	if _, err := g.exec(ctx, "snapshot.create", "-dc", datacenter, "-m=false", "-vm", name, "root"); err != nil {
		return fmt.Errorf("govc failed taking vm snapshot: %v", err)
	}
	return nil
}

func (g *Govc) markVMAsTemplate(ctx context.Context, datacenter, vmName string) error {
	if _, err := g.exec(ctx, "vm.markastemplate", "-dc", datacenter, vmName); err != nil {
		return fmt.Errorf("marking VM as template: %v", err)
	}
	return nil
}

func (g *Govc) getEnvMap() (map[string]string, error) {
	if g.envMap != nil {
		return g.envMap, nil
	}

	envMap := make(map[string]string)
	for key := range g.requiredEnvs.iterate() {
		if env, ok := os.LookupEnv(key); ok && len(env) > 0 {
			envMap[key] = env
		} else {
			if key != govcInsecure {
				return nil, fmt.Errorf("warning required env not set %s", key)
			}
			err := os.Setenv(govcInsecure, "false")
			if err != nil {
				logger.Info("Warning: Unable to set <%s>", govcInsecure)
			}
		}
	}

	return envMap, nil
}

func (g *Govc) validateAndSetupCreds() (map[string]string, error) {
	if g.envMap != nil {
		return g.envMap, nil
	}

	var vSphereUsername, vSpherePassword, vSphereURL string
	var ok bool
	var envMap map[string]string
	if vSphereUsername, ok = os.LookupEnv(config.EksavSphereUsernameKey); ok && len(vSphereUsername) > 0 {
		if err := os.Setenv(govcUsernameKey, vSphereUsername); err != nil {
			return nil, fmt.Errorf("unable to set %s: %v", govcUsernameKey, err)
		}
	} else if govcUsername, ok := os.LookupEnv(govcUsernameKey); !ok || len(govcUsername) <= 0 {
		return nil, fmt.Errorf("%s is not set or is empty: %t", govcUsernameKey, ok)
	}
	if vSpherePassword, ok = os.LookupEnv(config.EksavSpherePasswordKey); ok && len(vSpherePassword) > 0 {
		if err := os.Setenv(govcPasswordKey, vSpherePassword); err != nil {
			return nil, fmt.Errorf("unable to set %s: %v", govcPasswordKey, err)
		}
	} else if govcPassword, ok := os.LookupEnv(govcPasswordKey); !ok || len(govcPassword) <= 0 {
		return nil, fmt.Errorf("%s is not set or is empty: %t", govcPasswordKey, ok)
	}
	if vSphereURL, ok = os.LookupEnv(vSphereServerKey); ok && len(vSphereURL) > 0 {
		if err := os.Setenv(govcURLKey, vSphereURL); err != nil {
			return nil, fmt.Errorf("unable to set %s: %v", govcURLKey, err)
		}
	} else if govcURL, ok := os.LookupEnv(govcURLKey); !ok || len(govcURL) <= 0 {
		return nil, fmt.Errorf("%s is not set or is empty: %t", govcURLKey, ok)
	}
	if govcDatacenter, ok := os.LookupEnv(govcDatacenterKey); !ok || len(govcDatacenter) <= 0 {
		return nil, fmt.Errorf("%s is not set or is empty: %t", govcDatacenterKey, ok)
	}

	envMap, err := g.getEnvMap()
	if err != nil {
		return nil, fmt.Errorf("%v", err)
	}

	return envMap, nil
}

func (g *Govc) CleanupVms(ctx context.Context, clusterName string, dryRun bool) error {
	envMap, err := g.validateAndSetupCreds()
	if err != nil {
		return fmt.Errorf("failed govc validations: %v", err)
	}

	var params []string
	var result bytes.Buffer

	params = strings.Fields("find /" + envMap[govcDatacenterKey] + " -type VirtualMachine -name " + clusterName + "*")
	result, err = g.ExecuteWithEnv(ctx, envMap, params...)
	if err != nil {
		return fmt.Errorf("getting vm list: %v", err)
	}
	scanner := bufio.NewScanner(strings.NewReader(result.String()))
	for scanner.Scan() {
		vmName := scanner.Text()
		if dryRun {
			logger.Info("Found ", "vm_name", vmName)
			continue
		}
		params = strings.Fields("vm.power -off -force " + vmName)
		result, err = g.ExecuteWithEnv(ctx, envMap, params...)
		if err != nil {
			logger.Info("WARN: Failed to power off vm ", "vm_name", vmName, "error", err)
		}

		params = strings.Fields("object.destroy " + vmName)
		result, err = g.ExecuteWithEnv(ctx, envMap, params...)
		if err != nil {
			logger.Info("WARN: Failed to delete vm ", "vm_name", vmName, "error", err)
		} else {
			logger.Info("Deleted ", "vm_name", vmName)
		}
	}

	if err := scanner.Err(); err != nil {
		return fmt.Errorf("failure reading output of vm list")
	}
	return nil
}

func (g *Govc) ValidateVCenterConnection(ctx context.Context, server string) error {
	skipVerifyTransport := http.DefaultTransport.(*http.Transport).Clone()
	skipVerifyTransport.TLSClientConfig = &tls.Config{InsecureSkipVerify: true}
	client := &http.Client{Transport: skipVerifyTransport}

	if _, err := client.Get("https://" + server); err != nil {
		return fmt.Errorf("failed to reach server %s: %v", server, err)
	}

	return nil
}

func (g *Govc) ValidateVCenterAuthentication(ctx context.Context) error {
	err := g.Retry(func() error {
		_, err := g.exec(ctx, "about", "-k")
		return err
	})
	if err != nil {
		return fmt.Errorf("vSphere authentication failed: %v", err)
	}

	return nil
}

func (g *Govc) IsCertSelfSigned(ctx context.Context) bool {
	_, err := g.exec(ctx, "about")
	return err != nil
}

func (g *Govc) GetCertThumbprint(ctx context.Context) (string, error) {
	bufferResponse, err := g.exec(ctx, "about.cert", "-thumbprint", "-k")
	if err != nil {
		return "", fmt.Errorf("unable to retrieve thumbprint: %v", err)
	}

	data := strings.Split(strings.Trim(bufferResponse.String(), "\n"), " ")
	if len(data) != 2 {
		return "", fmt.Errorf("invalid thumbprint format")
	}

	return data[1], nil
}

func (g *Govc) ConfigureCertThumbprint(ctx context.Context, server, thumbprint string) error {
	path, err := g.writer.Write(filepath.Base(govcTlsHostsFile), []byte(fmt.Sprintf("%s %s", server, thumbprint)))
	if err != nil {
		return fmt.Errorf("writing to file %s: %v", govcTlsHostsFile, err)
	}

	if err = os.Setenv(govcTlsKnownHostsKey, path); err != nil {
		return fmt.Errorf("unable to set %s: %v", govcTlsKnownHostsKey, err)
	}

	g.requiredEnvs.append(govcTlsKnownHostsKey)

	return nil
}

func (g *Govc) DatacenterExists(ctx context.Context, datacenter string) (bool, error) {
	exists := false
	err := g.Retry(func() error {
		result, err := g.exec(ctx, "datacenter.info", datacenter)
		if err == nil {
			exists = true
			return nil
		}

		if strings.HasSuffix(result.String(), "not found") {
			exists = false
			return nil
		}

		return err
	})
	if err != nil {
		return false, fmt.Errorf("failed to get datacenter: %v", err)
	}

	return exists, nil
}

func (g *Govc) NetworkExists(ctx context.Context, network string) (bool, error) {
	exists := false

<<<<<<< HEAD
	err := g.retrier.Retry(func() error {
		networkResponse, err := g.exec(ctx, "find", "-maxdepth=1", "-json=true", filepath.Dir(network), "-type", "n", "-name", filepath.Base(network))
=======
	err := g.Retry(func() error {
		networkResponse, err := g.exec(ctx, "find", "-maxdepth=1", filepath.Dir(network), "-type", "n", "-name", filepath.Base(network))
>>>>>>> 8cfaa329
		if err != nil {
			return err
		}

		foundNetworks := make([]string, 0)
		if err = json.Unmarshal(networkResponse.Bytes(), &foundNetworks); err != nil {
			logger.V(2).Info(fmt.Sprintf("Failed unmarshalling govc response: %s, %v", networkResponse.String(), err))
			exists = false
			return nil
		}

		if len(foundNetworks) != 1 {
			exists = false
			return nil
		}

		exists = true
		return nil
	})
	if err != nil {
		return false, fmt.Errorf("failed checking if network '%s' exists: %v", network, err)
	}

	return exists, nil
}

func (g *Govc) ValidateVCenterSetupMachineConfig(ctx context.Context, datacenterConfig *v1alpha1.VSphereDatacenterConfig, machineConfig *v1alpha1.VSphereMachineConfig, _ *bool) error {
	envMap, err := g.validateAndSetupCreds()
	if err != nil {
		return fmt.Errorf("failed govc validations: %v", err)
	}
	machineConfig.Spec.Datastore, err = prependPath(datastore, machineConfig.Spec.Datastore, datacenterConfig.Spec.Datacenter)
	if err != nil {
		return err
	}
	params := []string{"datastore.info", machineConfig.Spec.Datastore}
	err = g.Retry(func() error {
		_, err = g.ExecuteWithEnv(ctx, envMap, params...)
		if err != nil {
			datastorePath := filepath.Dir(machineConfig.Spec.Datastore)
			isValidDatastorePath := g.isValidPath(ctx, envMap, datastorePath)
			if isValidDatastorePath {
				leafDir := filepath.Base(machineConfig.Spec.Datastore)
				return fmt.Errorf("valid path, but '%s' is not a datastore", leafDir)
			} else {
				return fmt.Errorf("failed to get datastore: %v", err)
			}
		}
		return nil
	})
	if err != nil {
		return fmt.Errorf("failed to get datastore: %v", err)
	}
	logger.MarkPass("Datastore validated")

	if len(machineConfig.Spec.Folder) > 0 {
		machineConfig.Spec.Folder, err = prependPath(vm, machineConfig.Spec.Folder, datacenterConfig.Spec.Datacenter)
		if err != nil {
			return err
		}
		params = []string{"folder.info", machineConfig.Spec.Folder}
		err = g.Retry(func() error {
			_, err := g.ExecuteWithEnv(ctx, envMap, params...)
			if err != nil {
				err = g.createFolder(ctx, envMap, machineConfig)
				if err != nil {
					currPath := "/" + datacenterConfig.Spec.Datacenter + "/"
					dirs := strings.Split(machineConfig.Spec.Folder, "/")
					for _, dir := range dirs[2:] {
						currPath += dir + "/"
						if !g.isValidPath(ctx, envMap, currPath) {
							return fmt.Errorf("%s is an invalid intermediate directory", currPath)
						}
					}
					return err
				}
			}
			return nil
		})
		if err != nil {
			return fmt.Errorf("failed to get folder: %v", err)
		}
		logger.MarkPass("Folder validated")
	}

	var poolInfoResponse bytes.Buffer
	params = []string{"find", "-json", "/" + datacenterConfig.Spec.Datacenter, "-type", "p", "-name", filepath.Base(machineConfig.Spec.ResourcePool)}
	err = g.Retry(func() error {
		poolInfoResponse, err = g.ExecuteWithEnv(ctx, envMap, params...)
		return err
	})
	if err != nil {
		return fmt.Errorf("getting resource pool: %v", err)
	}

	poolInfoJson := poolInfoResponse.String()
	poolInfoJson = strings.TrimSuffix(poolInfoJson, "\n")
	if poolInfoJson == "null" || poolInfoJson == "" {
		return fmt.Errorf("resource pool '%s' not found", machineConfig.Spec.ResourcePool)
	}

	poolInfo := make([]string, 0)
	if err = json.Unmarshal([]byte(poolInfoJson), &poolInfo); err != nil {
		return fmt.Errorf("failed unmarshalling govc response: %v", err)
	}

	machineConfig.Spec.ResourcePool = strings.TrimPrefix(machineConfig.Spec.ResourcePool, "*/")
	bPoolFound := false
	var foundPool string
	for _, p := range poolInfo {
		if strings.HasSuffix(p, machineConfig.Spec.ResourcePool) {
			if bPoolFound {
				return fmt.Errorf("specified resource pool '%s' maps to multiple paths within the datacenter '%s'", machineConfig.Spec.ResourcePool, datacenterConfig.Spec.Datacenter)
			}
			bPoolFound = true
			foundPool = p
		}
	}
	if !bPoolFound {
		return fmt.Errorf("resource pool '%s' not found", machineConfig.Spec.ResourcePool)
	}
	machineConfig.Spec.ResourcePool = foundPool

	logger.MarkPass("Resource pool validated")
	return nil
}

func prependPath(folderType FolderType, folderPath string, datacenter string) (string, error) {
	prefix := fmt.Sprintf("/%s", datacenter)
	modPath := folderPath
	if !strings.HasPrefix(folderPath, prefix) {
		modPath = fmt.Sprintf("%s/%s/%s", prefix, folderType, folderPath)
		logger.V(4).Info(fmt.Sprintf("Relative %s path specified, using path %s", folderType, modPath))
		return modPath, nil
	}
	prefix += fmt.Sprintf("/%s", folderType)
	if !strings.HasPrefix(folderPath, prefix) {
		return folderPath, fmt.Errorf("invalid folder type, expected path under %s", prefix)
	}
	return modPath, nil
}

func (g *Govc) createFolder(ctx context.Context, envMap map[string]string, machineConfig *v1alpha1.VSphereMachineConfig) error {
	params := []string{"folder.create", machineConfig.Spec.Folder}
	err := g.Retry(func() error {
		_, err := g.ExecuteWithEnv(ctx, envMap, params...)
		if err != nil {
			return fmt.Errorf("creating folder: %v", err)
		}
		return nil
	})
	return err
}

func (g *Govc) isValidPath(ctx context.Context, envMap map[string]string, path string) bool {
	params := []string{"folder.info", path}
	_, err := g.ExecuteWithEnv(ctx, envMap, params...)
	return err == nil
}

func (g *Govc) GetTags(ctx context.Context, path string) ([]string, error) {
	var tagsResponse bytes.Buffer
	var err error
	err = g.Retry(func() error {
		tagsResponse, err = g.exec(ctx, "tags.attached.ls", "-json", "-r", path)
		return err
	})
	if err != nil {
		return nil, fmt.Errorf("govc returned error when listing tags for %s: %v", path, err)
	}

	tagsJson := tagsResponse.String()
	if tagsJson == "null" {
		return nil, nil
	}

	tags := make([]string, 0)
	if err = json.Unmarshal([]byte(tagsJson), &tags); err != nil {
		return nil, fmt.Errorf("failed unmarshalling govc response to get tags for %s: %v", path, err)
	}

	return tags, nil
}

// Tag struct to represent a vSphere Tag.
type Tag struct {
	Id         string
	Name       string
	CategoryId string `json:"category_id,omitempty"`
}

// ListTags list all vSphere tags in vCenter.
func (g *Govc) ListTags(ctx context.Context) ([]Tag, error) {
	tagsResponse, err := g.exec(ctx, "tags.ls", "-json")
	if err != nil {
		return nil, fmt.Errorf("govc returned error when listing tags: %v", err)
	}

	tagsJson := tagsResponse.String()
	if tagsJson == "null" {
		return nil, nil
	}

	tags := make([]Tag, 0)
	if err = json.Unmarshal([]byte(tagsJson), &tags); err != nil {
		return nil, fmt.Errorf("failed unmarshalling govc response from list tags: %v", err)
	}

	return tags, nil
}

func (g *Govc) AddTag(ctx context.Context, path, tag string) error {
	if _, err := g.exec(ctx, "tags.attach", tag, path); err != nil {
		return fmt.Errorf("govc returned error when attaching tag to %s: %v", path, err)
	}
	return nil
}

func (g *Govc) CreateTag(ctx context.Context, tag, category string) error {
	if _, err := g.exec(ctx, "tags.create", "-c", category, tag); err != nil {
		return fmt.Errorf("govc returned error when creating tag %s: %v", tag, err)
	}
	return nil
}

type category struct {
	Id              string
	Name            string
	Cardinality     string
	AssociableTypes []string `json:"associable_types,omitempty"`
}

func (g *Govc) ListCategories(ctx context.Context) ([]string, error) {
	categoriesResponse, err := g.exec(ctx, "tags.category.ls", "-json")
	if err != nil {
		return nil, fmt.Errorf("govc returned error when listing categories: %v", err)
	}

	categoriesJson := categoriesResponse.String()
	if categoriesJson == "null" {
		return nil, nil
	}

	categories := make([]category, 0)
	if err = json.Unmarshal([]byte(categoriesJson), &categories); err != nil {
		return nil, fmt.Errorf("failed unmarshalling govc response from list categories: %v", err)
	}

	categoryNames := make([]string, 0, len(categories))
	for _, c := range categories {
		categoryNames = append(categoryNames, c.Name)
	}

	return categoryNames, nil
}

type objectType string

const virtualMachine objectType = "VirtualMachine"

func (g *Govc) CreateCategoryForVM(ctx context.Context, name string) error {
	return g.createCategory(ctx, name, []objectType{virtualMachine})
}

func (g *Govc) createCategory(ctx context.Context, name string, objectTypes []objectType) error {
	params := []string{"tags.category.create"}
	for _, t := range objectTypes {
		params = append(params, "-t", string(t))
	}
	params = append(params, name)

	if _, err := g.exec(ctx, params...); err != nil {
		return fmt.Errorf("govc returned error when creating category %s: %v", name, err)
	}
	return nil
}

func getDeployOptions(network string) ([]byte, error) {
	deployOptsStruct := deployOption{
		DiskProvisioning: "thin",
		NetworkMapping: []networkMapping{
			{
				Name:    "nic0", // needed for Ubuntu
				Network: network,
			},
			{
				Name:    "VM Network", // needed for Bottlerocket
				Network: network,
			},
		},
	}

	deployOpts, err := json.Marshal(deployOptsStruct)
	if err != nil {
		return nil, fmt.Errorf("marshalling template deployment options: %v", err)
	}

	return deployOpts, err
}

// CreateUser creates a user.
func (g *Govc) CreateUser(ctx context.Context, username string, password string) error {
	params := []string{
		"sso.user.create", "-p", password, username,
	}

	if _, err := g.exec(ctx, params...); err != nil {
		return fmt.Errorf("govc returned error %v", err)
	}
	return nil
}

// UserExists checks if a user exists.
func (g *Govc) UserExists(ctx context.Context, username string) (bool, error) {
	params := []string{
		"sso.user.ls",
		username,
	}

	response, err := g.exec(ctx, params...)
	if err != nil {
		return false, err
	}

	return response.Len() > 0, nil
}

// CreateGroup creates a group.
func (g *Govc) CreateGroup(ctx context.Context, name string) error {
	params := []string{
		"sso.group.create", name,
	}

	if _, err := g.exec(ctx, params...); err != nil {
		return fmt.Errorf("govc returned error %v", err)
	}

	return nil
}

// GroupExists checks if a group exists.
func (g *Govc) GroupExists(ctx context.Context, name string) (bool, error) {
	params := []string{
		"sso.group.ls",
		name,
	}

	response, err := g.exec(ctx, params...)
	if err != nil {
		return false, err
	}

	return response.Len() > 0, nil
}

// AddUserToGroup adds a user to a group.
func (g *Govc) AddUserToGroup(ctx context.Context, name string, username string) error {
	params := []string{
		"sso.group.update",
		"-a", username,
		name,
	}
	if _, err := g.exec(ctx, params...); err != nil {
		return fmt.Errorf("govc returned error %v", err)
	}

	return nil
}

// RoleExists checks if a role exists.
func (g *Govc) RoleExists(ctx context.Context, name string) (bool, error) {
	params := []string{
		"role.ls",
		name,
	}

	_, err := g.exec(ctx, params...)
	if err != nil && strings.Contains(err.Error(), fmt.Sprintf("role \"%s\" not found", name)) {
		return false, nil
	} else if err != nil {
		return false, err
	}

	return true, nil
}

// CreateRole creates a role with specified privileges.
func (g *Govc) CreateRole(ctx context.Context, name string, privileges []string) error {
	params := append([]string{"role.create", name}, privileges...)

	if _, err := g.exec(ctx, params...); err != nil {
		return fmt.Errorf("govc returned error %v", err)
	}

	return nil
}

// SetGroupRoleOnObject sets a role for a given group on target object.
func (g *Govc) SetGroupRoleOnObject(ctx context.Context, principal string, role string, object string, domain string) error {
	principal = principal + "@" + domain

	params := []string{
		"permissions.set",
		"-group=true",
		"-principal", principal,
		"-role", role,
		object,
	}

	if _, err := g.exec(ctx, params...); err != nil {
		return fmt.Errorf("govc returned error %v", err)
	}

	return nil
}<|MERGE_RESOLUTION|>--- conflicted
+++ resolved
@@ -678,13 +678,8 @@
 func (g *Govc) NetworkExists(ctx context.Context, network string) (bool, error) {
 	exists := false
 
-<<<<<<< HEAD
-	err := g.retrier.Retry(func() error {
+	err := g.Retry(func() error {
 		networkResponse, err := g.exec(ctx, "find", "-maxdepth=1", "-json=true", filepath.Dir(network), "-type", "n", "-name", filepath.Base(network))
-=======
-	err := g.Retry(func() error {
-		networkResponse, err := g.exec(ctx, "find", "-maxdepth=1", filepath.Dir(network), "-type", "n", "-name", filepath.Base(network))
->>>>>>> 8cfaa329
 		if err != nil {
 			return err
 		}
