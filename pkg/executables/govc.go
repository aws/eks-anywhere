package executables

import (
	"bufio"
	"bytes"
	"context"
	"crypto/tls"
	_ "embed"
	"encoding/json"
	"fmt"
	"net/http"
	"os"
	"path/filepath"
	"strconv"
	"strings"
	"time"

	"sigs.k8s.io/yaml"

	"github.com/aws/eks-anywhere/pkg/api/v1alpha1"
	"github.com/aws/eks-anywhere/pkg/filewriter"
	"github.com/aws/eks-anywhere/pkg/logger"
	"github.com/aws/eks-anywhere/pkg/retrier"
	"github.com/aws/eks-anywhere/pkg/types"
)

const (
	govcPath             = "govc"
	govcUsernameKey      = "GOVC_USERNAME"
	govcPasswordKey      = "GOVC_PASSWORD"
	govcURLKey           = "GOVC_URL"
	govcInsecure         = "GOVC_INSECURE"
	govcTlsHostsFile     = "govc_known_hosts"
	govcTlsKnownHostsKey = "GOVC_TLS_KNOWN_HOSTS"
	vSphereUsernameKey   = "EKSA_VSPHERE_USERNAME"
	vSpherePasswordKey   = "EKSA_VSPHERE_PASSWORD"
	vSphereServerKey     = "VSPHERE_SERVER"
	byteToGiB            = 1073741824.0
	deployOptsFile       = "deploy-opts.json"
)

var requiredEnvs = []string{govcUsernameKey, govcPasswordKey, govcURLKey, govcInsecure}

//go:embed config/deploy-opts.json
var deployOpts []byte

type FolderType string

const (
	datastore     FolderType = "datastore"
	network       FolderType = "network"
	vm            FolderType = "vm"
	maxRetries               = 5
	backOffPeriod            = 5 * time.Second
)

type Govc struct {
	writer filewriter.FileWriter
	Executable
	retrier *retrier.Retrier
}

func NewGovc(executable Executable, writer filewriter.FileWriter) *Govc {
	return &Govc{
		writer:     writer,
		Executable: executable,
		retrier:    retrier.NewWithMaxRetries(maxRetries, backOffPeriod),
	}
}

func (g *Govc) exec(ctx context.Context, args ...string) (stdout bytes.Buffer, err error) {
	envMap, err := g.validateAndSetupCreds()
	if err != nil {
		return bytes.Buffer{}, fmt.Errorf("failed govc validations: %v", err)
	}

	return g.ExecuteWithEnv(ctx, envMap, args...)
}

func (g *Govc) Close(ctx context.Context) error {
	if err := g.Logout(ctx); err != nil {
		return err
	}

	return g.Executable.Close(ctx)
}

func (g *Govc) Logout(ctx context.Context) error {
	logger.V(3).Info("Logging out from current govc session")
	if _, err := g.exec(ctx, "session.logout"); err != nil {
		return fmt.Errorf("govc returned error when logging out: %v", err)
	}
	return nil
}

func (g *Govc) SearchTemplate(ctx context.Context, datacenter string, machineConfig *v1alpha1.VSphereMachineConfig) (string, error) {
	envMap, err := g.getEnvMap()
	if err != nil {
		return "", fmt.Errorf("%v", err)
	}

	params := []string{"find", "-json", "/" + datacenter, "-type", "VirtualMachine", "-name", filepath.Base(machineConfig.Spec.Template)}
	templateResponse, err := g.ExecuteWithEnv(ctx, envMap, params...)
	if err != nil {
		return "", fmt.Errorf("error getting template: %v", err)
	}

	templateJson := templateResponse.String()
	templateJson = strings.TrimSuffix(templateJson, "\n")
	if templateJson == "null" || templateJson == "" {
		logger.V(2).Info(fmt.Sprintf("Template not found: %s", machineConfig.Spec.Template))
		return "", nil
	}

	templateInfo := make([]string, 0)
	if err = json.Unmarshal([]byte(templateJson), &templateInfo); err != nil {
		logger.V(2).Info(fmt.Sprintf("Failed unmarshalling govc response: %s, %v", templateJson, err))
		return "", nil
	}

	bTemplateFound := false
	var foundTemplate string
	for _, t := range templateInfo {
		if strings.HasSuffix(t, machineConfig.Spec.Template) {
			if bTemplateFound {
				return "", fmt.Errorf("specified template '%s' maps to multiple paths within the datacenter '%s'", machineConfig.Spec.Template, datacenter)
			}
			bTemplateFound = true
			foundTemplate = t
		}
	}
	if !bTemplateFound {
		logger.V(2).Info(fmt.Sprintf("Template '%s' not found", machineConfig.Spec.Template))
		return "", nil
	}

	return foundTemplate, nil
}

func (g *Govc) LibraryElementExists(ctx context.Context, library string) (bool, error) {
	response, err := g.exec(ctx, "library.ls", library)
	if err != nil {
		return false, fmt.Errorf("govc failed getting library to check if it exists: %v", err)
	}

	return response.Len() > 0, nil
}

type libElement struct {
	ContentVersion string `json:"content_version"`
}

func (g *Govc) GetLibraryElementContentVersion(ctx context.Context, element string) (string, error) {
	response, err := g.exec(ctx, "library.info", "-json", element)
	if err != nil {
		return "", fmt.Errorf("govc failed getting library element info: %v", err)
	}
	elementInfoJson := response.String()
	elementInfoJson = strings.TrimSuffix(elementInfoJson, "\n")
	if elementInfoJson == "null" {
		return "-1", nil
	}

	elementInfo := make([]libElement, 0)
	err = yaml.Unmarshal([]byte(elementInfoJson), &elementInfo)
	if err != nil {
		return "", fmt.Errorf("error unmarshalling library element info: %v", err)
	}

	if len(elementInfo) == 0 {
		return "", fmt.Errorf("govc failed to return element info for library element %v", element)
	}
	return elementInfo[0].ContentVersion, nil
}

func (g *Govc) DeleteLibraryElement(ctx context.Context, element string) error {
	_, err := g.exec(ctx, "library.rm", element)
	if err != nil {
		return fmt.Errorf("govc failed deleting library item: %v", err)
	}

	return nil
}

func (g *Govc) ResizeDisk(ctx context.Context, datacenter, template, diskName string, diskSizeInGB int) error {
	_, err := g.exec(ctx, "vm.disk.change", "-dc", datacenter, "-vm", template, "-disk.name", diskName, "-size", strconv.Itoa(diskSizeInGB)+"G")
	if err != nil {
		return fmt.Errorf("failed to resize disk %s: %v", diskName, err)
	}
	return nil
}

func (g *Govc) DevicesInfo(ctx context.Context, datacenter, template string) (interface{}, error) {
	response, err := g.exec(ctx, "device.info", "-dc", datacenter, "-vm", template, "-json")
	if err != nil {
		return nil, fmt.Errorf("error getting template device information: %v", err)
	}

	var devicesInfo map[string]interface{}
	err = yaml.Unmarshal(response.Bytes(), &devicesInfo)
	if err != nil {
		return nil, fmt.Errorf("error unmarshalling devices info: %v", err)
	}
	return devicesInfo["Devices"], nil
}

func (g *Govc) TemplateHasSnapshot(ctx context.Context, template string) (bool, error) {
	envMap, err := g.validateAndSetupCreds()
	if err != nil {
		return false, fmt.Errorf("failed govc validations: %v", err)
	}

	params := []string{"snapshot.tree", "-vm", template}
	snap, err := g.ExecuteWithEnv(ctx, envMap, params...)
	if err != nil {
		return false, fmt.Errorf("failed to get snapshot details: %v", err)
	}
	if snap.String() == "" {
		return false, nil
	}
	return true, nil
}

type datastoreResponse struct {
	Datastores []types.Datastores `json:"Datastores"`
}

func (g *Govc) GetWorkloadAvailableSpace(ctx context.Context, machineConfig *v1alpha1.VSphereMachineConfig) (float64, error) {
	envMap, err := g.validateAndSetupCreds()
	if err != nil {
		return 0, fmt.Errorf("failed govc validations: %v", err)
	}

	params := []string{"datastore.info", "-json=true", machineConfig.Spec.Datastore}
	result, err := g.ExecuteWithEnv(ctx, envMap, params...)
	if err != nil {
		return 0, fmt.Errorf("error getting datastore info: %v", err)
	}

	response := &datastoreResponse{}
	err = json.Unmarshal(result.Bytes(), response)
	if err != nil {
		return -1, nil
	}
	if len(response.Datastores) > 0 {
		freeSpace := response.Datastores[0].Info.FreeSpace
		spaceGiB := freeSpace / byteToGiB
		return spaceGiB, nil
	}
	return 0, fmt.Errorf("error getting datastore available space response: %v", err)
}

func (g *Govc) CreateLibrary(ctx context.Context, datastore, library string) error {
	if _, err := g.exec(ctx, "library.create", "-ds", datastore, library); err != nil {
		return fmt.Errorf("error creating library %s: %v", library, err)
	}
	return nil
}

func (g *Govc) DeployTemplateFromLibrary(ctx context.Context, templateDir, templateName, library, datacenter, resourcePool string, resizeDisk2 bool) error {
	logger.V(4).Info("Deploying template", "dir", templateDir, "templateName", templateName)
	if err := g.deployTemplate(ctx, library, templateName, templateDir, datacenter, resourcePool); err != nil {
		return err
	}

	if resizeDisk2 {
		// Get devices information template to identify second disk properly
		logger.V(4).Info("Getting devices info for template")
		devicesInfo, err := g.DevicesInfo(ctx, datacenter, templateName)
		if err != nil {
			return err
		}
		for _, deviceInfo := range devicesInfo.([]interface{}) {
			deviceMetadata := deviceInfo.(map[string]interface{})["DeviceInfo"]
			deviceLabel := deviceMetadata.(map[string]interface{})["Label"].(string)
			if strings.EqualFold(deviceLabel, "Hard disk 2") {
				// Get the name of the hard disk and resize the disk to 20G
				diskName := deviceInfo.(map[string]interface{})["Name"].(string)
				logger.V(4).Info("Resizing disk 2 of template to 20G")
				err := g.ResizeDisk(ctx, datacenter, templateName, diskName, 20)
				if err != nil {
					return fmt.Errorf("error resizing disk 2 to 20G: %v", err)
				}
				break
			}
		}
	}

	templateFullPath := filepath.Join(templateDir, templateName)

	logger.V(4).Info("Taking template snapshot", "templateName", templateFullPath)
	if err := g.createVMSnapshot(ctx, datacenter, templateFullPath); err != nil {
		return err
	}

	logger.V(4).Info("Marking vm as template", "templateName", templateFullPath)
	if err := g.markVMAsTemplate(ctx, datacenter, templateFullPath); err != nil {
		return err
	}

	return nil
}

func (g *Govc) ImportTemplate(ctx context.Context, library, ovaURL, name string) error {
	logger.V(4).Info("Importing template", "ova", ovaURL, "templateName", name)
	if _, err := g.exec(ctx, "library.import", "-k", "-pull", "-n", name, library, ovaURL); err != nil {
		return fmt.Errorf("error importing template: %v", err)
	}
	return nil
}

func (g *Govc) deployTemplate(ctx context.Context, library, templateName, deployFolder, datacenter, resourcePool string) error {
	envMap, err := g.validateAndSetupCreds()
	if err != nil {
		return fmt.Errorf("failed govc validations: %v", err)
	}

	templateInLibraryPath := filepath.Join(library, templateName)
	if !filepath.IsAbs(templateInLibraryPath) {
		templateInLibraryPath = fmt.Sprintf("/%s", templateInLibraryPath)
	}

	deployOptsPath, err := g.writer.Write(deployOptsFile, deployOpts, filewriter.PersistentFile)
	if err != nil {
		return fmt.Errorf("failed writing deploy options file to disk: %v", err)
	}

	bFolderNotFound := false
	params := []string{"folder.info", deployFolder}
	err = g.retrier.Retry(func() error {
		errBuffer, err := g.ExecuteWithEnv(ctx, envMap, params...)
		errString := strings.ToLower(errBuffer.String())
		if err != nil {
			if !strings.Contains(errString, "not found") {
				return fmt.Errorf("error obtaining folder information: %v", err)
			} else {
				bFolderNotFound = true
			}
		}
		return nil
	})
	if err != nil || bFolderNotFound {
		params = []string{"folder.create", deployFolder}
		err = g.retrier.Retry(func() error {
			errBuffer, err := g.ExecuteWithEnv(ctx, envMap, params...)
			errString := strings.ToLower(errBuffer.String())
			if err != nil && !strings.Contains(errString, "already exists") {
				return fmt.Errorf("error creating folder: %v", err)
			}
			return nil
		})
		if err != nil {
			return fmt.Errorf("error creating folder: %v", err)
		}
	}

	params = []string{
		"library.deploy",
		"-dc", datacenter,
		"-pool", resourcePool,
		"-folder", deployFolder,
		"-options", deployOptsPath,
		templateInLibraryPath, templateName,
	}
	if _, err := g.exec(ctx, params...); err != nil {
		return fmt.Errorf("error deploying template: %v", err)
	}

	return nil
}

func (g *Govc) DeleteTemplate(ctx context.Context, resourcePool, templatePath string) error {
	if err := g.markAsVM(ctx, resourcePool, templatePath); err != nil {
		return err
	}
	if err := g.removeSnapshotsFromVM(ctx, templatePath); err != nil {
		return err
	}
	if err := g.deleteVM(ctx, templatePath); err != nil {
		return err
	}

	return nil
}

func (g *Govc) markAsVM(ctx context.Context, resourcePool, path string) error {
	if _, err := g.exec(ctx, "vm.markasvm", "-pool", resourcePool, path); err != nil {
		return fmt.Errorf("failed marking as vm: %v", err)
	}
	return nil
}

func (g *Govc) removeSnapshotsFromVM(ctx context.Context, path string) error {
	if _, err := g.exec(ctx, "snapshot.remove", "-vm", path, "*"); err != nil {
		return fmt.Errorf("error removing snapshots from vm: %v", err)
	}
	return nil
}

func (g *Govc) deleteVM(ctx context.Context, path string) error {
	if _, err := g.exec(ctx, "vm.destroy", path); err != nil {
		return fmt.Errorf("error deleting vm: %v", err)
	}
	return nil
}

func (g *Govc) createVMSnapshot(ctx context.Context, datacenter, name string) error {
	if _, err := g.exec(ctx, "snapshot.create", "-dc", datacenter, "-m=false", "-vm", name, "root"); err != nil {
		return fmt.Errorf("govc failed taking vm snapshot: %v", err)
	}
	return nil
}

func (g *Govc) markVMAsTemplate(ctx context.Context, datacenter, vmName string) error {
	if _, err := g.exec(ctx, "vm.markastemplate", "-dc", datacenter, vmName); err != nil {
		return fmt.Errorf("error marking VM as template: %v", err)
	}
	return nil
}

func (g *Govc) getEnvMap() (map[string]string, error) {
	envMap := make(map[string]string)
	for _, key := range requiredEnvs {
		if env, ok := os.LookupEnv(key); ok && len(env) > 0 {
			envMap[key] = env
		} else {
			if key != govcInsecure {
				return nil, fmt.Errorf("warning required env not set %s", key)
			}
			err := os.Setenv(govcInsecure, "false")
			if err != nil {
				logger.Info("Warning: Unable to set <%s>", govcInsecure)
			}
		}
	}

	return envMap, nil
}

func (g *Govc) validateAndSetupCreds() (map[string]string, error) {
	var vSphereUsername, vSpherePassword, vSphereURL string
	var ok bool
	var envMap map[string]string
	if vSphereUsername, ok = os.LookupEnv(vSphereUsernameKey); ok && len(vSphereUsername) > 0 {
		if err := os.Setenv(govcUsernameKey, vSphereUsername); err != nil {
			return nil, fmt.Errorf("unable to set %s: %v", govcUsernameKey, err)
		}
	} else if govcUsername, ok := os.LookupEnv(govcUsernameKey); !ok || len(govcUsername) <= 0 {
		return nil, fmt.Errorf("%s is not set or is empty: %t", govcUsernameKey, ok)
	}
	if vSpherePassword, ok = os.LookupEnv(vSpherePasswordKey); ok && len(vSpherePassword) > 0 {
		if err := os.Setenv(govcPasswordKey, vSpherePassword); err != nil {
			return nil, fmt.Errorf("unable to set %s: %v", govcPasswordKey, err)
		}
	} else if govcPassword, ok := os.LookupEnv(govcPasswordKey); !ok || len(govcPassword) <= 0 {
		return nil, fmt.Errorf("%s is not set or is empty: %t", govcPasswordKey, ok)
	}
	if vSphereURL, ok = os.LookupEnv(vSphereServerKey); ok && len(vSphereURL) > 0 {
		if err := os.Setenv(govcURLKey, vSphereURL); err != nil {
			return nil, fmt.Errorf("unable to set %s: %v", govcURLKey, err)
		}
	} else if govcURL, ok := os.LookupEnv(govcURLKey); !ok || len(govcURL) <= 0 {
		return nil, fmt.Errorf("%s is not set or is empty: %t", govcURLKey, ok)
	}
	envMap, err := g.getEnvMap()
	if err != nil {
		return nil, fmt.Errorf("%v", err)
	}

	return envMap, nil
}

func (g *Govc) CleanupVms(ctx context.Context, clusterName string, dryRun bool) error {
	envMap, err := g.validateAndSetupCreds()
	if err != nil {
		return fmt.Errorf("failed govc validations: %v", err)
	}

	var params []string
	var result bytes.Buffer

	params = strings.Fields("find -type VirtualMachine -name " + clusterName + "*")
	result, err = g.ExecuteWithEnv(ctx, envMap, params...)
	if err != nil {
		return fmt.Errorf("error getting vm list: %v", err)
	}
	scanner := bufio.NewScanner(strings.NewReader(result.String()))
	for scanner.Scan() {
		vmName := scanner.Text()
		if dryRun {
			logger.Info("Found ", "vm_name", vmName)
			continue
		}
		params = strings.Fields("vm.power -off -force " + vmName)
		result, _ = g.ExecuteWithEnv(ctx, envMap, params...)
		params = strings.Fields("object.destroy " + vmName)
		result, _ = g.ExecuteWithEnv(ctx, envMap, params...)
		logger.Info("Deleted ", "vm_name", vmName)
	}

	if err := scanner.Err(); err != nil {
		return fmt.Errorf("failure reading output of vm list")
	}
	return nil
}

func (g *Govc) ValidateVCenterSetup(ctx context.Context, datacenterConfig *v1alpha1.VSphereDatacenterConfig, selfSigned *bool) error {
	envMap, err := g.validateAndSetupCreds()
	if err != nil {
		return fmt.Errorf("failed govc validations: %v", err)
	}
	http.DefaultTransport.(*http.Transport).TLSClientConfig = &tls.Config{InsecureSkipVerify: true}
	_, err = http.Get("https://" + datacenterConfig.Spec.Server)
	if err != nil {
		return fmt.Errorf("failed to reach server %s: %v", datacenterConfig.Spec.Server, err)
	}

	logger.MarkPass("Connected to server")

	params := []string{"about", "-k"}
	err = g.retrier.Retry(func() error {
<<<<<<< HEAD
		_, err = g.executable.ExecuteWithEnv(ctx, envMap, params...)
=======
		_, err = g.ExecuteWithEnv(ctx, envMap, params...)
>>>>>>> f6e17d33
		return err
	})
	if err != nil {
		return fmt.Errorf("vSphere authentication failed: %v", err)
	}
	logger.MarkPass("Authenticated to vSphere")

	// hack to test if thumbprint is required or not
	if !datacenterConfig.Spec.Insecure {
		params = []string{"about"}
		_, err = g.ExecuteWithEnv(ctx, envMap, params...)
		if err != nil {
			// self-signed, thumbprint is be required
			*selfSigned = true
			if len(datacenterConfig.Spec.Thumbprint) > 0 {
				params := []string{"about.cert", "-thumbprint", "-k"}
				buffer, err := g.ExecuteWithEnv(ctx, envMap, params...)
				if err != nil {
					return fmt.Errorf("unable to retrieve thumbprint: %v", err)
				}
				data := strings.Split(strings.Trim(buffer.String(), "\n"), " ")
				if len(data) != 2 {
					return fmt.Errorf("unable to retrieve thumbprint")
				} else if thumbprint := data[1]; thumbprint != datacenterConfig.Spec.Thumbprint {
					return fmt.Errorf("thumbprint mismatch detected, expected: %s, actual: %s", datacenterConfig.Spec.Thumbprint, thumbprint)
				}
				path, err := g.writer.Write(filepath.Base(govcTlsHostsFile), []byte(buffer.Bytes()))
				if err != nil {
					return fmt.Errorf("error writing to file %s: %v", govcTlsHostsFile, err)
				}

				// The next command after adding GOVC_TLS_KNOWN_HOSTS will create a new session
				// So we destroy the existing session here to avoid leaving it orphaned
				if _, err = g.ExecuteWithEnv(ctx, envMap, "session.logout", "-k"); err != nil {
					return err
				}

				if err = os.Setenv(govcTlsKnownHostsKey, path); err != nil {
					return fmt.Errorf("unable to set %s: %v", govcTlsKnownHostsKey, err)
				}
				requiredEnvs = append(requiredEnvs, govcTlsKnownHostsKey)
				envMap, err = g.getEnvMap()
				if err != nil {
					return fmt.Errorf("error adding %s to the environment: %v", govcTlsKnownHostsKey, err)
				}
			} else {
				return fmt.Errorf("thumbprint is required for secure mode with self-signed certificates")
			}
		}
	}

	params = []string{"datacenter.info", datacenterConfig.Spec.Datacenter}
	err = g.retrier.Retry(func() error {
<<<<<<< HEAD
		_, err = g.executable.ExecuteWithEnv(ctx, envMap, params...)
=======
		_, err = g.ExecuteWithEnv(ctx, envMap, params...)
>>>>>>> f6e17d33
		return err
	})
	if err != nil {
		return fmt.Errorf("failed to get datacenter: %v", err)
	}
	logger.MarkPass("Datacenter validated")

	datacenterConfig.Spec.Network, err = prependPath(network, datacenterConfig.Spec.Network, datacenterConfig.Spec.Datacenter)
	if err != nil {
		return err
	}
	params = []string{"find", "-maxdepth=1", filepath.Dir(datacenterConfig.Spec.Network), "-type", "n", "-name", filepath.Base(datacenterConfig.Spec.Network)}
	err = g.retrier.Retry(func() error {
		network, _ := g.ExecuteWithEnv(ctx, envMap, params...)
		if network.String() == "" {
			return fmt.Errorf("network '%s' not found", filepath.Base(datacenterConfig.Spec.Network))
		}
		return nil
	})
	if err != nil {
		return fmt.Errorf("network '%s' not found", filepath.Base(datacenterConfig.Spec.Network))
	}
	logger.MarkPass("Network validated")

	return nil
}

func (g *Govc) ValidateVCenterSetupMachineConfig(ctx context.Context, datacenterConfig *v1alpha1.VSphereDatacenterConfig, machineConfig *v1alpha1.VSphereMachineConfig, selfSigned *bool) error {
	envMap, err := g.validateAndSetupCreds()
	if err != nil {
		return fmt.Errorf("failed govc validations: %v", err)
	}
	machineConfig.Spec.Datastore, err = prependPath(datastore, machineConfig.Spec.Datastore, datacenterConfig.Spec.Datacenter)
	if err != nil {
		return err
	}
	params := []string{"datastore.info", machineConfig.Spec.Datastore}
	err = g.retrier.Retry(func() error {
		_, err = g.ExecuteWithEnv(ctx, envMap, params...)
		if err != nil {
			datastorePath := filepath.Dir(machineConfig.Spec.Datastore)
			isValidDatastorePath := g.isValidPath(ctx, envMap, datastorePath)
			if isValidDatastorePath {
				leafDir := filepath.Base(machineConfig.Spec.Datastore)
				return fmt.Errorf("valid path, but '%s' is not a datastore", leafDir)
			} else {
				return fmt.Errorf("failed to get datastore: %v", err)
			}
		}
		return nil
	})
	if err != nil {
		return fmt.Errorf("failed to get datastore: %v", err)
	}
	logger.MarkPass("Datastore validated")

	if len(machineConfig.Spec.Folder) > 0 {
		machineConfig.Spec.Folder, err = prependPath(vm, machineConfig.Spec.Folder, datacenterConfig.Spec.Datacenter)
		if err != nil {
			return err
		}
		params = []string{"folder.info", machineConfig.Spec.Folder}
		err = g.retrier.Retry(func() error {
			_, err := g.ExecuteWithEnv(ctx, envMap, params...)
			if err != nil {
				err = g.createFolder(ctx, envMap, machineConfig)
				if err != nil {
					currPath := "/" + datacenterConfig.Spec.Datacenter + "/"
					dirs := strings.Split(machineConfig.Spec.Folder, "/")
					for _, dir := range dirs[2:] {
						currPath += dir + "/"
						if !g.isValidPath(ctx, envMap, currPath) {
							return fmt.Errorf("%s is an invalid intermediate directory", currPath)
						}
					}
					return err
				}
			}
			return nil
		})
		if err != nil {
			return fmt.Errorf("failed to get folder: %v", err)
		}
		logger.MarkPass("Folder validated")
	}

	var poolInfoResponse bytes.Buffer
	params = []string{"find", "-json", "/" + datacenterConfig.Spec.Datacenter, "-type", "p", "-name", filepath.Base(machineConfig.Spec.ResourcePool)}
	err = g.retrier.Retry(func() error {
<<<<<<< HEAD
		poolInfoResponse, err = g.executable.ExecuteWithEnv(ctx, envMap, params...)
=======
		poolInfoResponse, err = g.ExecuteWithEnv(ctx, envMap, params...)
>>>>>>> f6e17d33
		return err
	})
	if err != nil {
		return fmt.Errorf("error getting resource pool: %v", err)
	}

	poolInfoJson := poolInfoResponse.String()
	poolInfoJson = strings.TrimSuffix(poolInfoJson, "\n")
	if poolInfoJson == "null" || poolInfoJson == "" {
		return fmt.Errorf("resource pool '%s' not found", machineConfig.Spec.ResourcePool)
	}

	poolInfo := make([]string, 0)
	if err = json.Unmarshal([]byte(poolInfoJson), &poolInfo); err != nil {
		return fmt.Errorf("failed unmarshalling govc response: %v", err)
	}

	machineConfig.Spec.ResourcePool = strings.TrimPrefix(machineConfig.Spec.ResourcePool, "*/")
	bPoolFound := false
	var foundPool string
	for _, p := range poolInfo {
		if strings.HasSuffix(p, machineConfig.Spec.ResourcePool) {
			if bPoolFound {
				return fmt.Errorf("specified resource pool '%s' maps to multiple paths within the datacenter '%s'", machineConfig.Spec.ResourcePool, datacenterConfig.Spec.Datacenter)
			}
			bPoolFound = true
			foundPool = p
		}
	}
	if !bPoolFound {
		return fmt.Errorf("resource pool '%s' not found", machineConfig.Spec.ResourcePool)
	}
	machineConfig.Spec.ResourcePool = foundPool

	logger.MarkPass("Resource pool validated")
	return nil
}

func prependPath(folderType FolderType, folderPath string, datacenter string) (string, error) {
	prefix := fmt.Sprintf("/%s", datacenter)
	modPath := folderPath
	if !strings.HasPrefix(folderPath, prefix) {
		modPath = fmt.Sprintf("%s/%s/%s", prefix, folderType, folderPath)
		logger.V(4).Info(fmt.Sprintf("Relative %s path specified, using path %s", folderType, modPath))
		return modPath, nil
	}
	prefix += fmt.Sprintf("/%s", folderType)
	if !strings.HasPrefix(folderPath, prefix) {
		return folderPath, fmt.Errorf("invalid folder type, expected path under %s", prefix)
	}
	return modPath, nil
}

func (g *Govc) createFolder(ctx context.Context, envMap map[string]string, machineConfig *v1alpha1.VSphereMachineConfig) error {
	params := []string{"folder.create", machineConfig.Spec.Folder}
	err := g.retrier.Retry(func() error {
		_, err := g.ExecuteWithEnv(ctx, envMap, params...)
		if err != nil {
			return fmt.Errorf("error creating folder: %v", err)
		}
		return nil
	})
	return err
}

func (g *Govc) isValidPath(ctx context.Context, envMap map[string]string, path string) bool {
	params := []string{"folder.info", path}
	_, err := g.ExecuteWithEnv(ctx, envMap, params...)
	return err == nil
}

func (g *Govc) GetTags(ctx context.Context, path string) ([]string, error) {
	tagsResponse, err := g.exec(ctx, "tags.attached.ls", "-json", "-r", path)
	if err != nil {
		return nil, fmt.Errorf("govc returned error when listing tags for %s: %v", path, err)
	}

	tagsJson := tagsResponse.String()
	if tagsJson == "null" {
		return nil, nil
	}

	tags := make([]string, 0)
	if err = json.Unmarshal([]byte(tagsJson), &tags); err != nil {
		return nil, fmt.Errorf("failed unmarshalling govc response to get tags for %s: %v", path, err)
	}

	return tags, nil
}

type tag struct {
	Id         string
	Name       string
	CategoryId string `json:"category_id,omitempty"`
}

func (g *Govc) ListTags(ctx context.Context) ([]string, error) {
	tagsResponse, err := g.exec(ctx, "tags.ls", "-json")
	if err != nil {
		return nil, fmt.Errorf("govc returned error when listing tags: %v", err)
	}

	tagsJson := tagsResponse.String()
	if tagsJson == "null" {
		return nil, nil
	}

	tags := make([]tag, 0)
	if err = json.Unmarshal([]byte(tagsJson), &tags); err != nil {
		return nil, fmt.Errorf("failed unmarshalling govc response from list tags: %v", err)
	}

	tagNames := make([]string, 0, len(tags))
	for _, t := range tags {
		tagNames = append(tagNames, t.Name)
	}

	return tagNames, nil
}

func (g *Govc) AddTag(ctx context.Context, path, tag string) error {
	if _, err := g.exec(ctx, "tags.attach", tag, path); err != nil {
		return fmt.Errorf("govc returned error when attaching tag to %s: %v", path, err)
	}
	return nil
}

func (g *Govc) CreateTag(ctx context.Context, tag, category string) error {
	if _, err := g.exec(ctx, "tags.create", "-c", category, tag); err != nil {
		return fmt.Errorf("govc returned error when creating tag %s: %v", tag, err)
	}
	return nil
}

type category struct {
	Id              string
	Name            string
	Cardinality     string
	AssociableTypes []string `json:"associable_types,omitempty"`
}

func (g *Govc) ListCategories(ctx context.Context) ([]string, error) {
	categoriesResponse, err := g.exec(ctx, "tags.category.ls", "-json")
	if err != nil {
		return nil, fmt.Errorf("govc returned error when listing categories: %v", err)
	}

	categoriesJson := categoriesResponse.String()
	if categoriesJson == "null" {
		return nil, nil
	}

	categories := make([]category, 0)
	if err = json.Unmarshal([]byte(categoriesJson), &categories); err != nil {
		return nil, fmt.Errorf("failed unmarshalling govc response from list categories: %v", err)
	}

	categoryNames := make([]string, 0, len(categories))
	for _, c := range categories {
		categoryNames = append(categoryNames, c.Name)
	}

	return categoryNames, nil
}

type objectType string

const virtualMachine objectType = "VirtualMachine"

func (g *Govc) CreateCategoryForVM(ctx context.Context, name string) error {
	return g.createCategory(ctx, name, []objectType{virtualMachine})
}

func (g *Govc) createCategory(ctx context.Context, name string, objectTypes []objectType) error {
	params := []string{"tags.category.create"}
	for _, t := range objectTypes {
		params = append(params, "-t", string(t))
	}
	params = append(params, name)

	if _, err := g.exec(ctx, params...); err != nil {
		return fmt.Errorf("govc returned error when creating category %s: %v", name, err)
	}
	return nil
}<|MERGE_RESOLUTION|>--- conflicted
+++ resolved
@@ -519,11 +519,7 @@
 
 	params := []string{"about", "-k"}
 	err = g.retrier.Retry(func() error {
-<<<<<<< HEAD
-		_, err = g.executable.ExecuteWithEnv(ctx, envMap, params...)
-=======
 		_, err = g.ExecuteWithEnv(ctx, envMap, params...)
->>>>>>> f6e17d33
 		return err
 	})
 	if err != nil {
@@ -577,11 +573,7 @@
 
 	params = []string{"datacenter.info", datacenterConfig.Spec.Datacenter}
 	err = g.retrier.Retry(func() error {
-<<<<<<< HEAD
-		_, err = g.executable.ExecuteWithEnv(ctx, envMap, params...)
-=======
 		_, err = g.ExecuteWithEnv(ctx, envMap, params...)
->>>>>>> f6e17d33
 		return err
 	})
 	if err != nil {
@@ -671,11 +663,7 @@
 	var poolInfoResponse bytes.Buffer
 	params = []string{"find", "-json", "/" + datacenterConfig.Spec.Datacenter, "-type", "p", "-name", filepath.Base(machineConfig.Spec.ResourcePool)}
 	err = g.retrier.Retry(func() error {
-<<<<<<< HEAD
-		poolInfoResponse, err = g.executable.ExecuteWithEnv(ctx, envMap, params...)
-=======
 		poolInfoResponse, err = g.ExecuteWithEnv(ctx, envMap, params...)
->>>>>>> f6e17d33
 		return err
 	})
 	if err != nil {
