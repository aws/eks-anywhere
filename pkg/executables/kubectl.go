--- conflicted
+++ resolved
@@ -117,11 +117,7 @@
 	response := &v1alpha1.CloudStackDatacenterConfig{}
 	err := k.getObject(ctx, eksaCloudStackDatacenterResourceType, cloudstackDatacenterConfigName, namespace, kubeconfigFile, response)
 	if err != nil {
-<<<<<<< HEAD
-		return nil, fmt.Errorf("error getting eksa cloudstack datacenterconfig: %v", err)
-=======
 		return nil, fmt.Errorf("getting eksa cloudstack datacenterconfig: %v", err)
->>>>>>> 39374391
 	}
 
 	return response, nil
