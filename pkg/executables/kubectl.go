package executables

import (
	"bufio"
	"context"
	"encoding/json"
	"errors"
	"fmt"
	"sort"
	"strings"

	etcdv1 "github.com/mrajashree/etcdadm-controller/api/v1alpha3"
	appsv1 "k8s.io/api/apps/v1"
	corev1 "k8s.io/api/core/v1"
	"k8s.io/apimachinery/pkg/version"
	vspherev1 "sigs.k8s.io/cluster-api-provider-vsphere/api/v1alpha3"
	clusterv1 "sigs.k8s.io/cluster-api/api/v1alpha3"
	bootstrapv1 "sigs.k8s.io/cluster-api/controlplane/kubeadm/api/v1alpha3"
	addons "sigs.k8s.io/cluster-api/exp/addons/api/v1alpha3"
	"sigs.k8s.io/yaml"

	"github.com/aws/eks-anywhere/pkg/api/v1alpha1"
	"github.com/aws/eks-anywhere/pkg/constants"
	"github.com/aws/eks-anywhere/pkg/filewriter"
	"github.com/aws/eks-anywhere/pkg/logger"
	"github.com/aws/eks-anywhere/pkg/types"
	releasev1alpha1 "github.com/aws/eks-anywhere/release/api/v1alpha1"
)

const (
	kubectlPath = "kubectl"
)

var (
<<<<<<< HEAD
	capiClustersResourceType             = fmt.Sprintf("clusters.%s", v1alpha3.GroupVersion.Group)
	eksaClusterResourceType              = fmt.Sprintf("clusters.%s", v1alpha1.GroupVersion.Group)
	eksaVSphereDatacenterResourceType    = fmt.Sprintf("vspheredatacenterconfigs.%s", v1alpha1.GroupVersion.Group)
	eksaVSphereMachineResourceType       = fmt.Sprintf("vspheremachineconfigs.%s", v1alpha1.GroupVersion.Group)
	eksaCloudStackDeploymentResourceType = fmt.Sprintf("cloudstackdeploymentconfigs.%s", v1alpha1.GroupVersion.Group)
	eksaCloudStackMachineResourceType    = fmt.Sprintf("cloudstackmachineconfigs.%s", v1alpha1.GroupVersion.Group)
	eksaAwsResourceType                  = fmt.Sprintf("awsdatacenterconfigs.%s", v1alpha1.GroupVersion.Group)
	eksaGitOpsResourceType               = fmt.Sprintf("gitopsconfigs.%s", v1alpha1.GroupVersion.Group)
	eksaOIDCResourceType                 = fmt.Sprintf("oidcconfigs.%s", v1alpha1.GroupVersion.Group)
	eksaAwsIamResourceType               = fmt.Sprintf("awsiamconfigs.%s", v1alpha1.GroupVersion.Group)
	etcdadmClustersResourceType          = fmt.Sprintf("etcdadmclusters.%s", etcdv1alpha3.GroupVersion.Group)
	bundlesResourceType                  = fmt.Sprintf("bundles.%s", releasev1alpha1.GroupVersion.Group)
	clusterResourceSetResourceType       = fmt.Sprintf("clusterresourcesets.%s", addons.GroupVersion.Group)
=======
	capiClustersResourceType          = fmt.Sprintf("clusters.%s", clusterv1.GroupVersion.Group)
	eksaClusterResourceType           = fmt.Sprintf("clusters.%s", v1alpha1.GroupVersion.Group)
	eksaVSphereDatacenterResourceType = fmt.Sprintf("vspheredatacenterconfigs.%s", v1alpha1.GroupVersion.Group)
	eksaVSphereMachineResourceType    = fmt.Sprintf("vspheremachineconfigs.%s", v1alpha1.GroupVersion.Group)
	eksaAwsResourceType               = fmt.Sprintf("awsdatacenterconfigs.%s", v1alpha1.GroupVersion.Group)
	eksaGitOpsResourceType            = fmt.Sprintf("gitopsconfigs.%s", v1alpha1.GroupVersion.Group)
	eksaOIDCResourceType              = fmt.Sprintf("oidcconfigs.%s", v1alpha1.GroupVersion.Group)
	eksaAwsIamResourceType            = fmt.Sprintf("awsiamconfigs.%s", v1alpha1.GroupVersion.Group)
	etcdadmClustersResourceType       = fmt.Sprintf("etcdadmclusters.%s", etcdv1.GroupVersion.Group)
	bundlesResourceType               = fmt.Sprintf("bundles.%s", releasev1alpha1.GroupVersion.Group)
	clusterResourceSetResourceType    = fmt.Sprintf("clusterresourcesets.%s", addons.GroupVersion.Group)
>>>>>>> f6e17d33
)

type Kubectl struct {
	Executable
}

func (k *Kubectl) GetEksaCloudStackDeploymentConfig(ctx context.Context, cloudstackDeploymentConfigName string, kubeconfigFile string, namespace string) (*v1alpha1.CloudStackDeploymentConfig, error) {
	params := []string{"get", eksaCloudStackDeploymentResourceType, cloudstackDeploymentConfigName, "-o", "json", "--kubeconfig", kubeconfigFile, "--namespace", namespace}
	stdOut, err := k.executable.Execute(ctx, params...)
	if err != nil {
		return nil, fmt.Errorf("error getting eksa cloudstack cluster %v", err)
	}

	response := &v1alpha1.CloudStackDeploymentConfig{}
	err = json.Unmarshal(stdOut.Bytes(), response)
	if err != nil {
		return nil, fmt.Errorf("error parsing get eksa cloudstack cluster response: %v", err)
	}

	return response, nil
}

func (k *Kubectl) GetEksaCloudStackMachineConfig(ctx context.Context, cloudstackMachineConfigName string, kubeconfigFile string, namespace string) (*v1alpha1.CloudStackMachineConfig, error) {
	params := []string{"get", eksaCloudStackMachineResourceType, cloudstackMachineConfigName, "-o", "json", "--kubeconfig", kubeconfigFile, "--namespace", namespace}
	stdOut, err := k.executable.Execute(ctx, params...)
	if err != nil {
		return nil, fmt.Errorf("error getting eksa vsphere cluster %v", err)
	}

	response := &v1alpha1.CloudStackMachineConfig{}
	err = json.Unmarshal(stdOut.Bytes(), response)
	if err != nil {
		return nil, fmt.Errorf("error parsing get eksa vsphere cluster response: %v", err)
	}

	return response, nil
}

func (k *Kubectl) SearchCloudStackMachineConfig(ctx context.Context, name string, kubeconfigFile string, namespace string) ([]*v1alpha1.CloudStackMachineConfig, error) {
	params := []string{
		"get", eksaCloudStackMachineResourceType, "-o", "json", "--kubeconfig",
		kubeconfigFile, "--namespace", namespace, "--field-selector=metadata.name=" + name,
	}
	stdOut, err := k.executable.Execute(ctx, params...)
	if err != nil {
		return nil, fmt.Errorf("error searching eksa CloudStackMachineConfigResponse: %v", err)
	}

	response := &CloudStackMachineConfigResponse{}
	err = json.Unmarshal(stdOut.Bytes(), response)
	if err != nil {
		return nil, fmt.Errorf("error parsing CloudStackMachineConfigResponse response: %v", err)
	}

	return response.Items, nil
}

func (k *Kubectl) SearchCloudStackDeploymentConfig(ctx context.Context, name string, kubeconfigFile string, namespace string) ([]*v1alpha1.CloudStackDeploymentConfig, error) {
	params := []string{
		"get", eksaCloudStackDeploymentResourceType, "-o", "json", "--kubeconfig",
		kubeconfigFile, "--namespace", namespace, "--field-selector=metadata.name=" + name,
	}
	stdOut, err := k.executable.Execute(ctx, params...)
	if err != nil {
		return nil, fmt.Errorf("error searching eksa CloudStackDeploymentConfigResponse: %v", err)
	}

	response := &CloudStackDeploymentConfigResponse{}
	err = json.Unmarshal(stdOut.Bytes(), response)
	if err != nil {
		return nil, fmt.Errorf("error parsing CloudStackDeploymentConfigResponse response: %v", err)
	}

	return response.Items, nil
}

func (k *Kubectl) DeleteEksaCloudStackDeploymentConfig(ctx context.Context, cloudstackDeploymentConfigName string, kubeconfigFile string, namespace string) error {
	params := []string{"delete", eksaCloudStackDeploymentResourceType, cloudstackDeploymentConfigName, "--kubeconfig", kubeconfigFile, "--namespace", namespace, "--ignore-not-found=true"}
	_, err := k.executable.Execute(ctx, params...)
	if err != nil {
		return fmt.Errorf("error deleting cloudstackdeploymentconfig cluster %s apply: %v", cloudstackDeploymentConfigName, err)
	}
	return nil
}

func (k *Kubectl) DeleteEksaCloudStackMachineConfig(ctx context.Context, cloudstackMachineConfigName string, kubeconfigFile string, namespace string) error {
	params := []string{"delete", eksaCloudStackMachineResourceType, cloudstackMachineConfigName, "--kubeconfig", kubeconfigFile, "--namespace", namespace, "--ignore-not-found=true"}
	_, err := k.executable.Execute(ctx, params...)
	if err != nil {
		return fmt.Errorf("error deleting cloudstackmachineconfig cluster %s apply: %v", cloudstackMachineConfigName, err)
	}
	return nil
}

type VersionResponse struct {
	ClientVersion version.Info `json:"clientVersion"`
	ServerVersion version.Info `json:"serverVersion"`
}

func NewKubectl(executable Executable) *Kubectl {
	return &Kubectl{
		Executable: executable,
	}
}

func (k *Kubectl) GetNamespace(ctx context.Context, kubeconfig string, namespace string) error {
	params := []string{"get", "namespace", namespace, "--kubeconfig", kubeconfig}
	_, err := k.Execute(ctx, params...)
	return err
}

func (k *Kubectl) CreateNamespace(ctx context.Context, kubeconfig string, namespace string) error {
	params := []string{"create", "namespace", namespace, "--kubeconfig", kubeconfig}
	_, err := k.Execute(ctx, params...)
	if err != nil {
		return fmt.Errorf("error creating namespace %v: %v", namespace, err)
	}
	return nil
}

func (k *Kubectl) DeleteNamespace(ctx context.Context, kubeconfig string, namespace string) error {
	params := []string{"delete", "namespace", namespace, "--kubeconfig", kubeconfig}
	_, err := k.Execute(ctx, params...)
	if err != nil {
		return fmt.Errorf("error creating namespace %v: %v", namespace, err)
	}
	return nil
}

func (k *Kubectl) LoadSecret(ctx context.Context, secretObject string, secretObjectType string, secretObjectName string, kubeConfFile string) error {
	params := []string{"create", "secret", "generic", secretObjectName, "--type", secretObjectType, "--from-literal", secretObject, "--kubeconfig", kubeConfFile, "--namespace", constants.EksaSystemNamespace}
	_, err := k.Execute(ctx, params...)
	if err != nil {
		return fmt.Errorf("error loading secret: %v", err)
	}
	return nil
}

func (k *Kubectl) ApplyKubeSpec(ctx context.Context, cluster *types.Cluster, spec string) error {
	params := []string{"apply", "-f", spec}
	if cluster.KubeconfigFile != "" {
		params = append(params, "--kubeconfig", cluster.KubeconfigFile)
	}
	_, err := k.Execute(ctx, params...)
	if err != nil {
		return fmt.Errorf("error executing apply: %v", err)
	}
	return nil
}

func (k *Kubectl) ApplyKubeSpecWithNamespace(ctx context.Context, cluster *types.Cluster, spec string, namespace string) error {
	params := []string{"apply", "-f", spec, "--namespace", namespace}
	if cluster.KubeconfigFile != "" {
		params = append(params, "--kubeconfig", cluster.KubeconfigFile)
	}
	_, err := k.Execute(ctx, params...)
	if err != nil {
		return fmt.Errorf("error executing apply: %v", err)
	}
	return nil
}

func (k *Kubectl) ApplyKubeSpecFromBytes(ctx context.Context, cluster *types.Cluster, data []byte) error {
	params := []string{"apply", "-f", "-"}
	if cluster.KubeconfigFile != "" {
		params = append(params, "--kubeconfig", cluster.KubeconfigFile)
	}
	_, err := k.ExecuteWithStdin(ctx, data, params...)
	if err != nil {
		return fmt.Errorf("error executing apply: %v", err)
	}
	return nil
}

func (k *Kubectl) ApplyKubeSpecFromBytesWithNamespace(ctx context.Context, cluster *types.Cluster, data []byte, namespace string) error {
	params := []string{"apply", "-f", "-", "--namespace", namespace}
	if cluster.KubeconfigFile != "" {
		params = append(params, "--kubeconfig", cluster.KubeconfigFile)
	}
	_, err := k.ExecuteWithStdin(ctx, data, params...)
	if err != nil {
		return fmt.Errorf("error executing apply: %v", err)
	}
	return nil
}

func (k *Kubectl) ApplyKubeSpecFromBytesForce(ctx context.Context, cluster *types.Cluster, data []byte) error {
	params := []string{"apply", "-f", "-", "--force"}
	if cluster.KubeconfigFile != "" {
		params = append(params, "--kubeconfig", cluster.KubeconfigFile)
	}
	_, err := k.ExecuteWithStdin(ctx, data, params...)
	if err != nil {
		return fmt.Errorf("error executing apply --force: %v", err)
	}
	return nil
}

func (k *Kubectl) DeleteKubeSpecFromBytes(ctx context.Context, cluster *types.Cluster, data []byte) error {
	params := []string{"delete", "-f", "-"}
	if cluster.KubeconfigFile != "" {
		params = append(params, "--kubeconfig", cluster.KubeconfigFile)
	}
	_, err := k.ExecuteWithStdin(ctx, data, params...)
	if err != nil {
		return fmt.Errorf("error executing apply: %v", err)
	}
	return nil
}

func (k *Kubectl) WaitForControlPlaneReady(ctx context.Context, cluster *types.Cluster, timeout string, newClusterName string) error {
	return k.Wait(ctx, cluster.KubeconfigFile, timeout, "ControlPlaneReady", fmt.Sprintf("%s/%s", capiClustersResourceType, newClusterName), constants.EksaSystemNamespace)
}

func (k *Kubectl) WaitForManagedExternalEtcdReady(ctx context.Context, cluster *types.Cluster, timeout string, newClusterName string) error {
	return k.Wait(ctx, cluster.KubeconfigFile, timeout, "ManagedEtcdReady", fmt.Sprintf("clusters.%s/%s", clusterv1.GroupVersion.Group, newClusterName), constants.EksaSystemNamespace)
}

func (k *Kubectl) WaitForDeployment(ctx context.Context, cluster *types.Cluster, timeout string, condition string, target string, namespace string) error {
	return k.Wait(ctx, cluster.KubeconfigFile, timeout, condition, "deployments/"+target, namespace)
}

func (k *Kubectl) Wait(ctx context.Context, kubeconfig string, timeout string, forCondition string, property string, namespace string) error {
	_, err := k.Execute(ctx, "wait", "--timeout", timeout,
		"--for=condition="+forCondition, property, "--kubeconfig", kubeconfig, "-n", namespace)
	if err != nil {
		return fmt.Errorf("error executing wait: %v", err)
	}
	return nil
}

func (k *Kubectl) DeleteEksaVSphereDatacenterConfig(ctx context.Context, vsphereDatacenterConfigName string, kubeconfigFile string, namespace string) error {
	params := []string{"delete", eksaVSphereDatacenterResourceType, vsphereDatacenterConfigName, "--kubeconfig", kubeconfigFile, "--namespace", namespace, "--ignore-not-found=true"}
	_, err := k.Execute(ctx, params...)
	if err != nil {
		return fmt.Errorf("error deleting vspheredatacenterconfig cluster %s apply: %v", vsphereDatacenterConfigName, err)
	}
	return nil
}

func (k *Kubectl) DeleteEksaVSphereMachineConfig(ctx context.Context, vsphereMachineConfigName string, kubeconfigFile string, namespace string) error {
	params := []string{"delete", eksaVSphereMachineResourceType, vsphereMachineConfigName, "--kubeconfig", kubeconfigFile, "--namespace", namespace, "--ignore-not-found=true"}
	_, err := k.Execute(ctx, params...)
	if err != nil {
		return fmt.Errorf("error deleting vspheremachineconfig cluster %s apply: %v", vsphereMachineConfigName, err)
	}
	return nil
}

func (k *Kubectl) DeleteEKSACluster(ctx context.Context, managementCluster *types.Cluster, eksaClusterName, eksaClusterNamespace string) error {
	params := []string{"delete", eksaClusterResourceType, eksaClusterName, "--kubeconfig", managementCluster.KubeconfigFile, "--namespace", eksaClusterNamespace, "--ignore-not-found=true"}
	_, err := k.Execute(ctx, params...)
	if err != nil {
		return fmt.Errorf("error deleting eksa cluster %s apply: %v", eksaClusterName, err)
	}
	return nil
}

func (k *Kubectl) DeleteGitOpsConfig(ctx context.Context, managementCluster *types.Cluster, gitOpsConfigName, gitOpsConfigNamespace string) error {
	params := []string{"delete", eksaGitOpsResourceType, gitOpsConfigName, "--kubeconfig", managementCluster.KubeconfigFile, "--namespace", gitOpsConfigNamespace, "--ignore-not-found=true"}
	_, err := k.Execute(ctx, params...)
	if err != nil {
		return fmt.Errorf("error deleting gitops config %s apply: %v", gitOpsConfigName, err)
	}
	return nil
}

func (k *Kubectl) DeleteSecret(ctx context.Context, managementCluster *types.Cluster, secretName, namespace string) error {
	params := []string{"delete", "secret", secretName, "--kubeconfig", managementCluster.KubeconfigFile, "--namespace", namespace}
<<<<<<< HEAD
	_, err := k.executable.Execute(ctx, params...)
=======
	_, err := k.Execute(ctx, params...)
>>>>>>> f6e17d33
	if err != nil {
		return fmt.Errorf("error deleting secret %s in namespace %s: %v", secretName, namespace, err)
	}
	return nil
}

func (k *Kubectl) DeleteOIDCConfig(ctx context.Context, managementCluster *types.Cluster, oidcConfigName, oidcConfigNamespace string) error {
	params := []string{"delete", eksaOIDCResourceType, oidcConfigName, "--kubeconfig", managementCluster.KubeconfigFile, "--namespace", oidcConfigNamespace, "--ignore-not-found=true"}
	_, err := k.Execute(ctx, params...)
	if err != nil {
		return fmt.Errorf("error deleting oidc config %s apply: %v", oidcConfigName, err)
	}
	return nil
}

func (k *Kubectl) DeleteAWSIamConfig(ctx context.Context, managementCluster *types.Cluster, awsIamConfigName, awsIamConfigNamespace string) error {
	params := []string{"delete", eksaAwsIamResourceType, awsIamConfigName, "--kubeconfig", managementCluster.KubeconfigFile, "--namespace", awsIamConfigNamespace, "--ignore-not-found=true"}
	_, err := k.Execute(ctx, params...)
	if err != nil {
		return fmt.Errorf("error deleting awsIam config %s apply: %v", awsIamConfigName, err)
	}
	return nil
}

func (k *Kubectl) DeleteCluster(ctx context.Context, managementCluster, clusterToDelete *types.Cluster) error {
	params := []string{"delete", capiClustersResourceType, clusterToDelete.Name, "--kubeconfig", managementCluster.KubeconfigFile, "--namespace", constants.EksaSystemNamespace}
	_, err := k.Execute(ctx, params...)
	if err != nil {
		return fmt.Errorf("error deleting cluster %s apply: %v", clusterToDelete.Name, err)
	}
	return nil
}

func (k *Kubectl) ListCluster(ctx context.Context) error {
	params := []string{"get", "pods", "-A", "-o", "jsonpath={..image}"}
	output, err := k.Execute(ctx, params...)
	if err != nil {
		return fmt.Errorf("error listing cluster versions: %v", err)
	}

	keys := make(map[string]bool)
	list := []string{}
	for _, entry := range strings.Fields(output.String()) {
		if _, found := keys[entry]; !found {
			keys[entry] = true
			list = append(list, entry)
		}
	}

	sort.Strings(list)
	for _, value := range list {
		logger.Info(value)
	}
	return nil
}

func (k *Kubectl) ValidateNodes(ctx context.Context, kubeconfig string) error {
	template := "{{range .items}}{{.metadata.name}}\n{{end}}"
	params := []string{"get", "nodes", "-o", "go-template", "--template", template, "--kubeconfig", kubeconfig}
	buffer, err := k.Execute(ctx, params...)
	if err != nil {
		return err
	}
	scanner := bufio.NewScanner(strings.NewReader(buffer.String()))
	for scanner.Scan() {
		node := scanner.Text()
		if len(node) != 0 {
			template = "{{range .status.conditions}}{{if eq .type \"Ready\"}}{{.reason}}{{end}}{{end}}"
			params = []string{"get", "node", node, "-o", "go-template", "--template", template, "--kubeconfig", kubeconfig}
			buffer, err = k.Execute(ctx, params...)
			if err != nil {
				return err
			}
			if buffer.String() != "KubeletReady" {
				return fmt.Errorf("node %s is not ready, currently in %s state", node, buffer.String())
			}
		}
	}
	return nil
}

func (k *Kubectl) ValidateControlPlaneNodes(ctx context.Context, cluster *types.Cluster, clusterName string) error {
	cp, err := k.GetKubeadmControlPlane(ctx, cluster, clusterName, WithCluster(cluster), WithNamespace(constants.EksaSystemNamespace))
	if err != nil {
		return err
	}

	if !cp.Status.Ready {
		return errors.New("control plane is not ready")
	}

	if cp.Status.UnavailableReplicas != 0 {
		return fmt.Errorf("%v control plane replicas are unavailable", cp.Status.UnavailableReplicas)
	}

	if cp.Status.ReadyReplicas != cp.Status.Replicas {
		return fmt.Errorf("%v control plane replicas are not ready", cp.Status.Replicas-cp.Status.ReadyReplicas)
	}
	return nil
}

func (k *Kubectl) ValidateWorkerNodes(ctx context.Context, cluster *types.Cluster, clusterName string) error {
	logger.V(6).Info("waiting for nodes", "cluster", clusterName)
	md, err := k.GetMachineDeployment(ctx, cluster, clusterName, WithCluster(cluster), WithNamespace(constants.EksaSystemNamespace))
	if err != nil {
		return err
	}

	if md.Status.Phase != "Running" {
		return fmt.Errorf("machine deployment is in %s phase", md.Status.Phase)
	}

	if md.Status.UnavailableReplicas != 0 {
		return fmt.Errorf("%v machine deployment replicas are unavailable", md.Status.UnavailableReplicas)
	}

	if md.Status.ReadyReplicas != md.Status.Replicas {
		return fmt.Errorf("%v machine deployment replicas are not ready", md.Status.Replicas-md.Status.ReadyReplicas)
	}
	return nil
}

func (k *Kubectl) VsphereWorkerNodesMachineTemplate(ctx context.Context, clusterName string, kubeconfig string, namespace string) (*vspherev1.VSphereMachineTemplate, error) {
	machineTemplateName, err := k.MachineTemplateName(ctx, clusterName, kubeconfig, WithNamespace(namespace))
	if err != nil {
		return nil, err
	}

	params := []string{"get", "vspheremachinetemplates", machineTemplateName, "-o", "go-template", "--template", "{{.spec.template.spec}}", "-o", "yaml", "--kubeconfig", kubeconfig, "--namespace", namespace}
	buffer, err := k.Execute(ctx, params...)
	if err != nil {
		return nil, err
	}
	machineTemplateSpec := &vspherev1.VSphereMachineTemplate{}
	if err := yaml.Unmarshal(buffer.Bytes(), machineTemplateSpec); err != nil {
		return nil, err
	}
	return machineTemplateSpec, nil
}

func (k *Kubectl) MachineTemplateName(ctx context.Context, clusterName string, kubeconfig string, opts ...KubectlOpt) (string, error) {
	template := "{{.spec.template.spec.infrastructureRef.name}}"
	params := []string{"get", "MachineDeployment", fmt.Sprintf("%s-md-0", clusterName), "-o", "go-template", "--template", template, "--kubeconfig", kubeconfig}
	applyOpts(&params, opts...)
	buffer, err := k.Execute(ctx, params...)
	if err != nil {
		return "", err
	}
	return buffer.String(), nil
}

func (k *Kubectl) ValidatePods(ctx context.Context, kubeconfig string) error {
	template := "{{range .items}}{{.metadata.name}},{{.status.phase}}\n{{end}}"
	params := []string{"get", "pods", "-A", "-o", "go-template", "--template", template, "--kubeconfig", kubeconfig}
	buffer, err := k.Execute(ctx, params...)
	if err != nil {
		return err
	}
	scanner := bufio.NewScanner(strings.NewReader(buffer.String()))
	for scanner.Scan() {
		data := strings.Split(scanner.Text(), ",")
		if len(data) == 2 {
			if data[1] != "Running" {
				return fmt.Errorf("pod %s is not running, currently in %s phase", data[0], data[1])
			}
		}
	}
	logger.Info("All pods are running")
	return nil
}

func (k *Kubectl) SaveLog(ctx context.Context, cluster *types.Cluster, deployment *types.Deployment, fileName string, writer filewriter.FileWriter) error {
	params := []string{"--kubeconfig", cluster.KubeconfigFile}
	logParams := []string{
		"logs",
		fmt.Sprintf("deployment/%s", deployment.Name),
		"-n",
		deployment.Namespace,
	}
	if deployment.Container != "" {
		logParams = append(logParams, "-c", deployment.Container)
	}

	params = append(params, logParams...)

	stdOut, err := k.Execute(ctx, params...)
	if err != nil {
		return fmt.Errorf("error saving logs: %v", err)
	}

	_, err = writer.Write(fileName, stdOut.Bytes())
	if err != nil {
		return err
	}
	return nil
}

type machinesResponse struct {
	Items []types.Machine `json:"items,omitempty"`
}

func (k *Kubectl) GetMachines(ctx context.Context, cluster *types.Cluster, clusterName string) ([]types.Machine, error) {
	params := []string{
		"get", "machines", "-o", "json", "--kubeconfig", cluster.KubeconfigFile,
		"--selector=cluster.x-k8s.io/cluster-name=" + clusterName,
		"--namespace", constants.EksaSystemNamespace,
	}
	stdOut, err := k.Execute(ctx, params...)
	if err != nil {
		return nil, fmt.Errorf("error getting machines: %v", err)
	}

	response := &machinesResponse{}
	err = json.Unmarshal(stdOut.Bytes(), response)
	if err != nil {
		return nil, fmt.Errorf("error parsing get machines response: %v", err)
	}

	return response.Items, nil
}

type ClustersResponse struct {
	Items []types.CAPICluster `json:"items,omitempty"`
}

type GitOpsConfigResponse struct {
	Items []*v1alpha1.GitOpsConfig `json:"items,omitempty"`
}

type VSphereDatacenterConfigResponse struct {
	Items []*v1alpha1.VSphereDatacenterConfig `json:"items,omitempty"`
}

type CloudStackDeploymentConfigResponse struct {
	Items []*v1alpha1.CloudStackDeploymentConfig `json:"items,omitempty"`
}

type IdentityProviderConfigResponse struct {
	Items []*v1alpha1.Ref `json:"items,omitempty"`
}

type VSphereMachineConfigResponse struct {
	Items []*v1alpha1.VSphereMachineConfig `json:"items,omitempty"`
}

type CloudStackMachineConfigResponse struct {
	Items []*v1alpha1.CloudStackMachineConfig `json:"items,omitempty"`
}

func (k *Kubectl) ValidateClustersCRD(ctx context.Context, cluster *types.Cluster) error {
	params := []string{"get", "crd", capiClustersResourceType, "--kubeconfig", cluster.KubeconfigFile}
	_, err := k.Execute(ctx, params...)
	if err != nil {
		return fmt.Errorf("error getting clusters crd: %v", err)
	}
	return nil
}

func (k *Kubectl) ValidateEKSAClustersCRD(ctx context.Context, cluster *types.Cluster) error {
	params := []string{"get", "crd", eksaClusterResourceType, "--kubeconfig", cluster.KubeconfigFile}
	_, err := k.Execute(ctx, params...)
	if err != nil {
		return fmt.Errorf("error getting eksa clusters crd: %v", err)
	}
	return nil
}

func (k *Kubectl) GetClusters(ctx context.Context, cluster *types.Cluster) ([]types.CAPICluster, error) {
	params := []string{"get", capiClustersResourceType, "-o", "json", "--kubeconfig", cluster.KubeconfigFile, "--namespace", constants.EksaSystemNamespace}
	stdOut, err := k.Execute(ctx, params...)
	if err != nil {
		return nil, fmt.Errorf("error getting clusters: %v", err)
	}

	response := &ClustersResponse{}
	err = json.Unmarshal(stdOut.Bytes(), response)
	if err != nil {
		return nil, fmt.Errorf("error parsing get clusters response: %v", err)
	}

	return response.Items, nil
}

func (k *Kubectl) GetApiServerUrl(ctx context.Context, cluster *types.Cluster) (string, error) {
	params := []string{"config", "view", "--kubeconfig", cluster.KubeconfigFile, "--minify", "--raw", "-o", "jsonpath={.clusters[0].cluster.server}"}
	stdOut, err := k.Execute(ctx, params...)
	if err != nil {
		return "", fmt.Errorf("error getting api server url: %v", err)
	}

	return stdOut.String(), nil
}

func (k *Kubectl) GetClusterCATlsCert(ctx context.Context, clusterName string, cluster *types.Cluster, namespace string) ([]byte, error) {
	secretName := fmt.Sprintf("%s-ca", clusterName)
	params := []string{"get", "secret", secretName, "--kubeconfig", cluster.KubeconfigFile, "-o", `jsonpath={.data.tls\.crt}`, "--namespace", namespace}
	stdOut, err := k.Execute(ctx, params...)
	if err != nil {
		return nil, fmt.Errorf("error getting cluster ca tls cert: %v", err)
	}

	return stdOut.Bytes(), nil
}

func (k *Kubectl) Version(ctx context.Context, cluster *types.Cluster) (*VersionResponse, error) {
	params := []string{"version", "-o", "json", "--kubeconfig", cluster.KubeconfigFile}
	stdOut, err := k.Execute(ctx, params...)
	if err != nil {
		return nil, fmt.Errorf("error executing kubectl version: %v", err)
	}
	response := &VersionResponse{}
	err = json.Unmarshal(stdOut.Bytes(), response)
	if err != nil {
		return nil, fmt.Errorf("error unmarshalling kubectl version response: %v", err)
	}
	return response, nil
}

type KubectlOpt func(*[]string)

func WithToken(t string) KubectlOpt {
	return appendOpt("--token", t)
}

func WithServer(s string) KubectlOpt {
	return appendOpt("--server", s)
}

func WithCluster(c *types.Cluster) KubectlOpt {
	return WithKubeconfig(c.KubeconfigFile)
}

func WithKubeconfig(kubeconfigFile string) KubectlOpt {
	return appendOpt("--kubeconfig", kubeconfigFile)
}

func WithNamespace(n string) KubectlOpt {
	return appendOpt("--namespace", n)
}

func WithAllNamespaces() KubectlOpt {
	return appendOpt("-A")
}

func WithSkipTLSVerify() KubectlOpt {
	return appendOpt("--insecure-skip-tls-verify=true")
}

func WithOverwrite() KubectlOpt {
	return appendOpt("--overwrite")
}

func appendOpt(new ...string) KubectlOpt {
	return func(args *[]string) {
		*args = append(*args, new...)
	}
}

func applyOpts(params *[]string, opts ...KubectlOpt) {
	for _, opt := range opts {
		opt(params)
	}
}

func (k *Kubectl) GetPods(ctx context.Context, opts ...KubectlOpt) ([]corev1.Pod, error) {
	params := []string{"get", "pods", "-o", "json"}
	applyOpts(&params, opts...)
	stdOut, err := k.Execute(ctx, params...)
	if err != nil {
		return nil, fmt.Errorf("error getting pods: %v", err)
	}

	response := &corev1.PodList{}
	err = json.Unmarshal(stdOut.Bytes(), response)
	if err != nil {
		return nil, fmt.Errorf("error parsing get pods response: %v", err)
	}

	return response.Items, nil
}

func (k *Kubectl) GetDeployments(ctx context.Context, opts ...KubectlOpt) ([]appsv1.Deployment, error) {
	params := []string{"get", "deployments", "-o", "json"}
	applyOpts(&params, opts...)
	stdOut, err := k.Execute(ctx, params...)
	if err != nil {
		return nil, fmt.Errorf("error getting deployments: %v", err)
	}

	response := &appsv1.DeploymentList{}
	err = json.Unmarshal(stdOut.Bytes(), response)
	if err != nil {
		return nil, fmt.Errorf("error parsing get deployments response: %v", err)
	}

	return response.Items, nil
}

func (k *Kubectl) GetSecretFromNamespace(ctx context.Context, kubeconfigFile, name, namespace string) (*corev1.Secret, error) {
	return k.GetSecret(ctx, name, WithKubeconfig(kubeconfigFile), WithNamespace(namespace))
}

func (k *Kubectl) GetSecret(ctx context.Context, secretObjectName string, opts ...KubectlOpt) (*corev1.Secret, error) {
	params := []string{"get", "secret", secretObjectName, "-o", "json"}
	applyOpts(&params, opts...)
	stdOut, err := k.Execute(ctx, params...)
	if err != nil {
		return nil, fmt.Errorf("error getting secret: %v", err)
	}
	response := &corev1.Secret{}
	err = json.Unmarshal(stdOut.Bytes(), response)
	if err != nil {
		return nil, fmt.Errorf("error parsing get secret response: %v", err)
	}
	return response, err
}

func (k *Kubectl) GetKubeadmControlPlanes(ctx context.Context, opts ...KubectlOpt) ([]bootstrapv1.KubeadmControlPlane, error) {
	params := []string{"get", fmt.Sprintf("kubeadmcontrolplanes.controlplane.%s", clusterv1.GroupVersion.Group), "-o", "json"}
	applyOpts(&params, opts...)
	stdOut, err := k.Execute(ctx, params...)
	if err != nil {
		return nil, fmt.Errorf("error getting kubeadmcontrolplanes: %v", err)
	}

	response := &bootstrapv1.KubeadmControlPlaneList{}
	err = json.Unmarshal(stdOut.Bytes(), response)
	if err != nil {
		return nil, fmt.Errorf("error parsing get kubeadmcontrolplanes response: %v", err)
	}

	return response.Items, nil
}

func (k *Kubectl) GetKubeadmControlPlane(ctx context.Context, cluster *types.Cluster, clusterName string, opts ...KubectlOpt) (*bootstrapv1.KubeadmControlPlane, error) {
	logger.V(6).Info("Getting KubeadmControlPlane CRDs", "cluster", clusterName)
	params := []string{"get", fmt.Sprintf("kubeadmcontrolplanes.controlplane.%s", clusterv1.GroupVersion.Group), clusterName, "-o", "json"}
	applyOpts(&params, opts...)
	stdOut, err := k.Execute(ctx, params...)
	if err != nil {
		return nil, fmt.Errorf("error getting kubeadmcontrolplane: %v", err)
	}

	response := &bootstrapv1.KubeadmControlPlane{}
	err = json.Unmarshal(stdOut.Bytes(), response)
	if err != nil {
		return nil, fmt.Errorf("error parsing get kubeadmcontrolplane response: %v", err)
	}

	return response, nil
}

func (k *Kubectl) GetMachineDeployment(ctx context.Context, cluster *types.Cluster, clusterName string, opts ...KubectlOpt) (*clusterv1.MachineDeployment, error) {
	params := []string{"get", fmt.Sprintf("machinedeployments.%s", clusterv1.GroupVersion.Group), fmt.Sprintf("%s-md-0", clusterName), "-o", "json"}
	applyOpts(&params, opts...)
	stdOut, err := k.Execute(ctx, params...)
	if err != nil {
		return nil, fmt.Errorf("error getting machine deployment: %v", err)
	}

	response := &clusterv1.MachineDeployment{}
	err = json.Unmarshal(stdOut.Bytes(), response)
	if err != nil {
		return nil, fmt.Errorf("error parsing get machineDeployment response: %v", err)
	}

	return response, nil
}

func (k *Kubectl) GetMachineDeployments(ctx context.Context, opts ...KubectlOpt) ([]clusterv1.MachineDeployment, error) {
	params := []string{"get", fmt.Sprintf("machinedeployments.%s", clusterv1.GroupVersion.Group), "-o", "json"}
	applyOpts(&params, opts...)
	stdOut, err := k.Execute(ctx, params...)
	if err != nil {
		return nil, fmt.Errorf("error getting machine deployments: %v", err)
	}

	response := &clusterv1.MachineDeploymentList{}
	err = json.Unmarshal(stdOut.Bytes(), response)
	if err != nil {
		return nil, fmt.Errorf("error parsing get machineDeployments response: %v", err)
	}

	return response.Items, nil
}

func (k *Kubectl) UpdateEnvironmentVariables(ctx context.Context, resourceType, resourceName string, envMap map[string]string, opts ...KubectlOpt) error {
	params := []string{"set", "env", resourceType, resourceName}
	for k, v := range envMap {
		params = append(params, fmt.Sprintf("%s=%s", k, v))
	}
	applyOpts(&params, opts...)
	_, err := k.Execute(ctx, params...)
	if err != nil {
		return fmt.Errorf("error setting the environment variables in %s %s: %v", resourceType, resourceName, err)
	}
	return nil
}

func (k *Kubectl) UpdateEnvironmentVariablesInNamespace(ctx context.Context, resourceType, resourceName string, envMap map[string]string, cluster *types.Cluster, namespace string) error {
	return k.UpdateEnvironmentVariables(ctx, resourceType, resourceName, envMap, WithCluster(cluster), WithNamespace(namespace))
}

func (k *Kubectl) UpdateAnnotation(ctx context.Context, resourceType, objectName string, annotations map[string]string, opts ...KubectlOpt) error {
	params := []string{"annotate", resourceType, objectName}
	for k, v := range annotations {
		params = append(params, fmt.Sprintf("%s=%s", k, v))
	}
	applyOpts(&params, opts...)
	_, err := k.Execute(ctx, params...)
	if err != nil {
		return fmt.Errorf("error updating annotation: %v", err)
	}
	return nil
}

func (k *Kubectl) UpdateAnnotationInNamespace(ctx context.Context, resourceType, objectName string, annotations map[string]string, cluster *types.Cluster, namespace string) error {
	return k.UpdateAnnotation(ctx, resourceType, objectName, annotations, WithOverwrite(), WithCluster(cluster), WithNamespace(namespace))
}

func (k *Kubectl) RemoveAnnotation(ctx context.Context, resourceType, objectName string, key string, opts ...KubectlOpt) error {
	params := []string{"annotate", resourceType, objectName, fmt.Sprintf("%s-", key)}
	applyOpts(&params, opts...)
	_, err := k.Execute(ctx, params...)
	if err != nil {
		return fmt.Errorf("error removing annotation: %v", err)
	}
	return nil
}

func (k *Kubectl) RemoveAnnotationInNamespace(ctx context.Context, resourceType, objectName, key string, cluster *types.Cluster, namespace string) error {
	return k.RemoveAnnotation(ctx, resourceType, objectName, key, WithCluster(cluster), WithNamespace(namespace))
}

func (k *Kubectl) GetEksaCluster(ctx context.Context, cluster *types.Cluster, clusterName string) (*v1alpha1.Cluster, error) {
	params := []string{"get", "clusters", "-A", "-o", "jsonpath={.items[0]}", "--kubeconfig", cluster.KubeconfigFile, "--field-selector=metadata.name=" + clusterName}
	stdOut, err := k.Execute(ctx, params...)
	if err != nil {
		return nil, fmt.Errorf("error getting eksa cluster: %v", err)
	}

	response := &v1alpha1.Cluster{}
	err = json.Unmarshal(stdOut.Bytes(), response)
	if err != nil {
		return nil, fmt.Errorf("error parsing get eksa cluster response: %v", err)
	}

	return response, nil
}

func (k *Kubectl) SearchVsphereMachineConfig(ctx context.Context, name string, kubeconfigFile string, namespace string) ([]*v1alpha1.VSphereMachineConfig, error) {
	params := []string{
		"get", eksaVSphereMachineResourceType, "-o", "json", "--kubeconfig",
		kubeconfigFile, "--namespace", namespace, "--field-selector=metadata.name=" + name,
	}
	stdOut, err := k.Execute(ctx, params...)
	if err != nil {
		return nil, fmt.Errorf("error searching eksa VSphereMachineConfigResponse: %v", err)
	}

	response := &VSphereMachineConfigResponse{}
	err = json.Unmarshal(stdOut.Bytes(), response)
	if err != nil {
		return nil, fmt.Errorf("error parsing VSphereMachineConfigResponse response: %v", err)
	}

	return response.Items, nil
}

func (k *Kubectl) SearchIdentityProviderConfig(ctx context.Context, ipName string, kind string, kubeconfigFile string, namespace string) ([]*v1alpha1.VSphereDatacenterConfig, error) {
	var internalType string

	switch kind {
	case v1alpha1.OIDCConfigKind:
		internalType = fmt.Sprintf("oidcconfigs.%s", v1alpha1.GroupVersion.Group)
	case v1alpha1.AWSIamConfigKind:
		internalType = fmt.Sprintf("awsiamconfigs.%s", v1alpha1.GroupVersion.Group)
	default:
		return nil, fmt.Errorf("invalid identity provider %s", kind)
	}

	params := []string{
		"get", internalType, "-o", "json", "--kubeconfig",
		kubeconfigFile, "--namespace", namespace, "--field-selector=metadata.name=" + ipName,
	}
	stdOut, err := k.Execute(ctx, params...)
	if err != nil {
		return nil, fmt.Errorf("error searching eksa IdentityProvider: %v", err)
	}

	response := &VSphereDatacenterConfigResponse{}
	err = json.Unmarshal(stdOut.Bytes(), response)
	if err != nil {
		return nil, fmt.Errorf("error parsing IdentityProviderConfigResponse response: %v", err)
	}

	return response.Items, nil
}

func (k *Kubectl) SearchVsphereDatacenterConfig(ctx context.Context, datacenterName string, kubeconfigFile string, namespace string) ([]*v1alpha1.VSphereDatacenterConfig, error) {
	params := []string{
		"get", eksaVSphereDatacenterResourceType, "-o", "json", "--kubeconfig",
		kubeconfigFile, "--namespace", namespace, "--field-selector=metadata.name=" + datacenterName,
	}
	stdOut, err := k.Execute(ctx, params...)
	if err != nil {
		return nil, fmt.Errorf("error searching eksa VSphereDatacenterConfigResponse: %v", err)
	}

	response := &VSphereDatacenterConfigResponse{}
	err = json.Unmarshal(stdOut.Bytes(), response)
	if err != nil {
		return nil, fmt.Errorf("error parsing VSphereDatacenterConfigResponse response: %v", err)
	}

	return response.Items, nil
}

func (k *Kubectl) SearchEksaGitOpsConfig(ctx context.Context, gitOpsConfigName string, kubeconfigFile string, namespace string) ([]*v1alpha1.GitOpsConfig, error) {
	params := []string{
		"get", eksaGitOpsResourceType, "-o", "json", "--kubeconfig",
		kubeconfigFile, "--namespace", namespace, "--field-selector=metadata.name=" + gitOpsConfigName,
	}
	stdOut, err := k.Execute(ctx, params...)
	if err != nil {
		return nil, fmt.Errorf("error searching eksa GitOpsConfig: %v", err)
	}

	response := &GitOpsConfigResponse{}
	err = json.Unmarshal(stdOut.Bytes(), response)
	if err != nil {
		return nil, fmt.Errorf("error parsing GitOpsConfig response: %v", err)
	}

	return response.Items, nil
}

func (k *Kubectl) GetEksaGitOpsConfig(ctx context.Context, gitOpsConfigName string, kubeconfigFile string, namespace string) (*v1alpha1.GitOpsConfig, error) {
	params := []string{"get", eksaGitOpsResourceType, gitOpsConfigName, "-o", "json", "--kubeconfig", kubeconfigFile, "--namespace", namespace}
	stdOut, err := k.Execute(ctx, params...)
	if err != nil {
		return nil, fmt.Errorf("error getting eksa GitOpsConfig: %v", err)
	}

	response := &v1alpha1.GitOpsConfig{}
	err = json.Unmarshal(stdOut.Bytes(), response)
	if err != nil {
		return nil, fmt.Errorf("error parsing GitOpsConfig response: %v", err)
	}

	return response, nil
}

func (k *Kubectl) GetEksaOIDCConfig(ctx context.Context, oidcConfigName string, kubeconfigFile string, namespace string) (*v1alpha1.OIDCConfig, error) {
	params := []string{"get", eksaOIDCResourceType, oidcConfigName, "-o", "json", "--kubeconfig", kubeconfigFile, "--namespace", namespace}
	stdOut, err := k.Execute(ctx, params...)
	if err != nil {
		return nil, fmt.Errorf("error getting eksa OIDCConfig: %v", err)
	}

	response := &v1alpha1.OIDCConfig{}
	err = json.Unmarshal(stdOut.Bytes(), response)
	if err != nil {
		return nil, fmt.Errorf("error parsing OIDCConfig response: %v", err)
	}

	return response, nil
}

func (k *Kubectl) GetEksaAWSIamConfig(ctx context.Context, awsIamConfigName string, kubeconfigFile string, namespace string) (*v1alpha1.AWSIamConfig, error) {
	params := []string{"get", eksaAwsIamResourceType, awsIamConfigName, "-o", "json", "--kubeconfig", kubeconfigFile, "--namespace", namespace}
	stdOut, err := k.Execute(ctx, params...)
	if err != nil {
		return nil, fmt.Errorf("error getting eksa AWSIamConfig: %v", err)
	}

	response := &v1alpha1.AWSIamConfig{}
	err = json.Unmarshal(stdOut.Bytes(), response)
	if err != nil {
		return nil, fmt.Errorf("error parsing AWSIamConfig response: %v", err)
	}

	return response, nil
}

func (k *Kubectl) GetEksaVSphereDatacenterConfig(ctx context.Context, vsphereDatacenterConfigName string, kubeconfigFile string, namespace string) (*v1alpha1.VSphereDatacenterConfig, error) {
	params := []string{"get", eksaVSphereDatacenterResourceType, vsphereDatacenterConfigName, "-o", "json", "--kubeconfig", kubeconfigFile, "--namespace", namespace}
	stdOut, err := k.Execute(ctx, params...)
	if err != nil {
		return nil, fmt.Errorf("error getting eksa vsphere cluster %v", err)
	}

	response := &v1alpha1.VSphereDatacenterConfig{}
	err = json.Unmarshal(stdOut.Bytes(), response)
	if err != nil {
		return nil, fmt.Errorf("error parsing get eksa vsphere cluster response: %v", err)
	}

	return response, nil
}

func (k *Kubectl) GetEksaVSphereMachineConfig(ctx context.Context, vsphereMachineConfigName string, kubeconfigFile string, namespace string) (*v1alpha1.VSphereMachineConfig, error) {
	params := []string{"get", eksaVSphereMachineResourceType, vsphereMachineConfigName, "-o", "json", "--kubeconfig", kubeconfigFile, "--namespace", namespace}
	stdOut, err := k.Execute(ctx, params...)
	if err != nil {
		return nil, fmt.Errorf("error getting eksa vsphere cluster %v", err)
	}

	response := &v1alpha1.VSphereMachineConfig{}
	err = json.Unmarshal(stdOut.Bytes(), response)
	if err != nil {
		return nil, fmt.Errorf("error parsing get eksa vsphere cluster response: %v", err)
	}

	return response, nil
}

func (k *Kubectl) GetEksaAWSDatacenterConfig(ctx context.Context, awsDatacenterConfigName string, kubeconfigFile string, namespace string) (*v1alpha1.AWSDatacenterConfig, error) {
	params := []string{"get", eksaAwsResourceType, awsDatacenterConfigName, "-o", "json", "--kubeconfig", kubeconfigFile, "--namespace", namespace}
	stdOut, err := k.Execute(ctx, params...)
	if err != nil {
		return nil, fmt.Errorf("error getting eksa aws cluster %v", err)
	}

	response := &v1alpha1.AWSDatacenterConfig{}
	err = json.Unmarshal(stdOut.Bytes(), response)
	if err != nil {
		return nil, fmt.Errorf("error parsing get eksa aws cluster response: %v", err)
	}

	return response, nil
}

func (k *Kubectl) GetCurrentClusterContext(ctx context.Context, cluster *types.Cluster) (string, error) {
	params := []string{"config", "view", "--kubeconfig", cluster.KubeconfigFile, "--minify", "--raw", "-o", "jsonpath={.contexts[0].name}"}
	stdOut, err := k.Execute(ctx, params...)
	if err != nil {
		return "", fmt.Errorf("error getting current cluster context name: %v", err)
	}

	return stdOut.String(), nil
}

func (k *Kubectl) GetEtcdadmCluster(ctx context.Context, cluster *types.Cluster, clusterName string, opts ...KubectlOpt) (*etcdv1.EtcdadmCluster, error) {
	logger.V(6).Info("Getting EtcdadmCluster CRD", "cluster", clusterName)
	params := []string{"get", etcdadmClustersResourceType, fmt.Sprintf("%s-etcd", clusterName), "-o", "json"}
	applyOpts(&params, opts...)
	stdOut, err := k.Execute(ctx, params...)
	if err != nil {
		return nil, fmt.Errorf("error getting etcdadmCluster: %v", err)
	}

	response := &etcdv1.EtcdadmCluster{}
	err = json.Unmarshal(stdOut.Bytes(), response)
	if err != nil {
		return nil, fmt.Errorf("error parsing get etcdadmCluster response: %v", err)
	}

	return response, nil
}

func (k *Kubectl) ValidateNodesVersion(ctx context.Context, kubeconfig string, kubeVersion v1alpha1.KubernetesVersion) error {
	template := "{{range .items}}{{.status.nodeInfo.kubeletVersion}}\n{{end}}"
	params := []string{"get", "nodes", "-o", "go-template", "--template", template, "--kubeconfig", kubeconfig}
	buffer, err := k.Execute(ctx, params...)
	if err != nil {
		return err
	}
	scanner := bufio.NewScanner(strings.NewReader(buffer.String()))
	for scanner.Scan() {
		kubeletVersion := scanner.Text()
		if len(kubeletVersion) != 0 {
			if !strings.Contains(kubeletVersion, string(kubeVersion)) {
				return fmt.Errorf("error validating node version: kubernetes version %s does not match expected version %s", kubeletVersion, kubeVersion)
			}
		}
	}
	return nil
}

func (k *Kubectl) GetBundles(ctx context.Context, kubeconfigFile, name, namespace string) (*releasev1alpha1.Bundles, error) {
	params := []string{"get", bundlesResourceType, name, "-o", "json", "--kubeconfig", kubeconfigFile, "--namespace", namespace}
	stdOut, err := k.Execute(ctx, params...)
	if err != nil {
		return nil, fmt.Errorf("error getting Bundles with kubectl: %v", err)
	}

	response := &releasev1alpha1.Bundles{}
	err = json.Unmarshal(stdOut.Bytes(), response)
	if err != nil {
		return nil, fmt.Errorf("error parsing Bundles response: %v", err)
	}

	return response, nil
}

func (k *Kubectl) GetClusterResourceSet(ctx context.Context, kubeconfigFile, name, namespace string) (*addons.ClusterResourceSet, error) {
	params := []string{"get", clusterResourceSetResourceType, name, "-o", "json", "--kubeconfig", kubeconfigFile, "--namespace", namespace}
	stdOut, err := k.Execute(ctx, params...)
	if err != nil {
		return nil, fmt.Errorf("error getting ClusterResourceSet with kubectl: %v", err)
	}

	response := &addons.ClusterResourceSet{}
	if err = json.Unmarshal(stdOut.Bytes(), response); err != nil {
		return nil, fmt.Errorf("error parsing ClusterResourceSet response: %v", err)
	}

	return response, nil
}

func (k *Kubectl) GetConfigMap(ctx context.Context, kubeconfigFile, name, namespace string) (*corev1.ConfigMap, error) {
	params := []string{"get", "configmap", name, "-o", "json", "--kubeconfig", kubeconfigFile, "--namespace", namespace}
	stdOut, err := k.Execute(ctx, params...)
	if err != nil {
		return nil, fmt.Errorf("error getting ConfigMap with kubectl: %v", err)
	}

	response := &corev1.ConfigMap{}
	if err = json.Unmarshal(stdOut.Bytes(), response); err != nil {
		return nil, fmt.Errorf("error parsing ConfigMap response: %v", err)
	}

	return response, nil
}

func (k *Kubectl) SetDaemonSetImage(ctx context.Context, kubeconfigFile, name, namespace, container, image string) error {
	return k.setImage(ctx, "daemonset", name, container, image, WithNamespace(namespace), WithKubeconfig(kubeconfigFile))
}

func (k *Kubectl) setImage(ctx context.Context, kind, name, container, image string, opts ...KubectlOpt) error {
	params := []string{"set", "image", fmt.Sprintf("%s/%s", kind, name), fmt.Sprintf("%s=%s", container, image)}
	applyOpts(&params, opts...)
	_, err := k.Execute(ctx, params...)
	if err != nil {
		return fmt.Errorf("error setting image for %s: %v", kind, err)
	}

	return nil
}

func (k *Kubectl) CheckProviderExists(ctx context.Context, kubeconfigFile, name, namespace string) (bool, error) {
	params := []string{"get", "namespace", fmt.Sprintf("--field-selector=metadata.name=%s", namespace), "--kubeconfig", kubeconfigFile}
	stdOut, err := k.Execute(ctx, params...)
	if err != nil {
		return false, fmt.Errorf("error checking whether provider namespace exists: %v", err)
	}
	if stdOut.Len() == 0 {
		return false, nil
	}

	params = []string{"get", "provider", "--namespace", namespace, fmt.Sprintf("--field-selector=metadata.name=%s", name), "--kubeconfig", kubeconfigFile}
	stdOut, err = k.Execute(ctx, params...)
	if err != nil {
		return false, fmt.Errorf("error checking whether provider exists: %v", err)
	}
	return stdOut.Len() != 0, nil
}

type Toleration struct {
	Effect            string      `json:"effect,omitempty"`
	Key               string      `json:"key,omitempty"`
	Operator          string      `json:"operator,omitempty"`
	Value             string      `json:"value,omitempty"`
	TolerationSeconds json.Number `json:"tolerationSeconds,omitempty"`
}

func (k *Kubectl) ApplyTolerationsFromTaintsToDaemonSet(ctx context.Context, oldTaints []corev1.Taint, newTaints []corev1.Taint, dsName string, kubeconfigFile string) error {
	return k.ApplyTolerationsFromTaints(ctx, oldTaints, newTaints, "ds", dsName, kubeconfigFile, "kube-system", "/spec/template/spec/tolerations")
}

func (k *Kubectl) ApplyTolerationsFromTaints(ctx context.Context, oldTaints []corev1.Taint, newTaints []corev1.Taint, resource string, name string, kubeconfigFile string, namespace string, path string) error {
	params := []string{
		"get", resource, name,
		"-o", "jsonpath={range .spec.template.spec}{.tolerations} {end}",
		"-n", namespace, "--kubeconfig", kubeconfigFile,
	}
<<<<<<< HEAD
	output, err := k.executable.Execute(ctx, params...)
=======
	output, err := k.Execute(ctx, params...)
>>>>>>> f6e17d33
	if err != nil {
		return err
	}
	var appliedTolerations []Toleration
	err = json.Unmarshal(output.Bytes(), &appliedTolerations)
	if err != nil {
		return fmt.Errorf("error parsing toleration response: %v", err)
	}

	oldTolerationSet := make(map[Toleration]bool)
	for _, taint := range oldTaints {
		var toleration Toleration
		toleration.Key = taint.Key
		toleration.Value = taint.Value
		toleration.Effect = string(taint.Effect)
		toleration.Operator = "Equal"
		oldTolerationSet[toleration] = true
	}

	var finalTolerations []string
	format := "{\"key\":\"%s\",\"operator\":\"%s\",\"value\":\"%s\",\"effect\":\"%s\",\"tolerationSeconds\":%s}"
	for _, toleration := range appliedTolerations {
		_, present := oldTolerationSet[toleration]
		if !present {
			finalTolerations = append(finalTolerations, fmt.Sprintf(format, toleration.Key, toleration.Operator, toleration.Value, toleration.Effect, string(toleration.TolerationSeconds)))
		}
	}
	for _, taint := range newTaints {
		finalTolerations = append(finalTolerations, fmt.Sprintf(format, taint.Key, "Equal", taint.Value, taint.Effect, ""))
	}

	if len(finalTolerations) > 0 {
		params := []string{
			"patch", resource, name,
			"--type=json", fmt.Sprintf("-p=[{\"op\": \"add\", \"path\": %s, \"value\":[%s]}]", path, strings.Join(finalTolerations, ", ")), "-n", namespace, "--kubeconfig", kubeconfigFile,
		}
<<<<<<< HEAD
		_, err = k.executable.Execute(ctx, params...)
=======
		_, err = k.Execute(ctx, params...)
>>>>>>> f6e17d33
		if err != nil {
			return err
		}
	}
	return nil
}

func (k *Kubectl) KubeconfigSecretAvailable(ctx context.Context, kubeconfig string, clusterName string, namespace string) (bool, error) {
	return k.GetResource(ctx, "secret", fmt.Sprintf("%s-kubeconfig", clusterName), kubeconfig, namespace)
}

func (k *Kubectl) GetResource(ctx context.Context, resourceType string, name string, kubeconfig string, namespace string) (bool, error) {
	params := []string{"get", resourceType, name, "--ignore-not-found", "-n", namespace, "--kubeconfig", kubeconfig}
<<<<<<< HEAD
	output, err := k.executable.Execute(ctx, params...)
=======
	output, err := k.Execute(ctx, params...)
>>>>>>> f6e17d33
	var found bool
	if err == nil && len(output.String()) > 0 {
		found = true
	}
	return found, err
}<|MERGE_RESOLUTION|>--- conflicted
+++ resolved
@@ -32,21 +32,6 @@
 )
 
 var (
-<<<<<<< HEAD
-	capiClustersResourceType             = fmt.Sprintf("clusters.%s", v1alpha3.GroupVersion.Group)
-	eksaClusterResourceType              = fmt.Sprintf("clusters.%s", v1alpha1.GroupVersion.Group)
-	eksaVSphereDatacenterResourceType    = fmt.Sprintf("vspheredatacenterconfigs.%s", v1alpha1.GroupVersion.Group)
-	eksaVSphereMachineResourceType       = fmt.Sprintf("vspheremachineconfigs.%s", v1alpha1.GroupVersion.Group)
-	eksaCloudStackDeploymentResourceType = fmt.Sprintf("cloudstackdeploymentconfigs.%s", v1alpha1.GroupVersion.Group)
-	eksaCloudStackMachineResourceType    = fmt.Sprintf("cloudstackmachineconfigs.%s", v1alpha1.GroupVersion.Group)
-	eksaAwsResourceType                  = fmt.Sprintf("awsdatacenterconfigs.%s", v1alpha1.GroupVersion.Group)
-	eksaGitOpsResourceType               = fmt.Sprintf("gitopsconfigs.%s", v1alpha1.GroupVersion.Group)
-	eksaOIDCResourceType                 = fmt.Sprintf("oidcconfigs.%s", v1alpha1.GroupVersion.Group)
-	eksaAwsIamResourceType               = fmt.Sprintf("awsiamconfigs.%s", v1alpha1.GroupVersion.Group)
-	etcdadmClustersResourceType          = fmt.Sprintf("etcdadmclusters.%s", etcdv1alpha3.GroupVersion.Group)
-	bundlesResourceType                  = fmt.Sprintf("bundles.%s", releasev1alpha1.GroupVersion.Group)
-	clusterResourceSetResourceType       = fmt.Sprintf("clusterresourcesets.%s", addons.GroupVersion.Group)
-=======
 	capiClustersResourceType          = fmt.Sprintf("clusters.%s", clusterv1.GroupVersion.Group)
 	eksaClusterResourceType           = fmt.Sprintf("clusters.%s", v1alpha1.GroupVersion.Group)
 	eksaVSphereDatacenterResourceType = fmt.Sprintf("vspheredatacenterconfigs.%s", v1alpha1.GroupVersion.Group)
@@ -58,99 +43,10 @@
 	etcdadmClustersResourceType       = fmt.Sprintf("etcdadmclusters.%s", etcdv1.GroupVersion.Group)
 	bundlesResourceType               = fmt.Sprintf("bundles.%s", releasev1alpha1.GroupVersion.Group)
 	clusterResourceSetResourceType    = fmt.Sprintf("clusterresourcesets.%s", addons.GroupVersion.Group)
->>>>>>> f6e17d33
 )
 
 type Kubectl struct {
 	Executable
-}
-
-func (k *Kubectl) GetEksaCloudStackDeploymentConfig(ctx context.Context, cloudstackDeploymentConfigName string, kubeconfigFile string, namespace string) (*v1alpha1.CloudStackDeploymentConfig, error) {
-	params := []string{"get", eksaCloudStackDeploymentResourceType, cloudstackDeploymentConfigName, "-o", "json", "--kubeconfig", kubeconfigFile, "--namespace", namespace}
-	stdOut, err := k.executable.Execute(ctx, params...)
-	if err != nil {
-		return nil, fmt.Errorf("error getting eksa cloudstack cluster %v", err)
-	}
-
-	response := &v1alpha1.CloudStackDeploymentConfig{}
-	err = json.Unmarshal(stdOut.Bytes(), response)
-	if err != nil {
-		return nil, fmt.Errorf("error parsing get eksa cloudstack cluster response: %v", err)
-	}
-
-	return response, nil
-}
-
-func (k *Kubectl) GetEksaCloudStackMachineConfig(ctx context.Context, cloudstackMachineConfigName string, kubeconfigFile string, namespace string) (*v1alpha1.CloudStackMachineConfig, error) {
-	params := []string{"get", eksaCloudStackMachineResourceType, cloudstackMachineConfigName, "-o", "json", "--kubeconfig", kubeconfigFile, "--namespace", namespace}
-	stdOut, err := k.executable.Execute(ctx, params...)
-	if err != nil {
-		return nil, fmt.Errorf("error getting eksa vsphere cluster %v", err)
-	}
-
-	response := &v1alpha1.CloudStackMachineConfig{}
-	err = json.Unmarshal(stdOut.Bytes(), response)
-	if err != nil {
-		return nil, fmt.Errorf("error parsing get eksa vsphere cluster response: %v", err)
-	}
-
-	return response, nil
-}
-
-func (k *Kubectl) SearchCloudStackMachineConfig(ctx context.Context, name string, kubeconfigFile string, namespace string) ([]*v1alpha1.CloudStackMachineConfig, error) {
-	params := []string{
-		"get", eksaCloudStackMachineResourceType, "-o", "json", "--kubeconfig",
-		kubeconfigFile, "--namespace", namespace, "--field-selector=metadata.name=" + name,
-	}
-	stdOut, err := k.executable.Execute(ctx, params...)
-	if err != nil {
-		return nil, fmt.Errorf("error searching eksa CloudStackMachineConfigResponse: %v", err)
-	}
-
-	response := &CloudStackMachineConfigResponse{}
-	err = json.Unmarshal(stdOut.Bytes(), response)
-	if err != nil {
-		return nil, fmt.Errorf("error parsing CloudStackMachineConfigResponse response: %v", err)
-	}
-
-	return response.Items, nil
-}
-
-func (k *Kubectl) SearchCloudStackDeploymentConfig(ctx context.Context, name string, kubeconfigFile string, namespace string) ([]*v1alpha1.CloudStackDeploymentConfig, error) {
-	params := []string{
-		"get", eksaCloudStackDeploymentResourceType, "-o", "json", "--kubeconfig",
-		kubeconfigFile, "--namespace", namespace, "--field-selector=metadata.name=" + name,
-	}
-	stdOut, err := k.executable.Execute(ctx, params...)
-	if err != nil {
-		return nil, fmt.Errorf("error searching eksa CloudStackDeploymentConfigResponse: %v", err)
-	}
-
-	response := &CloudStackDeploymentConfigResponse{}
-	err = json.Unmarshal(stdOut.Bytes(), response)
-	if err != nil {
-		return nil, fmt.Errorf("error parsing CloudStackDeploymentConfigResponse response: %v", err)
-	}
-
-	return response.Items, nil
-}
-
-func (k *Kubectl) DeleteEksaCloudStackDeploymentConfig(ctx context.Context, cloudstackDeploymentConfigName string, kubeconfigFile string, namespace string) error {
-	params := []string{"delete", eksaCloudStackDeploymentResourceType, cloudstackDeploymentConfigName, "--kubeconfig", kubeconfigFile, "--namespace", namespace, "--ignore-not-found=true"}
-	_, err := k.executable.Execute(ctx, params...)
-	if err != nil {
-		return fmt.Errorf("error deleting cloudstackdeploymentconfig cluster %s apply: %v", cloudstackDeploymentConfigName, err)
-	}
-	return nil
-}
-
-func (k *Kubectl) DeleteEksaCloudStackMachineConfig(ctx context.Context, cloudstackMachineConfigName string, kubeconfigFile string, namespace string) error {
-	params := []string{"delete", eksaCloudStackMachineResourceType, cloudstackMachineConfigName, "--kubeconfig", kubeconfigFile, "--namespace", namespace, "--ignore-not-found=true"}
-	_, err := k.executable.Execute(ctx, params...)
-	if err != nil {
-		return fmt.Errorf("error deleting cloudstackmachineconfig cluster %s apply: %v", cloudstackMachineConfigName, err)
-	}
-	return nil
 }
 
 type VersionResponse struct {
@@ -328,11 +224,7 @@
 
 func (k *Kubectl) DeleteSecret(ctx context.Context, managementCluster *types.Cluster, secretName, namespace string) error {
 	params := []string{"delete", "secret", secretName, "--kubeconfig", managementCluster.KubeconfigFile, "--namespace", namespace}
-<<<<<<< HEAD
-	_, err := k.executable.Execute(ctx, params...)
-=======
-	_, err := k.Execute(ctx, params...)
->>>>>>> f6e17d33
+	_, err := k.Execute(ctx, params...)
 	if err != nil {
 		return fmt.Errorf("error deleting secret %s in namespace %s: %v", secretName, namespace, err)
 	}
@@ -566,20 +458,12 @@
 	Items []*v1alpha1.VSphereDatacenterConfig `json:"items,omitempty"`
 }
 
-type CloudStackDeploymentConfigResponse struct {
-	Items []*v1alpha1.CloudStackDeploymentConfig `json:"items,omitempty"`
-}
-
 type IdentityProviderConfigResponse struct {
 	Items []*v1alpha1.Ref `json:"items,omitempty"`
 }
 
 type VSphereMachineConfigResponse struct {
 	Items []*v1alpha1.VSphereMachineConfig `json:"items,omitempty"`
-}
-
-type CloudStackMachineConfigResponse struct {
-	Items []*v1alpha1.CloudStackMachineConfig `json:"items,omitempty"`
 }
 
 func (k *Kubectl) ValidateClustersCRD(ctx context.Context, cluster *types.Cluster) error {
@@ -1210,11 +1094,7 @@
 		"-o", "jsonpath={range .spec.template.spec}{.tolerations} {end}",
 		"-n", namespace, "--kubeconfig", kubeconfigFile,
 	}
-<<<<<<< HEAD
-	output, err := k.executable.Execute(ctx, params...)
-=======
 	output, err := k.Execute(ctx, params...)
->>>>>>> f6e17d33
 	if err != nil {
 		return err
 	}
@@ -1251,11 +1131,7 @@
 			"patch", resource, name,
 			"--type=json", fmt.Sprintf("-p=[{\"op\": \"add\", \"path\": %s, \"value\":[%s]}]", path, strings.Join(finalTolerations, ", ")), "-n", namespace, "--kubeconfig", kubeconfigFile,
 		}
-<<<<<<< HEAD
-		_, err = k.executable.Execute(ctx, params...)
-=======
 		_, err = k.Execute(ctx, params...)
->>>>>>> f6e17d33
 		if err != nil {
 			return err
 		}
@@ -1269,11 +1145,7 @@
 
 func (k *Kubectl) GetResource(ctx context.Context, resourceType string, name string, kubeconfig string, namespace string) (bool, error) {
 	params := []string{"get", resourceType, name, "--ignore-not-found", "-n", namespace, "--kubeconfig", kubeconfig}
-<<<<<<< HEAD
-	output, err := k.executable.Execute(ctx, params...)
-=======
 	output, err := k.Execute(ctx, params...)
->>>>>>> f6e17d33
 	var found bool
 	if err == nil && len(output.String()) > 0 {
 		found = true
