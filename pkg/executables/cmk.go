package executables

import (
	"bytes"
	"context"
	_ "embed"
	"encoding/json"
	"fmt"
	"path/filepath"

	"github.com/aws/eks-anywhere/pkg/api/v1alpha1"
	"github.com/aws/eks-anywhere/pkg/decoder"
	"github.com/aws/eks-anywhere/pkg/filewriter"
	"github.com/aws/eks-anywhere/pkg/logger"
	"github.com/aws/eks-anywhere/pkg/providers/cloudstack/decoder"
	"github.com/aws/eks-anywhere/pkg/templater"
)

//go:embed config/cmk.ini
var cmkConfigTemplate string

const (
	cmkPath           = "cmk"
	cmkConfigFileName = "cmk_tmp.ini"
	Shared            = "Shared"
)

// Cmk this struct wraps around the CloudMonkey executable CLI to perform operations against a CloudStack endpoint
type Cmk struct {
	writer     filewriter.FileWriter
	executable Executable
	config     decoder.CloudStackExecConfig
<<<<<<< HEAD
=======
}

type cmkExecConfig struct {
	CloudStackApiKey        string
	CloudStackSecretKey     string
	CloudStackManagementUrl string
	CloudMonkeyVerifyCert   string
}

func (c *Cmk) Close(ctx context.Context) error {
	return nil
>>>>>>> 78588842
}

type cmkExecConfig struct {
	CloudStackApiKey        string
	CloudStackSecretKey     string
	CloudStackManagementUrl string
	CloudMonkeyVerifyCert   string
}

func (c *Cmk) Close(ctx context.Context) error {
	return nil
}

func (c *Cmk) ValidateTemplatePresent(ctx context.Context, domainId string, zoneId string, account string, template v1alpha1.CloudStackResourceIdentifier) error {
	command := newCmkCommand("list templates")
	applyCmkArgs(&command, appendArgs("templatefilter=all"), appendArgs("listall=true"))
	if len(template.Id) > 0 {
		applyCmkArgs(&command, withCloudStackId(template.Id))
	} else {
		applyCmkArgs(&command, withCloudStackName(template.Name))
	}

	applyCmkArgs(&command, withCloudStackZoneId(zoneId))
	if len(domainId) > 0 {
		applyCmkArgs(&command, withCloudStackDomainId(domainId))
		if len(account) > 0 {
			applyCmkArgs(&command, withCloudStackAccount(account))
		}
	}
	result, err := c.exec(ctx, command...)
	if err != nil {
		return fmt.Errorf("error getting templates info - %s: %v", result.String(), err)
	}
	if result.Len() == 0 {
		return fmt.Errorf("template %s not found", template)
	}

	response := struct {
		CmkTemplates []cmkTemplate `json:"template"`
	}{}
	if err = json.Unmarshal(result.Bytes(), &response); err != nil {
		return fmt.Errorf("failed to parse response into json: %v", err)
	}
	templates := response.CmkTemplates
	if len(templates) > 1 {
		return fmt.Errorf("duplicate templates %s found", template)
	} else if len(templates) == 0 {
		return fmt.Errorf("template %s not found", template)
	}
	return nil
}

func (c *Cmk) ValidateServiceOfferingPresent(ctx context.Context, zoneId string, serviceOffering v1alpha1.CloudStackResourceIdentifier) error {
	command := newCmkCommand("list serviceofferings")
	if len(serviceOffering.Id) > 0 {
		applyCmkArgs(&command, withCloudStackId(serviceOffering.Id))
	} else {
		applyCmkArgs(&command, withCloudStackName(serviceOffering.Name))
	}
	applyCmkArgs(&command, withCloudStackZoneId(zoneId))
	result, err := c.exec(ctx, command...)
	if err != nil {
		return fmt.Errorf("error getting service offerings info - %s: %v", result.String(), err)
	}
	if result.Len() == 0 {
		return fmt.Errorf("service offering %s not found", serviceOffering)
	}

	response := struct {
		CmkServiceOfferings []cmkServiceOffering `json:"serviceoffering"`
	}{}
	if err = json.Unmarshal(result.Bytes(), &response); err != nil {
		return fmt.Errorf("failed to parse response into json: %v", err)
	}
	offerings := response.CmkServiceOfferings
	if len(offerings) > 1 {
		return fmt.Errorf("duplicate service offering %s found", serviceOffering)
	} else if len(offerings) == 0 {
		return fmt.Errorf("service offering %s not found", serviceOffering)
	}

	return nil
}

func (c *Cmk) ValidateAffinityGroupsPresent(ctx context.Context, domainId string, account string, affinityGroupIds []string) error {
	for _, affinityGroupId := range affinityGroupIds {
		command := newCmkCommand("list affinitygroups")
		applyCmkArgs(&command, withCloudStackId(affinityGroupId))
		// account must be specified with a domainId
		// domainId can be specified without account
		if len(domainId) > 0 {
			applyCmkArgs(&command, withCloudStackDomainId(domainId))
			if len(account) > 0 {
				applyCmkArgs(&command, withCloudStackAccount(account))
			}
		}

		result, err := c.exec(ctx, command...)
		if err != nil {
			return fmt.Errorf("error getting affinity group info - %s: %v", result.String(), err)
		}
		if result.Len() == 0 {
			return fmt.Errorf(fmt.Sprintf("affinity group %s not found", affinityGroupId))
		}

		response := struct {
			CmkAffinityGroups []cmkAffinityGroup `json:"affinitygroup"`
		}{}
		if err = json.Unmarshal(result.Bytes(), &response); err != nil {
			return fmt.Errorf("failed to parse response into json: %v", err)
		}
		affinityGroup := response.CmkAffinityGroups
		if len(affinityGroup) > 1 {
			return fmt.Errorf("duplicate affinity group %s found", affinityGroupId)
		} else if len(affinityGroup) == 0 {
			return fmt.Errorf("affinity group %s not found", affinityGroupId)
		}
	}
	return nil
}

func (c *Cmk) ValidateZonesPresent(ctx context.Context, zones []v1alpha1.CloudStackZone) ([]v1alpha1.CloudStackResourceIdentifier, error) {
	var zoneIdentifiers []v1alpha1.CloudStackResourceIdentifier
	for _, zone := range zones {
		command := newCmkCommand("list zones")
		if len(zone.Id) > 0 {
			applyCmkArgs(&command, withCloudStackId(zone.Id))
		} else {
			applyCmkArgs(&command, withCloudStackName(zone.Name))
		}
		result, err := c.exec(ctx, command...)
		if err != nil {
			return nil, fmt.Errorf("error getting zones info - %s: %v", result.String(), err)
		}
		if result.Len() == 0 {
			return nil, fmt.Errorf("zone %s not found", zone)
		}

		response := struct {
			CmkZones []cmkZone `json:"zone"`
		}{}
		if err = json.Unmarshal(result.Bytes(), &response); err != nil {
			return nil, fmt.Errorf("failed to parse response into json: %v", err)
		}
		cmkZones := response.CmkZones
		if len(cmkZones) > 1 {
			return nil, fmt.Errorf("duplicate zone %s found", zone)
		} else if len(zones) == 0 {
			return nil, fmt.Errorf("zone %s not found", zone)
		} else {
			zoneIdentifiers = append(zoneIdentifiers, v1alpha1.CloudStackResourceIdentifier{Name: cmkZones[0].Name, Id: cmkZones[0].Id})
		}
	}
	return zoneIdentifiers, nil
}

func (c *Cmk) ValidateDomainPresent(ctx context.Context, domain string) (v1alpha1.CloudStackResourceIdentifier, error) {
	domainIdentifier := v1alpha1.CloudStackResourceIdentifier{Name: domain, Id: ""}
	command := newCmkCommand("list domains")
	applyCmkArgs(&command, withCloudStackName(domain))
	result, err := c.exec(ctx, command...)
	if err != nil {
		return domainIdentifier, fmt.Errorf("error getting domain info - %s: %v", result.String(), err)
	}
	if result.Len() == 0 {
		return domainIdentifier, fmt.Errorf("domain %s not found", domain)
	}

	response := struct {
		CmkDomains []cmkDomain `json:"domain"`
	}{}
	if err = json.Unmarshal(result.Bytes(), &response); err != nil {
		return domainIdentifier, fmt.Errorf("failed to parse response into json: %v", err)
	}
	domains := response.CmkDomains
	if len(domains) > 1 {
		return domainIdentifier, fmt.Errorf("duplicate domain %s found", domain)
	} else if len(domains) == 0 {
		return domainIdentifier, fmt.Errorf("domain %s not found", domain)
	}

	domainIdentifier.Id = domains[0].Id
	domainIdentifier.Name = domains[0].Name

	return domainIdentifier, nil
}

func (c *Cmk) ValidateNetworkPresent(ctx context.Context, domainId string, zone v1alpha1.CloudStackZone, zones []v1alpha1.CloudStackResourceIdentifier, account string, multipleZone bool) error {
	command := newCmkCommand("list networks")
	if len(zone.Network.Id) > 0 {
		applyCmkArgs(&command, withCloudStackId(zone.Network.Id))
	}
	if multipleZone {
		applyCmkArgs(&command, withCloudStackNetworkType(Shared))
	}
	// account must be specified within a domainId
	// domainId can be specified without account
	if len(domainId) > 0 {
		applyCmkArgs(&command, withCloudStackDomainId(domainId))
		if len(account) > 0 {
			applyCmkArgs(&command, withCloudStackAccount(account))
		}
	}
	var zoneId string
	var err error
	if len(zone.Id) > 0 {
		zoneId = zone.Id
	} else {
		zoneId, err = getZoneIdByName(zones, zone.Name)
		if err != nil {
			return fmt.Errorf("error getting zone id by name %s: %v", zone.Name, err)
		}
	}
	applyCmkArgs(&command, withCloudStackZoneId(zoneId))
	result, err := c.exec(ctx, command...)
	if err != nil {
		return fmt.Errorf("error getting network info - %s: %v", result.String(), err)
	}
	if result.Len() == 0 {
		if multipleZone {
			return fmt.Errorf("%s network %s not found in zone %s", Shared, zone.Network, zone)
		} else {
			return fmt.Errorf("network %s not found in zone %s", zone.Network, zone)
		}
	}

	response := struct {
		CmkNetworks []cmkNetwork `json:"network"`
	}{}
	if err = json.Unmarshal(result.Bytes(), &response); err != nil {
		return fmt.Errorf("failed to parse response into json: %v", err)
	}
	networks := response.CmkNetworks

	// filter by network name -- cmk does not support name= filter
	if len(zone.Network.Name) > 0 {
		networks = []cmkNetwork{}
		for _, net := range response.CmkNetworks {
			if net.Name == zone.Network.Name {
				networks = append(networks, net)
			}
		}
	}

	if len(networks) > 1 {
		return fmt.Errorf("duplicate network %s found", zone.Network)
	} else if len(networks) == 0 {
		if multipleZone {
			return fmt.Errorf("%s network %s not found in zoneRef %s", Shared, zone.Network, zone)
		} else {
			return fmt.Errorf("network %s not found in zoneRef %s", zone.Network, zone)
		}
	}
	return nil
}

func getZoneIdByName(zones []v1alpha1.CloudStackResourceIdentifier, zoneName string) (string, error) {
	for _, zoneIdentifier := range zones {
		if zoneName == zoneIdentifier.Name {
			return zoneIdentifier.Id, nil
		}
	}
	return "", fmt.Errorf("zoneId not found for zone %s", zoneName)
}

func (c *Cmk) ValidateAccountPresent(ctx context.Context, account string, domainId string) error {
	command := newCmkCommand("list accounts")
	applyCmkArgs(&command, withCloudStackName(account), withCloudStackDomainId(domainId))
	result, err := c.exec(ctx, command...)
	if err != nil {
		return fmt.Errorf("error getting accounts info - %s: %v", result.String(), err)
	}
	if result.Len() == 0 {
		return fmt.Errorf("account %s not found", account)
	}

	response := struct {
		CmkAccounts []cmkAccount `json:"account"`
	}{}
	if err = json.Unmarshal(result.Bytes(), &response); err != nil {
		return fmt.Errorf("failed to parse response into json: %v", err)
	}
	accounts := response.CmkAccounts
	if len(accounts) > 1 {
		return fmt.Errorf("duplicate account %s found", account)
	} else if len(accounts) == 0 {
		return fmt.Errorf("account %s not found", account)
	}
	return nil
}

func NewCmk(executable Executable, writer filewriter.FileWriter, config decoder.CloudStackExecConfig) *Cmk {
	return &Cmk{
		writer:     writer,
		executable: executable,
		config:     config,
	}
}

// ValidateCloudStackConnection Calls `cmk sync` to ensure that the endpoint and credentials + domain are valid
func (c *Cmk) ValidateCloudStackConnection(ctx context.Context) error {
	command := newCmkCommand("sync")
	buffer, err := c.exec(ctx, command...)
	if err != nil {
		return fmt.Errorf("error validating cloudstack connection for cmk config %s: %v", buffer.String(), err)
	}
	logger.MarkPass("Connected to CloudStack server")
	return nil
}

func (c *Cmk) exec(ctx context.Context, args ...string) (stdout bytes.Buffer, err error) {
	if err != nil {
		return bytes.Buffer{}, fmt.Errorf("failed get environment map: %v", err)
	}
	configFile, err := c.buildCmkConfigFile()
	if err != nil {
		return bytes.Buffer{}, fmt.Errorf("failed cmk validations: %v", err)
	}
	argsWithConfigFile := append([]string{"-c", configFile}, args...)

	return c.executable.Execute(ctx, argsWithConfigFile...)
}

func (c *Cmk) buildCmkConfigFile() (configFile string, err error) {
	t := templater.New(c.writer)
	cmkConfig := &cmkExecConfig{
		CloudStackApiKey:        c.config.ApiKey,
		CloudStackSecretKey:     c.config.SecretKey,
		CloudStackManagementUrl: c.config.ManagementUrl,
		CloudMonkeyVerifyCert:   c.config.VerifySsl,
	}
	writtenFileName, err := t.WriteToFile(cmkConfigTemplate, cmkConfig, cmkConfigFileName)
	if err != nil {
		return "", fmt.Errorf("error creating file for cmk config: %v", err)
	}
	configFile, err = filepath.Abs(writtenFileName)
	if err != nil {
		return "", fmt.Errorf("failed to generate absolute filepath for generated config file at %s", writtenFileName)
	}

	return configFile, nil
}

type cmkTemplate struct {
	Id       string `json:"id"`
	Name     string `json:"name"`
	Zonename string `json:"zonename"`
}

type cmkServiceOffering struct {
	CpuNumber int    `json:"cpunumber"`
	CpuSpeed  int    `json:"cpuspeed"`
	Memory    int    `json:"memory"`
	Id        string `json:"id"`
	Name      string `json:"name"`
}

type cmkAffinityGroup struct {
	Type string `json:"type"`
	Id   string `json:"id"`
	Name string `json:"name"`
}

type cmkZone struct {
	Id   string `json:"id"`
	Name string `json:"name"`
}

type cmkNetwork struct {
	Id   string `json:"id"`
	Name string `json:"name"`
}

type cmkDomain struct {
	Id   string `json:"id"`
	Name string `json:"name"`
}

type cmkAccount struct {
	RoleType string `json:"roletype"`
	Domain   string `json:"domain"`
	Id       string `json:"id"`
	Name     string `json:"name"`
}<|MERGE_RESOLUTION|>--- conflicted
+++ resolved
@@ -9,7 +9,6 @@
 	"path/filepath"
 
 	"github.com/aws/eks-anywhere/pkg/api/v1alpha1"
-	"github.com/aws/eks-anywhere/pkg/decoder"
 	"github.com/aws/eks-anywhere/pkg/filewriter"
 	"github.com/aws/eks-anywhere/pkg/logger"
 	"github.com/aws/eks-anywhere/pkg/providers/cloudstack/decoder"
@@ -30,20 +29,6 @@
 	writer     filewriter.FileWriter
 	executable Executable
 	config     decoder.CloudStackExecConfig
-<<<<<<< HEAD
-=======
-}
-
-type cmkExecConfig struct {
-	CloudStackApiKey        string
-	CloudStackSecretKey     string
-	CloudStackManagementUrl string
-	CloudMonkeyVerifyCert   string
-}
-
-func (c *Cmk) Close(ctx context.Context) error {
-	return nil
->>>>>>> 78588842
 }
 
 type cmkExecConfig struct {
