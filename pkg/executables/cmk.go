package executables

import (
	"bytes"
	"context"
	_ "embed"
	"encoding/json"
	"fmt"
	"os"
	"path/filepath"
	"strconv"
	"strings"

	"github.com/aws/eks-anywhere/pkg/api/v1alpha1"
	"github.com/aws/eks-anywhere/pkg/filewriter"
	"github.com/aws/eks-anywhere/pkg/logger"
	"github.com/aws/eks-anywhere/pkg/providers/cloudstack/decoder"
	"github.com/aws/eks-anywhere/pkg/templater"
)

//go:embed config/cmk.ini
var cmkConfigTemplate string

const (
	cmkPath                           = "cmk"
	cmkConfigFileName                 = "cmk_tmp.ini"
	Shared                            = "Shared"
	defaultCloudStackPreflightTimeout = "30"
	rootDomain                        = "ROOT"
	domainDelimiter                   = "/"
)

// Cmk this struct wraps around the CloudMonkey executable CLI to perform operations against a CloudStack endpoint
type Cmk struct {
	writer     filewriter.FileWriter
	executable Executable
	config     decoder.CloudStackExecConfig
}

type cmkExecConfig struct {
	CloudStackApiKey        string
	CloudStackSecretKey     string
	CloudStackManagementUrl string
	CloudMonkeyVerifyCert   string
	CloudMonkeyTimeout      string
}

func (c *Cmk) Close(ctx context.Context) error {
	return nil
}

func (c *Cmk) ValidateTemplatePresent(ctx context.Context, domainId string, zoneId string, account string, template v1alpha1.CloudStackResourceIdentifier) error {
	command := newCmkCommand("list templates")
	applyCmkArgs(&command, appendArgs("templatefilter=all"), appendArgs("listall=true"))
	if len(template.Id) > 0 {
		applyCmkArgs(&command, withCloudStackId(template.Id))
	} else {
		applyCmkArgs(&command, withCloudStackName(template.Name))
	}

	applyCmkArgs(&command, withCloudStackZoneId(zoneId))
	if len(domainId) > 0 {
		applyCmkArgs(&command, withCloudStackDomainId(domainId))
		if len(account) > 0 {
			applyCmkArgs(&command, withCloudStackAccount(account))
		}
	}
	result, err := c.exec(ctx, command...)
	if err != nil {
		return fmt.Errorf("getting templates info - %s: %v", result.String(), err)
	}
	if result.Len() == 0 {
		return fmt.Errorf("template %s not found", template)
	}

	response := struct {
		CmkTemplates []cmkTemplate `json:"template"`
	}{}
	if err = json.Unmarshal(result.Bytes(), &response); err != nil {
		return fmt.Errorf("parsing response into json: %v", err)
	}
	templates := response.CmkTemplates
	if len(templates) > 1 {
		return fmt.Errorf("duplicate templates %s found", template)
	} else if len(templates) == 0 {
		return fmt.Errorf("template %s not found", template)
	}
	return nil
}

func (c *Cmk) ValidateServiceOfferingPresent(ctx context.Context, zoneId string, serviceOffering v1alpha1.CloudStackResourceIdentifier) error {
	command := newCmkCommand("list serviceofferings")
	if len(serviceOffering.Id) > 0 {
		applyCmkArgs(&command, withCloudStackId(serviceOffering.Id))
	} else {
		applyCmkArgs(&command, withCloudStackName(serviceOffering.Name))
	}
	applyCmkArgs(&command, withCloudStackZoneId(zoneId))
	result, err := c.exec(ctx, command...)
	if err != nil {
		return fmt.Errorf("getting service offerings info - %s: %v", result.String(), err)
	}
	if result.Len() == 0 {
		return fmt.Errorf("service offering %s not found", serviceOffering)
	}

	response := struct {
		CmkServiceOfferings []cmkServiceOffering `json:"serviceoffering"`
	}{}
	if err = json.Unmarshal(result.Bytes(), &response); err != nil {
		return fmt.Errorf("parsing response into json: %v", err)
	}
	offerings := response.CmkServiceOfferings
	if len(offerings) > 1 {
		return fmt.Errorf("duplicate service offering %s found", serviceOffering)
	} else if len(offerings) == 0 {
		return fmt.Errorf("service offering %s not found", serviceOffering)
	}

	return nil
}

func (c *Cmk) ValidateDiskOfferingPresent(ctx context.Context, zoneId string, diskOffering v1alpha1.CloudStackResourceDiskOffering) error {
	command := newCmkCommand("list diskofferings")
	if len(diskOffering.Id) > 0 {
		applyCmkArgs(&command, withCloudStackId(diskOffering.Id))
	} else {
		applyCmkArgs(&command, withCloudStackName(diskOffering.Name))
	}
	applyCmkArgs(&command, withCloudStackZoneId(zoneId))
	result, err := c.exec(ctx, command...)
	if err != nil {
		return fmt.Errorf("getting disk offerings info - %s: %v", result.String(), err)
	}
	if result.Len() == 0 {
		return fmt.Errorf("disk offering ID/Name %s/%s not found", diskOffering.Id, diskOffering.Name)
	}

	response := struct {
		CmkDiskOfferings []cmkResourceIdentifier `json:"diskoffering"`
	}{}
	if err = json.Unmarshal(result.Bytes(), &response); err != nil {
		return fmt.Errorf("parsing response into json: %v", err)
	}
	offerings := response.CmkDiskOfferings
	if len(offerings) > 1 {
		return fmt.Errorf("duplicate disk offering ID/Name %s/%s found", diskOffering.Id, diskOffering.Name)
	} else if len(offerings) == 0 {
		return fmt.Errorf("disk offering ID/Name %s/%s not found", diskOffering.Id, diskOffering.Name)
	}

	if offerings[0].Customized && diskOffering.CustomSize <= 0 {
		return fmt.Errorf("disk offering size %d <= 0 for customized disk offering", diskOffering.CustomSize)
	}
	if !offerings[0].Customized && diskOffering.CustomSize > 0 {
		return fmt.Errorf("disk offering size %d > 0 for non-customized disk offering", diskOffering.CustomSize)
	}
	return nil
}

func (c *Cmk) ValidateAffinityGroupsPresent(ctx context.Context, domainId string, account string, affinityGroupIds []string) error {
	for _, affinityGroupId := range affinityGroupIds {
		command := newCmkCommand("list affinitygroups")
		applyCmkArgs(&command, withCloudStackId(affinityGroupId))
		// account must be specified with a domainId
		// domainId can be specified without account
		if len(domainId) > 0 {
			applyCmkArgs(&command, withCloudStackDomainId(domainId))
			if len(account) > 0 {
				applyCmkArgs(&command, withCloudStackAccount(account))
			}
		}

		result, err := c.exec(ctx, command...)
		if err != nil {
			return fmt.Errorf("getting affinity group info - %s: %v", result.String(), err)
		}
		if result.Len() == 0 {
			return fmt.Errorf(fmt.Sprintf("affinity group %s not found", affinityGroupId))
		}

		response := struct {
			CmkAffinityGroups []cmkAffinityGroup `json:"affinitygroup"`
		}{}
		if err = json.Unmarshal(result.Bytes(), &response); err != nil {
			return fmt.Errorf("parsing response into json: %v", err)
		}
		affinityGroup := response.CmkAffinityGroups
		if len(affinityGroup) > 1 {
			return fmt.Errorf("duplicate affinity group %s found", affinityGroupId)
		} else if len(affinityGroup) == 0 {
			return fmt.Errorf("affinity group %s not found", affinityGroupId)
		}
	}
	return nil
}

func (c *Cmk) ValidateZonesPresent(ctx context.Context, zones []v1alpha1.CloudStackZone) ([]v1alpha1.CloudStackResourceIdentifier, error) {
	var zoneIdentifiers []v1alpha1.CloudStackResourceIdentifier
	for _, zone := range zones {
		command := newCmkCommand("list zones")
		if len(zone.Id) > 0 {
			applyCmkArgs(&command, withCloudStackId(zone.Id))
		} else {
			applyCmkArgs(&command, withCloudStackName(zone.Name))
		}
		result, err := c.exec(ctx, command...)
		if err != nil {
			return nil, fmt.Errorf("getting zones info - %s: %v", result.String(), err)
		}
		if result.Len() == 0 {
			return nil, fmt.Errorf("zone %s not found", zone)
		}

		response := struct {
			CmkZones []cmkResourceIdentifier `json:"zone"`
		}{}
		if err = json.Unmarshal(result.Bytes(), &response); err != nil {
			return nil, fmt.Errorf("parsing response into json: %v", err)
		}
		cmkZones := response.CmkZones
		if len(cmkZones) > 1 {
			return nil, fmt.Errorf("duplicate zone %s found", zone)
		} else if len(zones) == 0 {
			return nil, fmt.Errorf("zone %s not found", zone)
		} else {
			zoneIdentifiers = append(zoneIdentifiers, v1alpha1.CloudStackResourceIdentifier{Name: cmkZones[0].Name, Id: cmkZones[0].Id})
		}
	}
	return zoneIdentifiers, nil
}

func (c *Cmk) ValidateDomainPresent(ctx context.Context, domain string) (v1alpha1.CloudStackResourceIdentifier, error) {
	domainIdentifier := v1alpha1.CloudStackResourceIdentifier{Name: domain, Id: ""}
	command := newCmkCommand("list domains")
	// "list domains" API does not support querying by domain path, so here we extract the domain name which is the last part of the input domain
	tokens := strings.Split(domain, domainDelimiter)
	domainName := tokens[len(tokens)-1]
	applyCmkArgs(&command, withCloudStackName(domainName), appendArgs("listall=true"))

	result, err := c.exec(ctx, command...)
	if err != nil {
		return domainIdentifier, fmt.Errorf("getting domain info - %s: %v", result.String(), err)
	}
	if result.Len() == 0 {
		return domainIdentifier, fmt.Errorf("domain %s not found", domain)
	}

	response := struct {
		CmkDomains []cmkDomain `json:"domain"`
	}{}
	if err = json.Unmarshal(result.Bytes(), &response); err != nil {
		return domainIdentifier, fmt.Errorf("parsing response into json: %v", err)
	}
	domains := response.CmkDomains
	var domainPath string
	if domain == rootDomain {
		domainPath = rootDomain
	} else {
		domainPath = strings.Join([]string{rootDomain, domain}, domainDelimiter)
	}
	for _, d := range domains {
		if d.Path == domainPath {
			domainIdentifier.Id = d.Id
			domainIdentifier.Name = d.Name
			break
		}
	}
	if domainIdentifier.Id == "" {
		return domainIdentifier, fmt.Errorf("domain(s) found for domain name %s, but not found a domain with domain path %s", domain, domainPath)
	}

	return domainIdentifier, nil
}

func (c *Cmk) ValidateNetworkPresent(ctx context.Context, domainId string, zone v1alpha1.CloudStackZone, zones []v1alpha1.CloudStackResourceIdentifier, account string, multipleZone bool) error {
	command := newCmkCommand("list networks")
	if len(zone.Network.Id) > 0 {
		applyCmkArgs(&command, withCloudStackId(zone.Network.Id))
	}
	if multipleZone {
		applyCmkArgs(&command, withCloudStackNetworkType(Shared))
	}
	// account must be specified within a domainId
	// domainId can be specified without account
	if len(domainId) > 0 {
		applyCmkArgs(&command, withCloudStackDomainId(domainId))
		if len(account) > 0 {
			applyCmkArgs(&command, withCloudStackAccount(account))
		}
	}
	var zoneId string
	var err error
	if len(zone.Id) > 0 {
		zoneId = zone.Id
	} else {
		zoneId, err = getZoneIdByName(zones, zone.Name)
		if err != nil {
			return fmt.Errorf("getting zone id by name %s: %v", zone.Name, err)
		}
	}
	applyCmkArgs(&command, withCloudStackZoneId(zoneId))
	result, err := c.exec(ctx, command...)
	if err != nil {
		return fmt.Errorf("getting network info - %s: %v", result.String(), err)
	}
	if result.Len() == 0 {
		if multipleZone {
			return fmt.Errorf("%s network %s not found in zone %s", Shared, zone.Network, zone)
		} else {
			return fmt.Errorf("network %s not found in zone %s", zone.Network, zone)
		}
	}

	response := struct {
		CmkNetworks []cmkResourceIdentifier `json:"network"`
	}{}
	if err = json.Unmarshal(result.Bytes(), &response); err != nil {
		return fmt.Errorf("parsing response into json: %v", err)
	}
	networks := response.CmkNetworks

	// filter by network name -- cmk does not support name= filter
	// if network id and name are both provided, the following code is to confirm name matches return value retrieved by id.
	// if only name is provided, the following code is to only get networks with specified name.

	if len(zone.Network.Name) > 0 {
		networks = []cmkResourceIdentifier{}
		for _, net := range response.CmkNetworks {
			if net.Name == zone.Network.Name {
				networks = append(networks, net)
			}
		}
	}

	if len(networks) > 1 {
		return fmt.Errorf("duplicate network %s found", zone.Network)
	} else if len(networks) == 0 {
		if multipleZone {
			return fmt.Errorf("%s network %s not found in zoneRef %s", Shared, zone.Network, zone)
		} else {
			return fmt.Errorf("network %s not found in zoneRef %s", zone.Network, zone)
		}
	}
	return nil
}

func getZoneIdByName(zones []v1alpha1.CloudStackResourceIdentifier, zoneName string) (string, error) {
	for _, zoneIdentifier := range zones {
		if zoneName == zoneIdentifier.Name {
			return zoneIdentifier.Id, nil
		}
	}
	return "", fmt.Errorf("zoneId not found for zone %s", zoneName)
}

func (c *Cmk) ValidateAccountPresent(ctx context.Context, account string, domainId string) error {
	command := newCmkCommand("list accounts")
	applyCmkArgs(&command, withCloudStackName(account), withCloudStackDomainId(domainId))
	result, err := c.exec(ctx, command...)
	if err != nil {
		return fmt.Errorf("getting accounts info - %s: %v", result.String(), err)
	}
	if result.Len() == 0 {
		return fmt.Errorf("account %s not found", account)
	}

	response := struct {
		CmkAccounts []cmkAccount `json:"account"`
	}{}
	if err = json.Unmarshal(result.Bytes(), &response); err != nil {
		return fmt.Errorf("parsing response into json: %v", err)
	}
	accounts := response.CmkAccounts
	if len(accounts) > 1 {
		return fmt.Errorf("duplicate account %s found", account)
	} else if len(accounts) == 0 {
		return fmt.Errorf("account %s not found", account)
	}
	return nil
}

func NewCmk(executable Executable, writer filewriter.FileWriter, config decoder.CloudStackExecConfig) *Cmk {
	return &Cmk{
		writer:     writer,
		executable: executable,
		config:     config,
	}
}

// ValidateCloudStackConnection Calls `cmk sync` to ensure that the endpoint and credentials + domain are valid
func (c *Cmk) ValidateCloudStackConnection(ctx context.Context) error {
	command := newCmkCommand("sync")
	buffer, err := c.exec(ctx, command...)
	if err != nil {
		return fmt.Errorf("validating cloudstack connection for cmk: %s: %v", buffer.String(), err)
	}
	logger.MarkPass("Connected to CloudStack server")
	return nil
}

func (c *Cmk) CleanupVms(ctx context.Context, clusterName string, dryRun bool) error {
	command := newCmkCommand("list virtualmachines")
	applyCmkArgs(&command, withCloudStackKeyword(clusterName), appendArgs("listall=true"))
	result, err := c.exec(ctx, command...)
	if err != nil {
		return fmt.Errorf("listing virtual machines in cluster %s: %s: %v", clusterName, result.String(), err)
	}
	if result.Len() == 0 {
		return fmt.Errorf("virtual machines for cluster %s not found", clusterName)
	}
	response := struct {
		CmkVirtualMachines []cmkResourceIdentifier `json:"virtualmachine"`
	}{}
	if err = json.Unmarshal(result.Bytes(), &response); err != nil {
		return fmt.Errorf("parsing response into json: %v", err)
	}
	for _, vm := range response.CmkVirtualMachines {
		if dryRun {
			logger.Info("Found ", "vm_name", vm.Name)
			continue
		}
		deleteCommand := newCmkCommand("destroy virtualmachine")
		applyCmkArgs(&deleteCommand, withCloudStackId(vm.Id), appendArgs("expunge=true"))
		deleteResult, err := c.exec(ctx, deleteCommand...)
		if err != nil {
			return fmt.Errorf("destroying virtual machine with name %s and id %s: %s: %v", vm.Name, vm.Id, deleteResult.String(), err)
		}
		logger.Info("Deleted ", "vm_name", vm.Name, "vm_id", vm.Id)
	}

	return nil
}

func (c *Cmk) exec(ctx context.Context, args ...string) (stdout bytes.Buffer, err error) {
	if err != nil {
		return bytes.Buffer{}, fmt.Errorf("failed get environment map: %v", err)
	}
	configFile, err := c.buildCmkConfigFile()
	if err != nil {
		return bytes.Buffer{}, fmt.Errorf("failed cmk validations: %v", err)
	}
	argsWithConfigFile := append([]string{"-c", configFile}, args...)

	return c.executable.Execute(ctx, argsWithConfigFile...)
}

func (c *Cmk) buildCmkConfigFile() (configFile string, err error) {
	t := templater.New(c.writer)

	cloudstackPreflightTimeout := defaultCloudStackPreflightTimeout
	if timeout, isSet := os.LookupEnv("CLOUDSTACK_PREFLIGHT_TIMEOUT"); isSet {
		if _, err := strconv.ParseUint(timeout, 10, 16); err != nil {
			return "", fmt.Errorf("CLOUDSTACK_PREFLIGHT_TIMEOUT must be a number: %v", err)
		}
		cloudstackPreflightTimeout = timeout
	}

	cmkConfig := &cmkExecConfig{
		CloudStackApiKey:        c.config.ApiKey,
		CloudStackSecretKey:     c.config.SecretKey,
		CloudStackManagementUrl: c.config.ManagementUrl,
		CloudMonkeyVerifyCert:   c.config.VerifySsl,
		CloudMonkeyTimeout:      cloudstackPreflightTimeout,
	}
	writtenFileName, err := t.WriteToFile(cmkConfigTemplate, cmkConfig, cmkConfigFileName)
	if err != nil {
		return "", fmt.Errorf("creating file for cmk config: %v", err)
	}
	configFile, err = filepath.Abs(writtenFileName)
	if err != nil {
		return "", fmt.Errorf("failed to generate absolute filepath for generated config file at %s", writtenFileName)
	}

	return configFile, nil
}

type cmkTemplate struct {
	Id       string `json:"id"`
	Name     string `json:"name"`
	Zonename string `json:"zonename"`
}

type cmkServiceOffering struct {
	CpuNumber int    `json:"cpunumber"`
	CpuSpeed  int    `json:"cpuspeed"`
	Memory    int    `json:"memory"`
	Id        string `json:"id"`
	Name      string `json:"name"`
}

<<<<<<< HEAD
type cmkResourceIdentifier struct {
	Id   string `json:"id"`
	Name string `json:"name"`
=======
type cmkDiskOffering struct {
	Id         string `json:"id"`
	Name       string `json:"name"`
	Customized bool   `json:"iscustomized"`
>>>>>>> dedca5ef
}

type cmkAffinityGroup struct {
	Type string `json:"type"`
	Id   string `json:"id"`
	Name string `json:"name"`
}

type cmkDomain struct {
	Id   string `json:"id"`
	Name string `json:"name"`
	Path string `json:"path"`
}

type cmkAccount struct {
	RoleType string `json:"roletype"`
	Domain   string `json:"domain"`
	Id       string `json:"id"`
	Name     string `json:"name"`
}<|MERGE_RESOLUTION|>--- conflicted
+++ resolved
@@ -137,7 +137,7 @@
 	}
 
 	response := struct {
-		CmkDiskOfferings []cmkResourceIdentifier `json:"diskoffering"`
+		CmkDiskOfferings []cmkDiskOffering `json:"diskoffering"`
 	}{}
 	if err = json.Unmarshal(result.Bytes(), &response); err != nil {
 		return fmt.Errorf("parsing response into json: %v", err)
@@ -489,16 +489,15 @@
 	Name      string `json:"name"`
 }
 
-<<<<<<< HEAD
 type cmkResourceIdentifier struct {
 	Id   string `json:"id"`
 	Name string `json:"name"`
-=======
+}
+
 type cmkDiskOffering struct {
 	Id         string `json:"id"`
 	Name       string `json:"name"`
 	Customized bool   `json:"iscustomized"`
->>>>>>> dedca5ef
 }
 
 type cmkAffinityGroup struct {
