package executables_test

import (
	"bytes"
	"context"
	"errors"
	"os"
	"path/filepath"
	"reflect"
	"testing"

	"github.com/golang/mock/gomock"
	metav1 "k8s.io/apimachinery/pkg/apis/meta/v1"

	"github.com/aws/eks-anywhere/internal/test"
	"github.com/aws/eks-anywhere/pkg/api/v1alpha1"
	"github.com/aws/eks-anywhere/pkg/executables"
	mockexecutables "github.com/aws/eks-anywhere/pkg/executables/mocks"
)

const (
	govcUsername    = "GOVC_USERNAME"
	govcPassword    = "GOVC_PASSWORD"
	govcURL         = "GOVC_URL"
	govcInsecure    = "GOVC_INSECURE"
	vSphereUsername = "EKSA_VSPHERE_USERNAME"
	vSpherePassword = "EKSA_VSPHERE_PASSWORD"
	vSphereServer   = "VSPHERE_SERVER"
	templateLibrary = "eks-a-templates"
)

var govcEnvironment = map[string]string{
	govcUsername: "vsphere_username",
	govcPassword: "vsphere_password",
	govcURL:      "vsphere_server",
	govcInsecure: "false",
}

type testContext struct {
	oldUsername   string
	isUsernameSet bool
	oldPassword   string
	isPasswordSet bool
	oldServer     string
	isServerSet   bool
}

func (tctx *testContext) SaveContext() {
	tctx.oldUsername, tctx.isUsernameSet = os.LookupEnv(vSphereUsername)
	tctx.oldPassword, tctx.isPasswordSet = os.LookupEnv(vSpherePassword)
	tctx.oldServer, tctx.isServerSet = os.LookupEnv(vSphereServer)
	os.Setenv(vSphereUsername, "vsphere_username")
	os.Setenv(vSpherePassword, "vsphere_password")
	os.Setenv(vSphereServer, "vsphere_server")
	os.Setenv(govcUsername, os.Getenv(vSphereUsername))
	os.Setenv(govcPassword, os.Getenv(vSpherePassword))
	os.Setenv(govcURL, os.Getenv(vSphereServer))
	os.Setenv(govcInsecure, "false")
}

func (tctx *testContext) RestoreContext() {
	if tctx.isUsernameSet {
		os.Setenv(vSphereUsername, tctx.oldUsername)
	} else {
		os.Unsetenv(vSphereUsername)
	}
	if tctx.isPasswordSet {
		os.Setenv(vSpherePassword, tctx.oldPassword)
	} else {
		os.Unsetenv(vSpherePassword)
	}
	if tctx.isServerSet {
		os.Setenv(vSphereServer, tctx.oldServer)
	} else {
		os.Unsetenv(vSphereServer)
	}
}

func setupContext(t *testing.T) {
	var tctx testContext
	tctx.SaveContext()
	t.Cleanup(func() {
		tctx.RestoreContext()
	})
}

func setup(t *testing.T) (govc *executables.Govc, mockExecutable *mockexecutables.MockExecutable, env map[string]string) {
	setupContext(t)
	_, writer := test.NewWriter(t)
	mockCtrl := gomock.NewController(t)
	executable := mockexecutables.NewMockExecutable(mockCtrl)
	g := executables.NewGovc(executable, writer)

	return g, executable, govcEnvironment
}

type deployTemplateTest struct {
	govc                     *executables.Govc
	mockExecutable           *mockexecutables.MockExecutable
	env                      map[string]string
	resourcePool             string
	templatePath             string
	ovaURL                   string
	deployFolder             string
	templateInLibraryPathAbs string
	templateName             string
	resizeDisk2              bool
	ctx                      context.Context
	fakeExecResponse         *bytes.Buffer
	expectations             []*gomock.Call
}

func newDeployTemplateTest(t *testing.T) *deployTemplateTest {
	g, exec, env := setup(t)
	return &deployTemplateTest{
		govc:                     g,
		mockExecutable:           exec,
		env:                      env,
		resourcePool:             "*/Resources/Compute-ResourcePool",
		templatePath:             "/SDDC-Datacenter/vm/Templates/ubuntu-2004-kube-v1.19.6",
		ovaURL:                   "https://aws.com/ova",
		deployFolder:             "/SDDC-Datacenter/vm/Templates",
		templateInLibraryPathAbs: "/eks-a-templates/ubuntu-2004-kube-v1.19.6",
		templateName:             "ubuntu-2004-kube-v1.19.6",
		resizeDisk2:              false,
		ctx:                      context.Background(),
		fakeExecResponse:         bytes.NewBufferString("dummy"),
		expectations:             make([]*gomock.Call, 0),
	}
}

func newMachineConfig(t *testing.T) *v1alpha1.VSphereMachineConfig {
	return &v1alpha1.VSphereMachineConfig{
		TypeMeta: metav1.TypeMeta{
			Kind: v1alpha1.VSphereMachineConfigKind,
		},
		ObjectMeta: metav1.ObjectMeta{
			Name: "eksa-unit-test",
		},
		Spec: v1alpha1.VSphereMachineConfigSpec{
			Template: "/SDDC-Datacenter/vm/Templates/ubuntu-v1.19.8-eks-d-1-19-4-eks-a-0.0.1.build.38-amd64",
		},
	}
}

func (dt *deployTemplateTest) expectDeployToReturn(err error) {
	dt.expectations = append(
		dt.expectations,
		dt.mockExecutable.EXPECT().ExecuteWithEnv(dt.ctx, dt.env, "library.deploy", "-pool", dt.resourcePool, "-folder", dt.deployFolder, "-options", test.OfType("string"), "-persist-session=false", dt.templateInLibraryPathAbs, dt.templateName).Return(*dt.fakeExecResponse, err),
	)
}

func (dt *deployTemplateTest) expectCreateSnapshotToReturn(err error) {
	dt.expectations = append(
		dt.expectations,
		dt.mockExecutable.EXPECT().ExecuteWithEnv(dt.ctx, dt.env, "snapshot.create", "-m=false", "-persist-session=false", "-vm", dt.templateName, "root").Return(*dt.fakeExecResponse, err),
	)
}

func (dt *deployTemplateTest) expectMarkAsTemplateToReturn(err error) {
	dt.expectations = append(
		dt.expectations,
		dt.mockExecutable.EXPECT().ExecuteWithEnv(dt.ctx, dt.env, "vm.markastemplate", "-persist-session=false", dt.templateName).Return(*dt.fakeExecResponse, err),
	)
}

func (dt *deployTemplateTest) DeployTemplateFromLibrary() error {
	gomock.InOrder(dt.expectations...)
	return dt.govc.DeployTemplateFromLibrary(dt.ctx, dt.deployFolder, dt.templateName, templateLibrary, dt.resourcePool, dt.resizeDisk2)
}

func (dt *deployTemplateTest) assertDeployTemplateSuccess(t *testing.T) {
	if err := dt.DeployTemplateFromLibrary(); err != nil {
		t.Fatalf("govc.DeployTemplateFromLibrary() err = %v, want err = nil", err)
	}
}

func (dt *deployTemplateTest) assertDeployTemplateError(t *testing.T) {
	if err := dt.DeployTemplateFromLibrary(); err == nil {
		t.Fatal("govc.DeployTemplateFromLibrary() err = nil, want err not nil")
	}
}

func TestSearchTemplateItExists(t *testing.T) {
	ctx := context.Background()
	datacenter := "SDDC-Datacenter"

	g, executable, env := setup(t)
	machineConfig := newMachineConfig(t)
	machineConfig.Spec.Template = "/SDDC Datacenter/vm/Templates/ubuntu 2004-kube-v1.19.6"
	executable.EXPECT().ExecuteWithEnv(ctx, env, "find", "-json", "/"+datacenter, "-type", "VirtualMachine", "-name", filepath.Base(machineConfig.Spec.Template)).Return(*bytes.NewBufferString("[\"/SDDC Datacenter/vm/Templates/ubuntu 2004-kube-v1.19.6\"]"), nil)

	_, err := g.SearchTemplate(ctx, datacenter, machineConfig)
	if err != nil {
		t.Fatalf("Govc.SearchTemplate() exists = false, want true %v", err)
	}
}

func TestSearchTemplateItDoesNotExists(t *testing.T) {
	machineConfig := newMachineConfig(t)
	ctx := context.Background()
	datacenter := "SDDC-Datacenter"

	g, executable, env := setup(t)
	executable.EXPECT().ExecuteWithEnv(ctx, env, "find", "-json", "/"+datacenter, "-type", "VirtualMachine", "-name", filepath.Base(machineConfig.Spec.Template)).Return(*bytes.NewBufferString(""), nil)

	templateFullPath, err := g.SearchTemplate(ctx, datacenter, machineConfig)
	if err == nil && len(templateFullPath) > 0 {
		t.Fatalf("Govc.SearchTemplate() exists = true, want false %v", err)
	}
}

func TestSearchTemplateError(t *testing.T) {
	machineConfig := newMachineConfig(t)
	ctx := context.Background()
	datacenter := "SDDC-Datacenter"

	g, executable, env := setup(t)
	executable.EXPECT().ExecuteWithEnv(ctx, env, gomock.Any()).Return(bytes.Buffer{}, errors.New("error from execute with env"))

	_, err := g.SearchTemplate(ctx, datacenter, machineConfig)
	if err == nil {
		t.Fatal("Govc.SearchTemplate() err = nil, want err not nil")
	}
}

func TestLibraryElementExistsItExists(t *testing.T) {
	ctx := context.Background()

	g, executable, env := setup(t)
	executable.EXPECT().ExecuteWithEnv(ctx, env, "library.ls", templateLibrary).Return(*bytes.NewBufferString("testing"), nil)

	exists, err := g.LibraryElementExists(ctx, templateLibrary)
	if err != nil {
		t.Fatalf("Govc.LibraryElementExists() err = %v, want err nil", err)
	}
	if !exists {
		t.Fatalf("Govc.LibraryElementExists() exists = false, want true")
	}
}

func TestLibraryElementExistsItDoesNotExists(t *testing.T) {
	ctx := context.Background()

	g, executable, env := setup(t)
	executable.EXPECT().ExecuteWithEnv(ctx, env, "library.ls", templateLibrary).Return(*bytes.NewBufferString(""), nil)

	exists, err := g.LibraryElementExists(ctx, templateLibrary)
	if err != nil {
		t.Fatalf("Govc.LibraryElementExists() err = %v, want err nil", err)
	}
	if exists {
		t.Fatalf("Govc.LibraryElementExists() exists = true, want false")
	}
}

func TestLibraryElementExistsError(t *testing.T) {
	ctx := context.Background()

	g, executable, env := setup(t)
	executable.EXPECT().ExecuteWithEnv(ctx, env, "library.ls", templateLibrary).Return(bytes.Buffer{}, errors.New("error from execute with env"))

	_, err := g.LibraryElementExists(ctx, templateLibrary)
	if err == nil {
		t.Fatal("Govc.LibraryElementExists() err = nil, want err not nil")
	}
}

func TestGovcTemplateHasSnapshot(t *testing.T) {
	_, writer := test.NewWriter(t)
	template := "/SDDC-Datacenter/vm/Templates/ubuntu-2004-kube-v1.19.6"

	env := govcEnvironment

	ctx := context.Background()
	mockCtrl := gomock.NewController(t)

	var tctx testContext
	tctx.SaveContext()
	defer tctx.RestoreContext()

	executable := mockexecutables.NewMockExecutable(mockCtrl)
	params := []string{"snapshot.tree", "-vm", template}
	executable.EXPECT().ExecuteWithEnv(ctx, env, params).Return(*bytes.NewBufferString("testing"), nil)
	g := executables.NewGovc(executable, writer)
	snap, err := g.TemplateHasSnapshot(ctx, template)
	if err != nil {
		t.Fatalf("error getting template snapshot: %v", err)
	}
	if !snap {
		t.Fatalf("Govc.TemplateHasSnapshot() error got = %+v, want %+v", snap, true)
	}
}

func TestGovcGetWorkloadAvailableSpace(t *testing.T) {
	tests := []struct {
		testName         string
		jsonResponseFile string
		wantValue        float64
	}{
		{
			testName:         "success",
			jsonResponseFile: "testdata/govc_no_datastore.json",
			wantValue:        1,
		},
	}

	for _, tt := range tests {
		t.Run(tt.testName, func(t *testing.T) {
			_, writer := test.NewWriter(t)
			fileContent := test.ReadFile(t, tt.jsonResponseFile)
			env := govcEnvironment
			providerConfig := &v1alpha1.VSphereMachineConfig{
				Spec: v1alpha1.VSphereMachineConfigSpec{
					Datastore: "/SDDC-Datacenter/datastore/WorkloadDatastore",
				},
			}

			ctx := context.Background()
			mockCtrl := gomock.NewController(t)

			var tctx testContext
			tctx.SaveContext()
			defer tctx.RestoreContext()

			executable := mockexecutables.NewMockExecutable(mockCtrl)
			params := []string{"datastore.info", "-json=true", providerConfig.Spec.Datastore}
			executable.EXPECT().ExecuteWithEnv(ctx, env, params).Return(*bytes.NewBufferString(fileContent), nil)
			g := executables.NewGovc(executable, writer)
			freeSpace, err := g.GetWorkloadAvailableSpace(ctx, providerConfig)
			if err != nil {
				t.Fatalf("Govc.GetWorkloadAvailableSpace() error: %v", err)
			}

			if freeSpace != tt.wantValue {
				t.Fatalf("Govc.GetWorkloadAvailableSpace() freeSpace = %+v, want %+v", freeSpace, tt.wantValue)
			}
		})
	}
}

func TestDeployTemplateFromLibrarySuccess(t *testing.T) {
	tt := newDeployTemplateTest(t)
	tt.expectDeployToReturn(nil)
	tt.expectCreateSnapshotToReturn(nil)
	tt.expectMarkAsTemplateToReturn(nil)

	tt.assertDeployTemplateSuccess(t)
}

func TestDeployTemplateFromLibraryErrorDeploy(t *testing.T) {
	tt := newDeployTemplateTest(t)
	tt.expectDeployToReturn(errors.New("error exec"))
	tt.assertDeployTemplateError(t)
}

func TestDeployTemplateFromLibraryErrorCreateSnapshot(t *testing.T) {
	tt := newDeployTemplateTest(t)
	tt.expectDeployToReturn(nil)
	tt.expectCreateSnapshotToReturn(errors.New("error exec"))
	tt.assertDeployTemplateError(t)
}

func TestDeployTemplateFromLibraryErrorMarkAsTemplate(t *testing.T) {
	tt := newDeployTemplateTest(t)
	tt.expectDeployToReturn(nil)
	tt.expectCreateSnapshotToReturn(nil)
	tt.expectMarkAsTemplateToReturn(errors.New("error exec"))

	tt.assertDeployTemplateError(t)
}

func TestGovcValidateVCenterSetup(t *testing.T) {
	ctx := context.Background()
	providerConfig := v1alpha1.VSphereDatacenterConfig{
		Spec: v1alpha1.VSphereDatacenterConfigSpec{
			Datacenter: "SDDC Datacenter",
			Network:    "/SDDC Datacenter/network/test network",
<<<<<<< HEAD
			Server:     "github.com",
=======
			Server:     "example.com",
>>>>>>> 75fa02ff
			Insecure:   true,
		},
	}
	env := govcEnvironment
	mockCtrl := gomock.NewController(t)
	_, writer := test.NewWriter(t)
	selfSigned := true

	var tctx testContext
	tctx.SaveContext()
	defer tctx.RestoreContext()

	executable := mockexecutables.NewMockExecutable(mockCtrl)

	var params []string
	params = []string{"about", "-k"}
	executable.EXPECT().ExecuteWithEnv(ctx, env, params).Return(bytes.Buffer{}, nil)

	params = []string{"datacenter.info", providerConfig.Spec.Datacenter}
	executable.EXPECT().ExecuteWithEnv(ctx, env, params).Return(bytes.Buffer{}, nil)

	params = []string{"find", "-maxdepth=1", filepath.Dir(providerConfig.Spec.Network), "-type", "n", "-name", filepath.Base(providerConfig.Spec.Network)}
	executable.EXPECT().ExecuteWithEnv(ctx, env, params).Return(*bytes.NewBufferString("/SDDC Datacenter/network/test network"), nil)

	g := executables.NewGovc(executable, writer)

	err := g.ValidateVCenterSetup(ctx, &providerConfig, &selfSigned)
	if err != nil {
		t.Fatalf("Govc.ValidateVCenterSetup() error: %v", err)
	}
}

func TestGovcValidateVCenterSetupMachineConfig(t *testing.T) {
	ctx := context.Background()
	datacenterConfig := v1alpha1.VSphereDatacenterConfig{
		Spec: v1alpha1.VSphereDatacenterConfigSpec{
			Datacenter: "SDDC Datacenter",
			Network:    "/SDDC Datacenter/network/test network",
<<<<<<< HEAD
			Server:     "github.com",
=======
			Server:     "example.com",
>>>>>>> 75fa02ff
			Insecure:   true,
		},
	}
	machineConfig := v1alpha1.VSphereMachineConfig{
		Spec: v1alpha1.VSphereMachineConfigSpec{
			Datastore:    "/SDDC Datacenter/datastore/testDatastore",
			Folder:       "/SDDC Datacenter/vm/test",
			ResourcePool: "*/Resources/Compute ResourcePool",
		},
	}
	env := govcEnvironment
	mockCtrl := gomock.NewController(t)
	_, writer := test.NewWriter(t)
	selfSigned := true

	var tctx testContext
	tctx.SaveContext()
	defer tctx.RestoreContext()

	executable := mockexecutables.NewMockExecutable(mockCtrl)

	var params []string

	params = []string{"datastore.info", machineConfig.Spec.Datastore}
	executable.EXPECT().ExecuteWithEnv(ctx, env, params).Return(bytes.Buffer{}, nil)

	params = []string{"folder.info", machineConfig.Spec.Folder}
	executable.EXPECT().ExecuteWithEnv(ctx, env, params).Return(bytes.Buffer{}, nil)

	datacenter := "/" + datacenterConfig.Spec.Datacenter
	resourcePoolName := "Compute ResourcePool"
	params = []string{"find", "-json", datacenter, "-type", "p", "-name", resourcePoolName}
	executable.EXPECT().ExecuteWithEnv(ctx, env, params).Return(*bytes.NewBufferString("[\"/SDDC Datacenter/host/Cluster-1/Resources/Compute ResourcePool\"]"), nil)

	g := executables.NewGovc(executable, writer)

	err := g.ValidateVCenterSetupMachineConfig(ctx, &datacenterConfig, &machineConfig, &selfSigned)
	if err != nil {
		t.Fatalf("Govc.ValidateVCenterSetup() error: %v", err)
	}
}

func TestGovcCleanupVms(t *testing.T) {
	ctx := context.Background()
	clusterName := "cluster"
	vmName := clusterName

	var dryRun bool

	env := govcEnvironment
	mockCtrl := gomock.NewController(t)
	_, writer := test.NewWriter(t)

	var tctx testContext
	tctx.SaveContext()
	defer tctx.RestoreContext()

	executable := mockexecutables.NewMockExecutable(mockCtrl)

	var params []string
	params = []string{"find", "-type", "VirtualMachine", "-name", clusterName + "*"}
	executable.EXPECT().ExecuteWithEnv(ctx, env, params).Return(*bytes.NewBufferString(clusterName), nil)

	params = []string{"vm.power", "-off", "-force", vmName}
	executable.EXPECT().ExecuteWithEnv(ctx, env, params).Return(bytes.Buffer{}, nil)

	params = []string{"object.destroy", vmName}
	executable.EXPECT().ExecuteWithEnv(ctx, env, params).Return(bytes.Buffer{}, nil)

	g := executables.NewGovc(executable, writer)

	err := g.CleanupVms(ctx, clusterName, dryRun)
	if err != nil {
		t.Fatalf("Govc.CleanupVms() error: %v", err)
	}
}

func TestCreateLibrarySuccess(t *testing.T) {
	datastore := "/SDDC-Datacenter/datastore/WorkloadDatastore"
	ctx := context.Background()

	g, executable, env := setup(t)
	executable.EXPECT().ExecuteWithEnv(ctx, env, "library.create", "-ds", datastore, templateLibrary).Return(*bytes.NewBufferString("testing"), nil)

	err := g.CreateLibrary(ctx, datastore, templateLibrary)
	if err != nil {
		t.Fatalf("Govc.CreateLibrary() err = %v, want err nil", err)
	}
}

func TestCreateLibraryError(t *testing.T) {
	datastore := "/SDDC-Datacenter/datastore/WorkloadDatastore"
	ctx := context.Background()

	g, executable, env := setup(t)
	executable.EXPECT().ExecuteWithEnv(ctx, env, "library.create", "-ds", datastore, templateLibrary).Return(bytes.Buffer{}, errors.New("error from execute with env"))

	err := g.CreateLibrary(ctx, datastore, templateLibrary)
	if err == nil {
		t.Fatal("Govc.CreateLibrary() err = nil, want err not nil")
	}
}

func TestGetTagsSuccessNoTags(t *testing.T) {
	path := "/SDDC-Datacenter/vm/Templates/ubuntu-2004-kube-v1.19.6"
	ctx := context.Background()

	g, executable, env := setup(t)
	executable.EXPECT().ExecuteWithEnv(ctx, env, "tags.attached.ls", "-json", "-r", path).Return(*bytes.NewBufferString("null"), nil)

	tags, err := g.GetTags(ctx, path)
	if err != nil {
		t.Fatalf("Govc.GetTags() err = %v, want err nil", err)
	}

	if len(tags) != 0 {
		t.Fatalf("Govc.GetTags() tags size = %d, want 0", len(tags))
	}
}

func TestGetTagsSuccessHasTags(t *testing.T) {
	path := "/SDDC-Datacenter/vm/Templates/ubuntu-2004-kube-v1.19.6"
	ctx := context.Background()

	tagsReponse := `[
		 "kubernetesChannel:1.19",
		 "eksd:1.19-4"
	]`
	wantTags := []string{"kubernetesChannel:1.19", "eksd:1.19-4"}

	g, executable, env := setup(t)
	executable.EXPECT().ExecuteWithEnv(ctx, env, "tags.attached.ls", "-json", "-r", path).Return(*bytes.NewBufferString(tagsReponse), nil)

	gotTags, err := g.GetTags(ctx, path)
	if err != nil {
		t.Fatalf("Govc.GetTags() err = %v, want err nil", err)
	}

	if !reflect.DeepEqual(gotTags, wantTags) {
		t.Fatalf("Govc.GetTags() tags %v, want %v", gotTags, wantTags)
	}
}

func TestGetTagsErrorGovc(t *testing.T) {
	path := "/SDDC-Datacenter/vm/Templates/ubuntu-2004-kube-v1.19.6"
	ctx := context.Background()

	g, executable, env := setup(t)
	executable.EXPECT().ExecuteWithEnv(ctx, env, "tags.attached.ls", "-json", "-r", path).Return(bytes.Buffer{}, errors.New("error from exec"))

	_, err := g.GetTags(ctx, path)
	if err == nil {
		t.Fatal("Govc.GetTags() err = nil, want err not nil")
	}
}

func TestGetTagsErrorUnmarshalling(t *testing.T) {
	path := "/SDDC-Datacenter/vm/Templates/ubuntu-2004-kube-v1.19.6"
	ctx := context.Background()

	g, executable, env := setup(t)
	executable.EXPECT().ExecuteWithEnv(ctx, env, "tags.attached.ls", "-json", "-r", path).Return(*bytes.NewBufferString("invalid"), nil)

	_, err := g.GetTags(ctx, path)
	if err == nil {
		t.Fatal("Govc.GetTags() err = nil, want err not nil")
	}
}

func TestListTagsSuccessNoTags(t *testing.T) {
	ctx := context.Background()

	g, executable, env := setup(t)
	executable.EXPECT().ExecuteWithEnv(ctx, env, "tags.ls", "-json").Return(*bytes.NewBufferString("null"), nil)

	tags, err := g.ListTags(ctx)
	if err != nil {
		t.Fatalf("Govc.ListTags() err = %v, want err nil", err)
	}

	if len(tags) != 0 {
		t.Fatalf("Govc.ListTags() tags size = %d, want 0", len(tags))
	}
}

func TestListTagsSuccessHasTags(t *testing.T) {
	ctx := context.Background()

	tagsReponse := `[
		{
			"id": "urn:vmomi:InventoryServiceTag:5555:GLOBAL",
			"name": "eksd:1.19-4",
			"category_id": "eksd"
		},
		{
			"id": "urn:vmomi:InventoryServiceTag:5555:GLOBAL",
			"name": "kubernetesChannel:1.19",
			"category_id": "kubernetesChannel"
		}
	]`
	wantTags := []string{"eksd:1.19-4", "kubernetesChannel:1.19"}

	g, executable, env := setup(t)
	executable.EXPECT().ExecuteWithEnv(ctx, env, "tags.ls", "-json").Return(*bytes.NewBufferString(tagsReponse), nil)

	gotTags, err := g.ListTags(ctx)
	if err != nil {
		t.Fatalf("Govc.ListTags() err = %v, want err nil", err)
	}

	if !reflect.DeepEqual(gotTags, wantTags) {
		t.Fatalf("Govc.ListTags() tags = %v, want %v", gotTags, wantTags)
	}
}

func TestListTagsErrorGovc(t *testing.T) {
	ctx := context.Background()

	g, executable, env := setup(t)
	executable.EXPECT().ExecuteWithEnv(ctx, env, "tags.ls", "-json").Return(bytes.Buffer{}, errors.New("error from exec"))

	_, err := g.ListTags(ctx)
	if err == nil {
		t.Fatal("Govc.ListTags() err = nil, want err not nil")
	}
}

func TestListTagsErrorUnmarshalling(t *testing.T) {
	ctx := context.Background()

	g, executable, env := setup(t)
	executable.EXPECT().ExecuteWithEnv(ctx, env, "tags.ls", "-json").Return(*bytes.NewBufferString("invalid"), nil)

	_, err := g.ListTags(ctx)
	if err == nil {
		t.Fatal("Govc.ListTags() err = nil, want err not nil")
	}
}

func TestAddTagSuccess(t *testing.T) {
	tag := "tag"
	path := "/SDDC-Datacenter/vm/Templates/ubuntu-2004-kube-v1.19.6"
	ctx := context.Background()

	g, executable, env := setup(t)
	executable.EXPECT().ExecuteWithEnv(ctx, env, "tags.attach", tag, path).Return(*bytes.NewBufferString(""), nil)

	err := g.AddTag(ctx, path, tag)
	if err != nil {
		t.Fatalf("Govc.AddTag() err = %v, want err nil", err)
	}
}

func TestAddTagError(t *testing.T) {
	tag := "tag"
	path := "/SDDC-Datacenter/vm/Templates/ubuntu-2004-kube-v1.19.6"
	ctx := context.Background()

	g, executable, env := setup(t)
	executable.EXPECT().ExecuteWithEnv(ctx, env, "tags.attach", tag, path).Return(bytes.Buffer{}, errors.New("error from execute with env"))

	err := g.AddTag(ctx, path, tag)
	if err == nil {
		t.Fatal("Govc.AddTag() err = nil, want err not nil")
	}
}

func TestCreateTagSuccess(t *testing.T) {
	category := "category"
	tag := "tag"
	ctx := context.Background()

	g, executable, env := setup(t)
	executable.EXPECT().ExecuteWithEnv(ctx, env, "tags.create", "-c", category, tag).Return(*bytes.NewBufferString(""), nil)

	err := g.CreateTag(ctx, tag, category)
	if err != nil {
		t.Fatalf("Govc.CreateTag() err = %v, want err nil", err)
	}
}

func TestCreateTagError(t *testing.T) {
	category := "category"
	tag := "tag"
	ctx := context.Background()

	g, executable, env := setup(t)
	executable.EXPECT().ExecuteWithEnv(ctx, env, "tags.create", "-c", category, tag).Return(bytes.Buffer{}, errors.New("error from execute with env"))

	err := g.CreateTag(ctx, tag, category)
	if err == nil {
		t.Fatal("Govc.CreateTag() err = nil, want err not nil")
	}
}

func TestListCategoriesSuccessNoCategories(t *testing.T) {
	ctx := context.Background()

	g, executable, env := setup(t)
	executable.EXPECT().ExecuteWithEnv(ctx, env, "tags.category.ls", "-json").Return(*bytes.NewBufferString("null"), nil)

	gotCategories, err := g.ListCategories(ctx)
	if err != nil {
		t.Fatalf("Govc.ListCategories() err = %v, want err nil", err)
	}

	if len(gotCategories) != 0 {
		t.Fatalf("Govc.ListCategories() tags size = %d, want 0", len(gotCategories))
	}
}

func TestListCategoriesSuccessHasCategories(t *testing.T) {
	ctx := context.Background()

	catsResponse := `[
		{
			"id": "urn:vmomi:InventoryServiceCategory:78484:GLOBAL",
			"name": "eksd",
			"cardinality": "MULTIPLE",
			"associable_types": [
			"com.vmware.content.library.Item",
				"VirtualMachine"
			]
		},
		{
			"id": "urn:vmomi:InventoryServiceCategory:78484:GLOBAL",
			"name": "kubernetesChannel",
			"cardinality": "SINGLE",
			"associable_types": [
				"VirtualMachine"
			]
		}
	]`
	wantCats := []string{"eksd", "kubernetesChannel"}

	g, executable, env := setup(t)
	executable.EXPECT().ExecuteWithEnv(ctx, env, "tags.category.ls", "-json").Return(*bytes.NewBufferString(catsResponse), nil)

	gotCats, err := g.ListCategories(ctx)
	if err != nil {
		t.Fatalf("Govc.ListCategories() err = %v, want err nil", err)
	}

	if !reflect.DeepEqual(gotCats, wantCats) {
		t.Fatalf("Govc.ListCategories() tags = %v, want %v", gotCats, wantCats)
	}
}

func TestListCategoriesErrorGovc(t *testing.T) {
	ctx := context.Background()

	g, executable, env := setup(t)
	executable.EXPECT().ExecuteWithEnv(ctx, env, "tags.category.ls", "-json").Return(bytes.Buffer{}, errors.New("error from exec"))

	_, err := g.ListCategories(ctx)
	if err == nil {
		t.Fatal("Govc.ListCategories() err = nil, want err not nil")
	}
}

func TestListCategoriesErrorUnmarshalling(t *testing.T) {
	ctx := context.Background()

	g, executable, env := setup(t)
	executable.EXPECT().ExecuteWithEnv(ctx, env, "tags.category.ls", "-json").Return(*bytes.NewBufferString("invalid"), nil)

	_, err := g.ListCategories(ctx)
	if err == nil {
		t.Fatal("Govc.ListCategories() err = nil, want err not nil")
	}
}

func TestCreateCategoryForVMSuccess(t *testing.T) {
	category := "category"
	ctx := context.Background()

	g, executable, env := setup(t)
	executable.EXPECT().ExecuteWithEnv(ctx, env, "tags.category.create", "-t", "VirtualMachine", category).Return(*bytes.NewBufferString(""), nil)

	err := g.CreateCategoryForVM(ctx, category)
	if err != nil {
		t.Fatalf("Govc.CreateCategoryForVM() err = %v, want err nil", err)
	}
}

func TestCreateCategoryForVMError(t *testing.T) {
	category := "category"
	ctx := context.Background()

	g, executable, env := setup(t)
	executable.EXPECT().ExecuteWithEnv(ctx, env, "tags.category.create", "-t", "VirtualMachine", category).Return(bytes.Buffer{}, errors.New("error from execute with env"))

	err := g.CreateCategoryForVM(ctx, category)
	if err == nil {
		t.Fatal("Govc.CreateCategoryForVM() err = nil, want err not nil")
	}
}

func TestImportTemplateSuccess(t *testing.T) {
	ovaURL := "ovaURL"
	name := "name"
	ctx := context.Background()

	g, executable, env := setup(t)
	executable.EXPECT().ExecuteWithEnv(ctx, env, "library.import", "-k", "-pull", "-n", name, templateLibrary, ovaURL).Return(*bytes.NewBufferString(""), nil)

	if err := g.ImportTemplate(ctx, templateLibrary, ovaURL, name); err != nil {
		t.Fatalf("Govc.ImportTemplate() err = %v, want err nil", err)
	}
}

func TestImportTemplateError(t *testing.T) {
	ovaURL := "ovaURL"
	name := "name"
	ctx := context.Background()

	g, executable, env := setup(t)
	executable.EXPECT().ExecuteWithEnv(ctx, env, "library.import", "-k", "-pull", "-n", name, templateLibrary, ovaURL).Return(bytes.Buffer{}, errors.New("error from execute with env"))

	if err := g.ImportTemplate(ctx, templateLibrary, ovaURL, name); err == nil {
		t.Fatal("Govc.ImportTemplate() err = nil, want err not nil")
	}
}

func TestDeleteTemplateSuccess(t *testing.T) {
	template := "template"
	resourcePool := "resourcePool"
	ctx := context.Background()

	g, executable, env := setup(t)
	executable.EXPECT().ExecuteWithEnv(ctx, env, "vm.markasvm", "-pool", resourcePool, template).Return(*bytes.NewBufferString(""), nil)
	executable.EXPECT().ExecuteWithEnv(ctx, env, "snapshot.remove", "-vm", template, "*").Return(*bytes.NewBufferString(""), nil)
	executable.EXPECT().ExecuteWithEnv(ctx, env, "vm.destroy", template).Return(*bytes.NewBufferString(""), nil)

	if err := g.DeleteTemplate(ctx, resourcePool, template); err != nil {
		t.Fatalf("Govc.DeleteTemplate() err = %v, want err nil", err)
	}
}

func TestDeleteTemplateMarkAsVMError(t *testing.T) {
	template := "template"
	resourcePool := "resourcePool"
	ctx := context.Background()

	g, executable, env := setup(t)
	executable.EXPECT().ExecuteWithEnv(ctx, env, "vm.markasvm", "-pool", resourcePool, template).Return(bytes.Buffer{}, errors.New("error from execute with env"))

	if err := g.DeleteTemplate(ctx, resourcePool, template); err == nil {
		t.Fatal("Govc.DeleteTemplate() err = nil, want err not nil")
	}
}

func TestDeleteTemplateRemoveSnapshotError(t *testing.T) {
	template := "template"
	resourcePool := "resourcePool"
	ctx := context.Background()

	g, executable, env := setup(t)
	executable.EXPECT().ExecuteWithEnv(ctx, env, "vm.markasvm", "-pool", resourcePool, template).Return(*bytes.NewBufferString(""), nil)
	executable.EXPECT().ExecuteWithEnv(ctx, env, "snapshot.remove", "-vm", template, "*").Return(bytes.Buffer{}, errors.New("error from execute with env"))

	if err := g.DeleteTemplate(ctx, resourcePool, template); err == nil {
		t.Fatal("Govc.DeleteTemplate() err = nil, want err not nil")
	}
}

func TestDeleteTemplateDeleteVMError(t *testing.T) {
	template := "template"
	resourcePool := "resourcePool"
	ctx := context.Background()

	g, executable, env := setup(t)
	executable.EXPECT().ExecuteWithEnv(ctx, env, "vm.markasvm", "-pool", resourcePool, template).Return(*bytes.NewBufferString(""), nil)
	executable.EXPECT().ExecuteWithEnv(ctx, env, "snapshot.remove", "-vm", template, "*").Return(*bytes.NewBufferString(""), nil)
	executable.EXPECT().ExecuteWithEnv(ctx, env, "vm.destroy", template).Return(bytes.Buffer{}, errors.New("error from execute with env"))

	if err := g.DeleteTemplate(ctx, resourcePool, template); err == nil {
		t.Fatal("Govc.DeleteTemplate() err = nil, want err not nil")
	}
}<|MERGE_RESOLUTION|>--- conflicted
+++ resolved
@@ -376,11 +376,7 @@
 		Spec: v1alpha1.VSphereDatacenterConfigSpec{
 			Datacenter: "SDDC Datacenter",
 			Network:    "/SDDC Datacenter/network/test network",
-<<<<<<< HEAD
-			Server:     "github.com",
-=======
 			Server:     "example.com",
->>>>>>> 75fa02ff
 			Insecure:   true,
 		},
 	}
@@ -419,11 +415,7 @@
 		Spec: v1alpha1.VSphereDatacenterConfigSpec{
 			Datacenter: "SDDC Datacenter",
 			Network:    "/SDDC Datacenter/network/test network",
-<<<<<<< HEAD
-			Server:     "github.com",
-=======
 			Server:     "example.com",
->>>>>>> 75fa02ff
 			Insecure:   true,
 		},
 	}
