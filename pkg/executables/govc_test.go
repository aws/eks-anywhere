package executables_test

import (
	"bytes"
	"context"
	"encoding/json"
	"errors"
	"fmt"
	"net/http"
	"net/http/httptest"
	"os"
	"path/filepath"
	"reflect"
	"strconv"
	"strings"
	"testing"

	"github.com/golang/mock/gomock"
	. "github.com/onsi/gomega"

	"github.com/aws/eks-anywhere/internal/test"
	"github.com/aws/eks-anywhere/pkg/api/v1alpha1"
	"github.com/aws/eks-anywhere/pkg/executables"
	mockexecutables "github.com/aws/eks-anywhere/pkg/executables/mocks"
	"github.com/aws/eks-anywhere/pkg/retrier"
)

const (
	govcUsername       = "GOVC_USERNAME"
	govcPassword       = "GOVC_PASSWORD"
	govcURL            = "GOVC_URL"
	govcDatacenter     = "GOVC_DATACENTER"
	govcInsecure       = "GOVC_INSECURE"
	vSphereUsername    = "EKSA_VSPHERE_USERNAME"
	vSpherePassword    = "EKSA_VSPHERE_PASSWORD"
	vSphereServer      = "VSPHERE_SERVER"
	templateLibrary    = "eks-a-templates"
	expectedDeployOpts = `{"DiskProvisioning":"thin","NetworkMapping":[{"Name":"nic0","Network":"/SDDC-Datacenter/network/sddc-cgw-network-1"},{"Name":"VM Network","Network":"/SDDC-Datacenter/network/sddc-cgw-network-1"}]}`
)

var govcEnvironment = map[string]string{
	govcUsername:   "vsphere_username",
	govcPassword:   "vsphere_password",
	govcURL:        "vsphere_server",
	govcDatacenter: "vsphere_datacenter",
	govcInsecure:   "false",
}

func setupContext(t *testing.T) {
	t.Setenv(vSphereUsername, "vsphere_username")
	t.Setenv(vSpherePassword, "vsphere_password")
	t.Setenv(vSphereServer, "vsphere_server")
	t.Setenv(govcUsername, os.Getenv(vSphereUsername))
	t.Setenv(govcPassword, os.Getenv(vSpherePassword))
	t.Setenv(govcURL, os.Getenv(vSphereServer))
	t.Setenv(govcInsecure, "false")
	t.Setenv(govcDatacenter, "vsphere_datacenter")
}

func setup(t *testing.T, opts ...executables.GovcOpt) (dir string, govc *executables.Govc, mockExecutable *mockexecutables.MockExecutable, env map[string]string) {
	setupContext(t)
	dir, writer := test.NewWriter(t)
	mockCtrl := gomock.NewController(t)
	executable := mockexecutables.NewMockExecutable(mockCtrl)
	g := executables.NewGovc(executable, writer, opts...)

	return dir, g, executable, govcEnvironment
}

type deployTemplateTest struct {
	govc                     *executables.Govc
	mockExecutable           *mockexecutables.MockExecutable
	env                      map[string]string
	datacenter               string
	datastore                string
	dir                      string
	network                  string
	resourcePool             string
	templatePath             string
	ovaURL                   string
	deployFolder             string
	templateInLibraryPathAbs string
	templateName             string
	diskName                 string
	diskSize                 int
	resizeDisk2              bool
	ctx                      context.Context
	fakeExecResponse         *bytes.Buffer
	expectations             []*gomock.Call
}

func newDeployTemplateTest(t *testing.T) *deployTemplateTest {
	dir, g, exec, env := setup(t)
	return &deployTemplateTest{
		govc:                     g,
		mockExecutable:           exec,
		env:                      env,
		datacenter:               "SDDC-Datacenter",
		datastore:                "/SDDC-Datacenter/datastore/WorkloadDatastore",
		dir:                      dir,
		network:                  "/SDDC-Datacenter/network/sddc-cgw-network-1",
		resourcePool:             "*/Resources/Compute-ResourcePool",
		templatePath:             "/SDDC-Datacenter/vm/Templates/ubuntu-2004-kube-v1.19.6",
		ovaURL:                   "https://aws.com/ova",
		deployFolder:             "/SDDC-Datacenter/vm/Templates",
		templateInLibraryPathAbs: "/eks-a-templates/ubuntu-2004-kube-v1.19.6",
		templateName:             "ubuntu-2004-kube-v1.19.6",
		resizeDisk2:              false,
		ctx:                      context.Background(),
		fakeExecResponse:         bytes.NewBufferString("dummy"),
		expectations:             make([]*gomock.Call, 0),
		diskName:                 "disk-31000-1",
		diskSize:                 20,
	}
}

func (dt *deployTemplateTest) expectFolderInfoToReturn(err error) {
	dt.expectations = append(
		dt.expectations,
		dt.mockExecutable.EXPECT().ExecuteWithEnv(dt.ctx, dt.env, "folder.info", dt.deployFolder).Return(*dt.fakeExecResponse, err),
	)
}

func (dt *deployTemplateTest) expectDeployToReturn(err error) {
	dt.expectations = append(
		dt.expectations,
		dt.mockExecutable.EXPECT().ExecuteWithEnv(dt.ctx, dt.env, "library.deploy", "-dc", dt.datacenter, "-ds", dt.datastore, "-pool", dt.resourcePool, "-folder", dt.deployFolder, "-options", test.OfType("string"), dt.templateInLibraryPathAbs, dt.templateName).Return(*dt.fakeExecResponse, err),
	)
}

func (dt *deployTemplateTest) expectDevicesInfoToReturn(err error) {
	dt.expectations = append(
		dt.expectations,
		dt.mockExecutable.EXPECT().ExecuteWithEnv(dt.ctx, dt.env, "device.info", "-dc", dt.datacenter, "-vm", dt.templateName, "-json").Return(*dt.fakeExecResponse, err),
	)
}

func (dt *deployTemplateTest) expectResizeDiskToReturn(err error) {
	dt.expectations = append(
		dt.expectations,
		dt.mockExecutable.EXPECT().ExecuteWithEnv(dt.ctx, dt.env, "vm.disk.change", "-dc", dt.datacenter, "-vm", dt.templateName, "-disk.name", dt.diskName, "-size", strconv.Itoa(dt.diskSize)+"G").Return(*dt.fakeExecResponse, err),
	)
}

func (dt *deployTemplateTest) expectCreateSnapshotToReturn(err error) {
	dt.expectations = append(
		dt.expectations,
		dt.mockExecutable.EXPECT().ExecuteWithEnv(dt.ctx, dt.env, "snapshot.create", "-dc", dt.datacenter, "-m=false", "-vm", dt.templatePath, "root").Return(*dt.fakeExecResponse, err),
	)
}

func (dt *deployTemplateTest) expectMarkAsTemplateToReturn(err error) {
	dt.expectations = append(
		dt.expectations,
		dt.mockExecutable.EXPECT().ExecuteWithEnv(dt.ctx, dt.env, "vm.markastemplate", "-dc", dt.datacenter, dt.templatePath).Return(*dt.fakeExecResponse, err),
	)
}

func (dt *deployTemplateTest) DeployTemplateFromLibrary() error {
	gomock.InOrder(dt.expectations...)
	return dt.govc.DeployTemplateFromLibrary(dt.ctx, dt.deployFolder, dt.templateName, templateLibrary, dt.datacenter, dt.datastore, dt.network, dt.resourcePool, dt.resizeDisk2)
}

func (dt *deployTemplateTest) assertDeployTemplateSuccess(t *testing.T) {
	if err := dt.DeployTemplateFromLibrary(); err != nil {
		t.Fatalf("govc.DeployTemplateFromLibrary() err = %v, want err = nil", err)
	}
}

func (dt *deployTemplateTest) assertDeployTemplateError(t *testing.T) {
	if err := dt.DeployTemplateFromLibrary(); err == nil {
		t.Fatal("govc.DeployTemplateFromLibrary() err = nil, want err not nil")
	}
}

func (dt *deployTemplateTest) assertDeployOptsMatches(t *testing.T) {
	g := NewWithT(t)

	actual, err := os.ReadFile(filepath.Join(dt.dir, executables.DeployOptsFile))
	if err != nil {
		t.Fatalf("failed to read deploy options file: %v", err)
	}

	g.Expect(string(actual)).To(Equal(expectedDeployOpts))
}

func TestSearchTemplateItExists(t *testing.T) {
	ctx := context.Background()
	template := "my-template"
	datacenter := "SDDC-Datacenter"

	_, g, executable, env := setup(t)
	executable.EXPECT().ExecuteWithEnv(ctx, env, "find", "-json", "/"+datacenter, "-type", "VirtualMachine", "-name", filepath.Base(template)).Return(*bytes.NewBufferString("[\"/SDDC Datacenter/vm/Templates/ubuntu 2004-kube-v1.19.6\"]"), nil)

	_, err := g.SearchTemplate(ctx, datacenter, template)
	if err != nil {
		t.Fatalf("Govc.SearchTemplate() exists = false, want true %v", err)
	}
}

func TestSearchTemplateItDoesNotExists(t *testing.T) {
	template := "my-template"
	ctx := context.Background()
	datacenter := "SDDC-Datacenter"

	_, g, executable, env := setup(t)
	executable.EXPECT().ExecuteWithEnv(ctx, env, "find", "-json", "/"+datacenter, "-type", "VirtualMachine", "-name", filepath.Base(template)).Return(*bytes.NewBufferString(""), nil)

	templateFullPath, err := g.SearchTemplate(ctx, datacenter, template)
	if err == nil && len(templateFullPath) > 0 {
		t.Fatalf("Govc.SearchTemplate() exists = true, want false %v", err)
	}
}

func TestSearchTemplateError(t *testing.T) {
	template := "my-template"
	ctx := context.Background()
	datacenter := "SDDC-Datacenter"

	_, g, executable, env := setup(t)
	g.Retrier = retrier.NewWithMaxRetries(5, 0)
	executable.EXPECT().ExecuteWithEnv(ctx, env, gomock.Any()).Return(bytes.Buffer{}, errors.New("error from execute with env")).Times(5)

	_, err := g.SearchTemplate(ctx, datacenter, template)
	if err == nil {
		t.Fatal("Govc.SearchTemplate() err = nil, want err not nil")
	}
}

func TestLibraryElementExistsItExists(t *testing.T) {
	ctx := context.Background()

	_, g, executable, env := setup(t)
	executable.EXPECT().ExecuteWithEnv(ctx, env, "library.ls", templateLibrary).Return(*bytes.NewBufferString("testing"), nil)

	exists, err := g.LibraryElementExists(ctx, templateLibrary)
	if err != nil {
		t.Fatalf("Govc.LibraryElementExists() err = %v, want err nil", err)
	}
	if !exists {
		t.Fatalf("Govc.LibraryElementExists() exists = false, want true")
	}
}

func TestLibraryElementExistsItDoesNotExists(t *testing.T) {
	ctx := context.Background()

	_, g, executable, env := setup(t)
	executable.EXPECT().ExecuteWithEnv(ctx, env, "library.ls", templateLibrary).Return(*bytes.NewBufferString(""), nil)

	exists, err := g.LibraryElementExists(ctx, templateLibrary)
	if err != nil {
		t.Fatalf("Govc.LibraryElementExists() err = %v, want err nil", err)
	}
	if exists {
		t.Fatalf("Govc.LibraryElementExists() exists = true, want false")
	}
}

func TestLibraryElementExistsError(t *testing.T) {
	ctx := context.Background()

	_, g, executable, env := setup(t)
	executable.EXPECT().ExecuteWithEnv(ctx, env, "library.ls", templateLibrary).Return(bytes.Buffer{}, errors.New("error from execute with env"))

	_, err := g.LibraryElementExists(ctx, templateLibrary)
	if err == nil {
		t.Fatal("Govc.LibraryElementExists() err = nil, want err not nil")
	}
}

func TestGetLibraryElementContentVersionSuccess(t *testing.T) {
	ctx := context.Background()
	response := `[
		{
			"content_version": "1"
		},
	]`
	libraryElement := "/eks-a-templates/ubuntu-2004-kube-v1.19.6"

	_, g, executable, env := setup(t)
	executable.EXPECT().ExecuteWithEnv(ctx, env, "library.info", "-json", libraryElement).Return(*bytes.NewBufferString(response), nil)

	_, err := g.GetLibraryElementContentVersion(ctx, libraryElement)
	if err != nil {
		t.Fatalf("Govc.GetLibraryElementContentVersion() err = %v, want err nil", err)
	}
}

func TestGetLibraryElementContentVersionError(t *testing.T) {
	ctx := context.Background()
	libraryElement := "/eks-a-templates/ubuntu-2004-kube-v1.19.6"

	_, g, executable, env := setup(t)
	executable.EXPECT().ExecuteWithEnv(ctx, env, "library.info", "-json", libraryElement).Return(bytes.Buffer{}, errors.New("error from execute with env"))

	_, err := g.GetLibraryElementContentVersion(ctx, libraryElement)
	if err == nil {
		t.Fatal("Govc.GetLibraryElementContentVersion() err = nil, want err not nil")
	}
}

func TestDeleteLibraryElementSuccess(t *testing.T) {
	ctx := context.Background()
	libraryElement := "/eks-a-templates/ubuntu-2004-kube-v1.19.6"

	_, g, executable, env := setup(t)
	executable.EXPECT().ExecuteWithEnv(ctx, env, "library.rm", libraryElement).Return(*bytes.NewBufferString(""), nil)

	err := g.DeleteLibraryElement(ctx, libraryElement)
	if err != nil {
		t.Fatalf("Govc.DeleteLibraryElement() err = %v, want err nil", err)
	}
}

func TestDeleteLibraryElementError(t *testing.T) {
	ctx := context.Background()
	libraryElement := "/eks-a-templates/ubuntu-2004-kube-v1.19.6"

	_, g, executable, env := setup(t)
	executable.EXPECT().ExecuteWithEnv(ctx, env, "library.rm", libraryElement).Return(bytes.Buffer{}, errors.New("error from execute with env"))

	err := g.DeleteLibraryElement(ctx, libraryElement)
	if err == nil {
		t.Fatal("Govc.DeleteLibraryElement() err = nil, want err not nil")
	}
}

func TestGovcTemplateHasSnapshot(t *testing.T) {
	_, writer := test.NewWriter(t)
	template := "/SDDC-Datacenter/vm/Templates/ubuntu-2004-kube-v1.19.6"

	env := govcEnvironment

	ctx := context.Background()
	mockCtrl := gomock.NewController(t)

	setupContext(t)

	executable := mockexecutables.NewMockExecutable(mockCtrl)
	params := []string{"snapshot.tree", "-vm", template}
	executable.EXPECT().ExecuteWithEnv(ctx, env, params).Return(*bytes.NewBufferString("testing"), nil)
	g := executables.NewGovc(executable, writer)
	snap, err := g.TemplateHasSnapshot(ctx, template)
	if err != nil {
		t.Fatalf("error getting template snapshot: %v", err)
	}
	if !snap {
		t.Fatalf("Govc.TemplateHasSnapshot() error got = %+v, want %+v", snap, true)
	}
}

func TestGovcGetWorkloadAvailableSpace(t *testing.T) {
	tests := []struct {
		testName         string
		jsonResponseFile string
		wantValue        float64
	}{
		{
			testName:         "success",
			jsonResponseFile: "testdata/govc_no_datastore.json",
			wantValue:        1,
		},
	}

	for _, tt := range tests {
		t.Run(tt.testName, func(t *testing.T) {
			_, writer := test.NewWriter(t)
			fileContent := test.ReadFile(t, tt.jsonResponseFile)
			env := govcEnvironment
			datastore := "/SDDC-Datacenter/datastore/WorkloadDatastore"

			ctx := context.Background()
			mockCtrl := gomock.NewController(t)

			setupContext(t)

			executable := mockexecutables.NewMockExecutable(mockCtrl)
			params := []string{"datastore.info", "-json=true", datastore}
			executable.EXPECT().ExecuteWithEnv(ctx, env, params).Return(*bytes.NewBufferString(fileContent), nil)
			g := executables.NewGovc(executable, writer)
			freeSpace, err := g.GetWorkloadAvailableSpace(ctx, datastore)
			if err != nil {
				t.Fatalf("Govc.GetWorkloadAvailableSpace() error: %v", err)
			}

			if freeSpace != tt.wantValue {
				t.Fatalf("Govc.GetWorkloadAvailableSpace() freeSpace = %+v, want %+v", freeSpace, tt.wantValue)
			}
		})
	}
}

func TestDeployTemplateFromLibrarySuccess(t *testing.T) {
	tt := newDeployTemplateTest(t)
	tt.expectFolderInfoToReturn(nil)
	tt.expectDeployToReturn(nil)
	tt.expectCreateSnapshotToReturn(nil)
	tt.expectMarkAsTemplateToReturn(nil)

	tt.assertDeployTemplateSuccess(t)
	tt.assertDeployOptsMatches(t)
}

func TestDeployTemplateFromLibraryResizeBRSuccess(t *testing.T) {
	tt := newDeployTemplateTest(t)
	tt.resizeDisk2 = true
	response := map[string][]interface{}{
		"Devices": {
			map[string]interface{}{
				"Name": "disk-31000-0",
				"DeviceInfo": map[string]string{
					"Label": "Hard disk 1",
				},
			},
			map[string]interface{}{
				"Name": "disk-31000-1",
				"DeviceInfo": map[string]string{
					"Label": "Hard disk 2",
				},
			},
		},
	}
	mashaledResponse, err := json.Marshal(response)
	if err != nil {
		t.Fatalf("failed to marshal response: %v", err)
	}
	responseBytes := bytes.NewBuffer(mashaledResponse)
	tt.fakeExecResponse = responseBytes
	tt.expectFolderInfoToReturn(nil)
	tt.expectDeployToReturn(nil)
	tt.expectDevicesInfoToReturn(nil)
	tt.expectResizeDiskToReturn(nil)
	tt.expectCreateSnapshotToReturn(nil)
	tt.expectMarkAsTemplateToReturn(nil)

	tt.assertDeployTemplateSuccess(t)
	tt.assertDeployOptsMatches(t)
}

func TestDeployTemplateFromLibraryErrorDeploy(t *testing.T) {
	tt := newDeployTemplateTest(t)
	tt.expectFolderInfoToReturn(nil)
	tt.expectDeployToReturn(errors.New("error exec"))
	tt.assertDeployTemplateError(t)
}

func TestDeployTemplateFromLibraryErrorCreateSnapshot(t *testing.T) {
	tt := newDeployTemplateTest(t)
	tt.expectFolderInfoToReturn(nil)
	tt.expectDeployToReturn(nil)
	tt.expectCreateSnapshotToReturn(errors.New("error exec"))
	tt.assertDeployTemplateError(t)
}

func TestDeployTemplateFromLibraryErrorMarkAsTemplate(t *testing.T) {
	tt := newDeployTemplateTest(t)
	tt.expectFolderInfoToReturn(nil)
	tt.expectDeployToReturn(nil)
	tt.expectCreateSnapshotToReturn(nil)
	tt.expectMarkAsTemplateToReturn(errors.New("error exec"))

	tt.assertDeployTemplateError(t)
}

<<<<<<< HEAD
func TestGetResourcePoolPathSuccessRelativePath(t *testing.T) {
=======
func TestGetResourcePoolPathSuccess(t *testing.T) {
>>>>>>> c8fd3dd5
	ctx := context.Background()
	datacenter := "SDDC-Datacenter"
	resourcePool := "*/Resources/Compute-ResourcePool"

	_, g, executable, env := setup(t)
	gt := NewWithT(t)

	executable.EXPECT().ExecuteWithEnv(
		ctx,
		env,
		"find",
		"-json",
		"/"+datacenter,
		"-type",
		"p",
		"-name",
		"Compute-ResourcePool",
	).Return(*bytes.NewBufferString("[\"/SDDC-Datacenter/host/Cluster-1/Resources/Compute-ResourcePool\"]"), nil)

	path, err := g.GetResourcePoolPath(ctx, datacenter, resourcePool, env)
	gt.Expect(err).To(BeNil())
	gt.Expect(path).To(Equal("/SDDC-Datacenter/host/Cluster-1/Resources/Compute-ResourcePool"))
}

<<<<<<< HEAD
func TestGetResourcePoolPathSuccessFullPath(t *testing.T) {
	ctx := context.Background()
	datacenter := "SDDC-Datacenter"
	resourcePool := "/SDDC-Datacenter/host/Cluster-1/Resources/Compute-ResourcePool"

	_, g, executable, env := setup(t)
	gt := NewWithT(t)

	executable.EXPECT().ExecuteWithEnv(
		ctx,
		env,
		"find",
		"-json",
		"/"+datacenter,
		"-type",
		"p",
		"-name",
		"Compute-ResourcePool",
	).Return(*bytes.NewBufferString("[\"/SDDC-Datacenter/host/Cluster-1/Resources/Compute-ResourcePool\"]"), nil)

	path, err := g.GetResourcePoolPath(ctx, datacenter, resourcePool, env)
	gt.Expect(err).To(BeNil())
	gt.Expect(path).To(Equal("/SDDC-Datacenter/host/Cluster-1/Resources/Compute-ResourcePool"))
}

=======
>>>>>>> c8fd3dd5
func TestGetResourcePoolPathErrorMultiplePoolsFound(t *testing.T) {
	ctx := context.Background()
	datacenter := "SDDC-Datacenter"
	resourcePool := "*/Resources/Compute-ResourcePool"
	trimmedPool := strings.TrimPrefix(resourcePool, "*/")

	_, g, executable, env := setup(t)
	gt := NewWithT(t)

	g.Retrier = retrier.NewWithMaxRetries(1, 0)

	executable.EXPECT().
		ExecuteWithEnv(ctx, env, "find", "-json", "/"+datacenter, "-type", "p", "-name", filepath.Base(resourcePool)).
		Return(*bytes.NewBufferString(`["/SDDC-Datacenter/host/Cluster-1/Resources/Compute-ResourcePool", "/SDDC-Datacenter/host/Cluster-2/Resources/Compute-ResourcePool"]`), nil)

	_, err := g.GetResourcePoolPath(ctx, datacenter, resourcePool, env)
	gt.Expect(err).NotTo(BeNil())
	gt.Expect(err.Error()).To(Equal(fmt.Sprintf("specified resource pool '%s' maps to multiple paths within the datacenter '%s'", trimmedPool, datacenter)))
}

func TestGetResourcePoolPathErrorInvalidJSONResponse(t *testing.T) {
	ctx := context.Background()
	datacenter := "SDDC-Datacenter"
	resourcePool := "*/Resources/Compute-ResourcePool"

	_, g, executable, env := setup(t)
	gt := NewWithT(t)

	g.Retrier = retrier.NewWithMaxRetries(1, 0)

	executable.EXPECT().
		ExecuteWithEnv(ctx, env, "find", "-json", "/"+datacenter, "-type", "p", "-name", filepath.Base(resourcePool)).
		Return(*bytes.NewBufferString(`{"this": "is not a string array"}`), nil)

	_, err := g.GetResourcePoolPath(ctx, datacenter, resourcePool, env)
	gt.Expect(err).NotTo(BeNil())
	gt.Expect(err.Error()).To(Equal("failed unmarshalling govc response: json: cannot unmarshal object into Go value of type []string"))
}

func TestGetResourcePoolPathErrorFailedToGetResourcePool(t *testing.T) {
	ctx := context.Background()
	datacenter := "SDDC-Datacenter"
	resourcePool := "*/Resources/Compute-ResourcePool"

	_, g, executable, env := setup(t)
	gt := NewWithT(t)

	g.Retrier = retrier.NewWithMaxRetries(1, 0)

	executable.EXPECT().
		ExecuteWithEnv(ctx, env, "find", "-json", "/"+datacenter, "-type", "p", "-name", filepath.Base(resourcePool)).
		Return(bytes.Buffer{}, errors.New("failed to execute find command"))

	_, err := g.GetResourcePoolPath(ctx, datacenter, resourcePool, env)
	gt.Expect(err).NotTo(BeNil())
	gt.Expect(err.Error()).To(Equal("getting resource pool: failed to execute find command"))
}

func TestGetResourcePoolPathErrorResourcePoolNotFound(t *testing.T) {
	ctx := context.Background()
	datacenter := "SDDC-Datacenter"
	resourcePool := "*/Resources/NonExistentPool"

	_, g, executable, env := setup(t)
	gt := NewWithT(t)

	g.Retrier = retrier.NewWithMaxRetries(1, 0)

	// Return an empty JSON array, simulating no results found
	executable.EXPECT().
		ExecuteWithEnv(ctx, env, "find", "-json", "/"+datacenter, "-type", "p", "-name", filepath.Base(resourcePool)).
		Return(*bytes.NewBufferString("[]"), nil)

	_, err := g.GetResourcePoolPath(ctx, datacenter, resourcePool, env)
	gt.Expect(err).NotTo(BeNil())
	gt.Expect(err.Error()).To(Equal("resource pool 'Resources/NonExistentPool' not found"))
}

func TestGetResourcePoolPathErrorNullOrEmptyResponse(t *testing.T) {
	ctx := context.Background()
	datacenter := "SDDC-Datacenter"
	resourcePool := "*/Resources/Compute-ResourcePool"

	tests := []struct {
		name     string
		response string
	}{
		{
			name:     "null response",
			response: "null",
		},
		{
			name:     "empty response",
			response: "",
		},
	}

	for _, tt := range tests {
		t.Run(tt.name, func(t *testing.T) {
			_, g, executable, env := setup(t)
			gt := NewWithT(t)

			g.Retrier = retrier.NewWithMaxRetries(1, 0)

			executable.EXPECT().
				ExecuteWithEnv(ctx, env, "find", "-json", "/"+datacenter, "-type", "p", "-name", filepath.Base(resourcePool)).
				Return(*bytes.NewBufferString(tt.response), nil)

			_, err := g.GetResourcePoolPath(ctx, datacenter, resourcePool, env)
			gt.Expect(err).NotTo(BeNil())
			gt.Expect(err.Error()).To(Equal(fmt.Sprintf("resource pool '%s' not found", resourcePool)))
		})
	}
}

<<<<<<< HEAD
func TestGetComputeClusterPathSuccessRelativePath(t *testing.T) {
	ctx := context.Background()
	datacenter := "SDDC-Datacenter"
	computeCluster := "*/Cluster-1"

	_, g, executable, env := setup(t)
	gt := NewWithT(t)

	executable.EXPECT().ExecuteWithEnv(
		ctx,
		env,
		"find",
		"-json",
		"/"+datacenter,
		"-type",
		"c",
		"-name",
		"Cluster-1",
	).Return(*bytes.NewBufferString("[\"/SDDC-Datacenter/host/Cluster-1\"]"), nil)

	path, err := g.GetComputeClusterPath(ctx, datacenter, computeCluster, env)
	gt.Expect(err).To(BeNil())
	gt.Expect(path).To(Equal("/SDDC-Datacenter/host/Cluster-1"))
}

func TestGetComputeClusterPathSuccessFullPath(t *testing.T) {
	ctx := context.Background()
	datacenter := "SDDC-Datacenter"
	computeCluster := "/SDDC-Datacenter/host/Cluster-1"

	_, g, executable, env := setup(t)
	gt := NewWithT(t)

	executable.EXPECT().ExecuteWithEnv(
		ctx,
		env,
		"find",
		"-json",
		"/"+datacenter,
		"-type",
		"c",
		"-name",
		"Cluster-1",
	).Return(*bytes.NewBufferString("[\"/SDDC-Datacenter/host/Cluster-1\"]"), nil)

	path, err := g.GetComputeClusterPath(ctx, datacenter, computeCluster, env)
	gt.Expect(err).To(BeNil())
	gt.Expect(path).To(Equal("/SDDC-Datacenter/host/Cluster-1"))
}

func TestGetComputeClusterPathErrorMultipleClustersFound(t *testing.T) {
	ctx := context.Background()
	datacenter := "SDDC-Datacenter"
	computeCluster := "*/Cluster-1"
	trimmedCluster := strings.TrimPrefix(computeCluster, "*/")

	_, g, executable, env := setup(t)
	gt := NewWithT(t)

	g.Retrier = retrier.NewWithMaxRetries(1, 0)

	executable.EXPECT().
		ExecuteWithEnv(ctx, env, "find", "-json", "/"+datacenter, "-type", "c", "-name", filepath.Base(computeCluster)).
		Return(*bytes.NewBufferString(`["/SDDC-Datacenter/host/Cluster-1", "/SDDC-Datacenter/host/sub-folder/Cluster-1"]`), nil)

	_, err := g.GetComputeClusterPath(ctx, datacenter, computeCluster, env)
	gt.Expect(err).NotTo(BeNil())
	gt.Expect(err.Error()).To(Equal(fmt.Sprintf("specified compute cluster '%s' maps to multiple paths within the datacenter '%s'", trimmedCluster, datacenter)))
}

func TestGetComputeClusterPathErrorInvalidJSONResponse(t *testing.T) {
	ctx := context.Background()
	datacenter := "SDDC-Datacenter"
	computeCluster := "*/Cluster-1"

	_, g, executable, env := setup(t)
	gt := NewWithT(t)

	g.Retrier = retrier.NewWithMaxRetries(1, 0)

	executable.EXPECT().
		ExecuteWithEnv(ctx, env, "find", "-json", "/"+datacenter, "-type", "c", "-name", filepath.Base(computeCluster)).
		Return(*bytes.NewBufferString(`{"this": "is not a string array"}`), nil)

	_, err := g.GetComputeClusterPath(ctx, datacenter, computeCluster, env)
	gt.Expect(err).NotTo(BeNil())
	gt.Expect(err.Error()).To(Equal("failed unmarshalling govc response: json: cannot unmarshal object into Go value of type []string"))
}

func TestGetComputeClusterPathErrorFailedToGetComputeCluster(t *testing.T) {
	ctx := context.Background()
	datacenter := "SDDC-Datacenter"
	computeCluster := "*/Cluster-1"

	_, g, executable, env := setup(t)
	gt := NewWithT(t)

	g.Retrier = retrier.NewWithMaxRetries(1, 0)

	executable.EXPECT().
		ExecuteWithEnv(ctx, env, "find", "-json", "/"+datacenter, "-type", "c", "-name", filepath.Base(computeCluster)).
		Return(bytes.Buffer{}, errors.New("failed to execute find command"))

	_, err := g.GetComputeClusterPath(ctx, datacenter, computeCluster, env)
	gt.Expect(err).NotTo(BeNil())
	gt.Expect(err.Error()).To(Equal("getting compute cluster: failed to execute find command"))
}

func TestGetComputeClusterPathErrorComputeClusterNotFound(t *testing.T) {
	ctx := context.Background()
	datacenter := "SDDC-Datacenter"
	computeCluster := "*/NonExistentCluster"

	_, g, executable, env := setup(t)
	gt := NewWithT(t)

	g.Retrier = retrier.NewWithMaxRetries(1, 0)

	// Return an empty JSON array, simulating no results found
	executable.EXPECT().
		ExecuteWithEnv(ctx, env, "find", "-json", "/"+datacenter, "-type", "c", "-name", filepath.Base(computeCluster)).
		Return(*bytes.NewBufferString("[]"), nil)

	_, err := g.GetComputeClusterPath(ctx, datacenter, computeCluster, env)
	gt.Expect(err).NotTo(BeNil())
	gt.Expect(err.Error()).To(Equal("compute cluster 'NonExistentCluster' not found"))
}

func TestGetComputeClusterPathErrorNullOrEmptyResponse(t *testing.T) {
	ctx := context.Background()
	datacenter := "SDDC-Datacenter"
	computeCluster := "*/Cluster-1"

	tests := []struct {
		name     string
		response string
	}{
		{
			name:     "null response",
			response: "null",
		},
		{
			name:     "empty response",
			response: "",
		},
	}

	for _, tt := range tests {
		t.Run(tt.name, func(t *testing.T) {
			_, g, executable, env := setup(t)
			gt := NewWithT(t)

			g.Retrier = retrier.NewWithMaxRetries(1, 0)

			executable.EXPECT().
				ExecuteWithEnv(ctx, env, "find", "-json", "/"+datacenter, "-type", "c", "-name", filepath.Base(computeCluster)).
				Return(*bytes.NewBufferString(tt.response), nil)

			_, err := g.GetComputeClusterPath(ctx, datacenter, computeCluster, env)
			gt.Expect(err).NotTo(BeNil())
			gt.Expect(err.Error()).To(Equal(fmt.Sprintf("compute cluster '%s' not found", computeCluster)))
		})
	}
}

=======
>>>>>>> c8fd3dd5
func TestGetFolderPathSuccess(t *testing.T) {
	ctx := context.Background()
	datacenter := "SDDC-Datacenter"
	folder := "/SDDC-Datacenter/vm/test"

	_, g, executable, env := setup(t)
	gt := NewWithT(t)

	executable.EXPECT().ExecuteWithEnv(ctx, env, "folder.info", folder).Return(bytes.Buffer{}, nil)

	path, err := g.GetFolderPath(ctx, datacenter, folder, env)
	gt.Expect(err).To(BeNil())
	gt.Expect(path).To(Equal(folder))
}

func TestGetFolderPathErrorPathMissingFolderPrefix(t *testing.T) {
	ctx := context.Background()
	datacenter := "SDDC-Datacenter"
	// Path starts with datacenter but has invalid folder type
	folderPath := "/SDDC-Datacenter/wrongtype/test"

	_, g, _, env := setup(t)
	gt := NewWithT(t)

	_, err := g.GetFolderPath(ctx, datacenter, folderPath, env)

	gt.Expect(err).NotTo(BeNil())
	gt.Expect(err.Error()).To(ContainSubstring("invalid folder type, expected path under /SDDC-Datacenter/vm"))
}

func TestGetFolderPathErrorIntermediateDirectoryInvalid(t *testing.T) {
	ctx := context.Background()
	datacenter := "SDDC-Datacenter"
	folderPath := "/SDDC-Datacenter/vm/invalid/subfolder"

	_, g, executable, env := setup(t)
	gt := NewWithT(t)

	g.Retrier = retrier.NewWithMaxRetries(1, 0)

	gomock.InOrder(
		executable.EXPECT().
			ExecuteWithEnv(ctx, env, "folder.info", folderPath).
			Return(bytes.Buffer{}, errors.New("not found")),
		executable.EXPECT().
			ExecuteWithEnv(ctx, env, "folder.create", folderPath).
			Return(bytes.Buffer{}, errors.New("create folder failed")),
		executable.EXPECT().
			ExecuteWithEnv(ctx, env, "folder.info", "/SDDC-Datacenter/vm/").
			Return(bytes.Buffer{}, nil),
		executable.EXPECT().
			ExecuteWithEnv(ctx, env, "folder.info", "/SDDC-Datacenter/vm/invalid/").
			Return(bytes.Buffer{}, errors.New("not found")),
	)

	_, err := g.GetFolderPath(ctx, datacenter, folderPath, env)
	gt.Expect(err).NotTo(BeNil())
	gt.Expect(err.Error()).To(Equal("failed to get folder: /SDDC-Datacenter/vm/invalid/ is an invalid intermediate directory"))
}

func TestGetFolderPathEmpty(t *testing.T) {
	ctx := context.Background()
	datacenter := "SDDC-Datacenter"

	_, g, _, env := setup(t)
	gt := NewWithT(t)

	path, err := g.GetFolderPath(ctx, datacenter, "", env)
	gt.Expect(err).To(BeNil())
	gt.Expect(path).To(Equal(""))
}

func TestGetFolderPathCreateNewFolder(t *testing.T) {
	ctx := context.Background()
	datacenter := "SDDC-Datacenter"
	folder := "/SDDC-Datacenter/vm/newFolder"

	_, g, executable, env := setup(t)
	gt := NewWithT(t)

	gomock.InOrder(
		executable.EXPECT().ExecuteWithEnv(ctx, env, "folder.info", folder).Return(bytes.Buffer{}, errors.New("not found")),
		executable.EXPECT().ExecuteWithEnv(ctx, env, "folder.create", folder).Return(bytes.Buffer{}, nil),
	)

	path, err := g.GetFolderPath(ctx, datacenter, folder, env)
	gt.Expect(err).To(BeNil())
	gt.Expect(path).To(Equal(folder))
}

func TestGetDatastorePathSuccess(t *testing.T) {
	ctx := context.Background()
	datacenter := "SDDC-Datacenter"
	datastore := "/SDDC-Datacenter/datastore/testDatastore"

	_, g, executable, env := setup(t)
	gt := NewWithT(t)

	executable.EXPECT().ExecuteWithEnv(ctx, env, "datastore.info", datastore).Return(bytes.Buffer{}, nil)

	path, err := g.GetDatastorePath(ctx, datacenter, datastore, env)
	gt.Expect(err).To(BeNil())
	gt.Expect(path).To(Equal(datastore))
}

func TestGetDatastorePathError(t *testing.T) {
	ctx := context.Background()
	datacenter := "SDDC-Datacenter"
	datastorePath := "testDatastore"

	_, g, executable, env := setup(t)
	gt := NewWithT(t)

	g.Retrier = retrier.NewWithMaxRetries(1, 0)
	gomock.InOrder(
		executable.EXPECT().
			ExecuteWithEnv(ctx, env, "datastore.info", "/SDDC-Datacenter/datastore/testDatastore").
			Return(bytes.Buffer{}, errors.New("datastore info failed")),
		executable.EXPECT().
			ExecuteWithEnv(ctx, env, "folder.info", "/SDDC-Datacenter/datastore").
			Return(bytes.Buffer{}, errors.New("folder info failed")),
	)

	_, err := g.GetDatastorePath(ctx, datacenter, datastorePath, env)
	gt.Expect(err).NotTo(BeNil())
	gt.Expect(err.Error()).To(ContainSubstring("failed to get datastore"))
}

func TestGetDatastorePathErrorPathMissingDatastorePrefix(t *testing.T) {
	ctx := context.Background()
	datacenter := "SDDC-Datacenter"
	// Path starts with datacenter but has invalid folder type
	datastorePath := "/SDDC-Datacenter/wrongtype/testDatastore"

	_, g, _, env := setup(t)
	gt := NewWithT(t)

	_, err := g.GetDatastorePath(ctx, datacenter, datastorePath, env)

	gt.Expect(err).NotTo(BeNil())
	gt.Expect(err.Error()).To(ContainSubstring("invalid folder type, expected path under /SDDC-Datacenter/datastore"))
}

func TestGetDatastorePathErrorValidPathButNoDatastore(t *testing.T) {
	ctx := context.Background()
	datacenter := "SDDC-Datacenter"
	// Path starts with datacenter but has invalid folder type
	datastorePath := "/SDDC-Datacenter/datastore/nonExistingDatastore"

	_, g, executable, env := setup(t)
	gt := NewWithT(t)

	g.Retrier = retrier.NewWithMaxRetries(1, 0)
	gomock.InOrder(
		executable.EXPECT().
			ExecuteWithEnv(ctx, env, "datastore.info", datastorePath).
			Return(bytes.Buffer{}, errors.New("datastore info failed")),
		executable.EXPECT().
			ExecuteWithEnv(ctx, env, "folder.info", "/SDDC-Datacenter/datastore").
			Return(bytes.Buffer{}, nil),
	)

	_, err := g.GetDatastorePath(ctx, datacenter, datastorePath, env)

	gt.Expect(err).NotTo(BeNil())
	gt.Expect(err.Error()).To(ContainSubstring("failed to get datastore: valid path, but 'nonExistingDatastore' is not a datastore"))
}

<<<<<<< HEAD
=======
func TestValidateVCenterSetupMachineConfigDatastoreFailure(t *testing.T) {
	ctx := context.Background()
	datacenterConfig := v1alpha1.VSphereDatacenterConfig{
		Spec: v1alpha1.VSphereDatacenterConfigSpec{
			Datacenter: "SDDC Datacenter",
			Network:    "/SDDC Datacenter/network/test network",
			Server:     "vcenter.123.vmwarevmc.com",
			Insecure:   true,
		},
	}
	machineConfig := v1alpha1.VSphereMachineConfig{
		Spec: v1alpha1.VSphereMachineConfigSpec{
			Datastore:    "/SDDC Datacenter/datastore/testDatastore",
			Folder:       "/SDDC Datacenter/vm/test",
			ResourcePool: "*/Resources/Compute ResourcePool",
		},
	}

	selfSigned := true

	_, g, executable, env := setup(t)
	gt := NewWithT(t)
	g.Retrier = retrier.NewWithMaxRetries(5, 0)
	gomock.InOrder(
		executable.EXPECT().ExecuteWithEnv(ctx, env, gomock.Any()).Return(bytes.Buffer{}, errors.New("")).AnyTimes(),
		executable.EXPECT().ExecuteWithEnv(ctx, env, gomock.Any()).Return(bytes.Buffer{}, errors.New("")).AnyTimes(),
	)

	err := g.ValidateVCenterSetupMachineConfig(ctx, &datacenterConfig, &machineConfig, &selfSigned)

	gt.Expect(err).ToNot(BeNil())
	gt.Expect(err.Error()).To(ContainSubstring("failed to get datastore"))
}

func TestValidateVCenterSetupMachineConfigFolderFailure(t *testing.T) {
	ctx := context.Background()
	datacenterConfig := v1alpha1.VSphereDatacenterConfig{
		Spec: v1alpha1.VSphereDatacenterConfigSpec{
			Datacenter: "SDDC Datacenter",
			Network:    "/SDDC Datacenter/network/test network",
			Server:     "vcenter.123.vmwarevmc.com",
			Insecure:   true,
		},
	}
	machineConfig := v1alpha1.VSphereMachineConfig{
		Spec: v1alpha1.VSphereMachineConfigSpec{
			Datastore:    "/SDDC Datacenter/datastore/testDatastore",
			Folder:       "/SDDC Datacenter/vm/test",
			ResourcePool: "*/Resources/Compute ResourcePool",
		},
	}

	selfSigned := true

	_, g, executable, env := setup(t)
	g.Retrier = retrier.NewWithMaxRetries(5, 0)
	gt := NewWithT(t)

	gomock.InOrder(
		executable.EXPECT().ExecuteWithEnv(ctx, env, gomock.Any()).Return(bytes.Buffer{}, nil),
		executable.EXPECT().ExecuteWithEnv(ctx, env, gomock.Any()).Return(bytes.Buffer{}, errors.New("")).AnyTimes(),
		executable.EXPECT().ExecuteWithEnv(ctx, env, gomock.Any()).Return(bytes.Buffer{}, errors.New("")).AnyTimes(),
		executable.EXPECT().ExecuteWithEnv(ctx, env, gomock.Any()).Return(bytes.Buffer{}, errors.New("")).AnyTimes(),
	)

	err := g.ValidateVCenterSetupMachineConfig(ctx, &datacenterConfig, &machineConfig, &selfSigned)

	gt.Expect(err).ToNot(BeNil())
	gt.Expect(err.Error()).To(ContainSubstring("failed to get folder"))
}

func TestValidateVCenterSetupMachineConfigResourcePoolFailure(t *testing.T) {
	ctx := context.Background()
	datacenterConfig := v1alpha1.VSphereDatacenterConfig{
		Spec: v1alpha1.VSphereDatacenterConfigSpec{
			Datacenter: "SDDC Datacenter",
			Network:    "/SDDC Datacenter/network/test network",
			Server:     "vcenter.123.vmwarevmc.com",
			Insecure:   true,
		},
	}
	machineConfig := v1alpha1.VSphereMachineConfig{
		Spec: v1alpha1.VSphereMachineConfigSpec{
			Datastore:    "/SDDC Datacenter/datastore/testDatastore",
			Folder:       "/SDDC Datacenter/vm/test",
			ResourcePool: "*/Resources/Compute ResourcePool",
		},
	}

	selfSigned := true

	_, g, executable, env := setup(t)
	g.Retrier = retrier.NewWithMaxRetries(5, 0)
	gt := NewWithT(t)

	gomock.InOrder(
		executable.EXPECT().ExecuteWithEnv(ctx, env, gomock.Any()).Return(bytes.Buffer{}, nil),
		executable.EXPECT().ExecuteWithEnv(ctx, env, gomock.Any()).Return(bytes.Buffer{}, nil),
		executable.EXPECT().ExecuteWithEnv(ctx, gomock.Any(), gomock.Any()).Return(bytes.Buffer{}, nil),
	)

	err := g.ValidateVCenterSetupMachineConfig(ctx, &datacenterConfig, &machineConfig, &selfSigned)

	gt.Expect(err).ToNot(BeNil())
	gt.Expect(err.Error()).To(ContainSubstring("resource pool '*/Resources/Compute ResourcePool' not found"))
}

func TestValidateFailureDomainConfigDatastoreFailure(t *testing.T) {
	ctx := context.Background()
	datacenterConfig := v1alpha1.VSphereDatacenterConfig{
		Spec: v1alpha1.VSphereDatacenterConfigSpec{
			Datacenter: "SDDC Datacenter",
			Network:    "/SDDC Datacenter/network/test network",
			Server:     "vcenter.123.vmwarevmc.com",
			Insecure:   true,
		},
	}
	failureDomain := v1alpha1.FailureDomain{
		Name:         "fd-1",
		Datastore:    "/SDDC Datacenter/datastore/testDatastore",
		Folder:       "/SDDC Datacenter/vm/test",
		ResourcePool: "*/Resources/Compute ResourcePool",
	}

	_, g, executable, env := setup(t)
	gt := NewWithT(t)
	g.Retrier = retrier.NewWithMaxRetries(5, 0)
	gomock.InOrder(
		executable.EXPECT().ExecuteWithEnv(ctx, env, gomock.Any()).Return(bytes.Buffer{}, errors.New("")).AnyTimes(),
		executable.EXPECT().ExecuteWithEnv(ctx, env, gomock.Any()).Return(bytes.Buffer{}, errors.New("")).AnyTimes(),
	)

	err := g.ValidateFailureDomainConfig(ctx, &datacenterConfig, &failureDomain)

	gt.Expect(err).ToNot(BeNil())
	gt.Expect(err.Error()).To(ContainSubstring("failed to get datastore"))
}

func TestValidateFailureDomainConfigFolderFailure(t *testing.T) {
	ctx := context.Background()
	datacenterConfig := v1alpha1.VSphereDatacenterConfig{
		Spec: v1alpha1.VSphereDatacenterConfigSpec{
			Datacenter: "SDDC Datacenter",
			Network:    "/SDDC Datacenter/network/test network",
			Server:     "vcenter.123.vmwarevmc.com",
			Insecure:   true,
		},
	}
	failureDomain := v1alpha1.FailureDomain{
		Name:         "fd-1",
		Datastore:    "/SDDC Datacenter/datastore/testDatastore",
		Folder:       "/SDDC Datacenter/vm/test",
		ResourcePool: "*/Resources/Compute ResourcePool",
	}

	_, g, executable, env := setup(t)
	g.Retrier = retrier.NewWithMaxRetries(5, 0)
	gt := NewWithT(t)

	gomock.InOrder(
		executable.EXPECT().ExecuteWithEnv(ctx, env, gomock.Any()).Return(bytes.Buffer{}, nil),
		executable.EXPECT().ExecuteWithEnv(ctx, env, gomock.Any()).Return(bytes.Buffer{}, errors.New("")).AnyTimes(),
		executable.EXPECT().ExecuteWithEnv(ctx, env, gomock.Any()).Return(bytes.Buffer{}, errors.New("")).AnyTimes(),
		executable.EXPECT().ExecuteWithEnv(ctx, env, gomock.Any()).Return(bytes.Buffer{}, errors.New("")).AnyTimes(),
	)

	err := g.ValidateFailureDomainConfig(ctx, &datacenterConfig, &failureDomain)

	gt.Expect(err).ToNot(BeNil())
	gt.Expect(err.Error()).To(ContainSubstring("failed to get folder"))
}

func TestValidateFailureDomainConfigResourcePoolFailure(t *testing.T) {
	ctx := context.Background()
	datacenterConfig := v1alpha1.VSphereDatacenterConfig{
		Spec: v1alpha1.VSphereDatacenterConfigSpec{
			Datacenter: "SDDC Datacenter",
			Network:    "/SDDC Datacenter/network/test network",
			Server:     "vcenter.123.vmwarevmc.com",
			Insecure:   true,
		},
	}
	failureDomain := v1alpha1.FailureDomain{
		Name:         "fd-1",
		Datastore:    "/SDDC Datacenter/datastore/testDatastore",
		Folder:       "/SDDC Datacenter/vm/test",
		ResourcePool: "*/Resources/Compute ResourcePool",
	}

	_, g, executable, env := setup(t)
	g.Retrier = retrier.NewWithMaxRetries(5, 0)
	gt := NewWithT(t)

	gomock.InOrder(
		executable.EXPECT().ExecuteWithEnv(ctx, env, gomock.Any()).Return(bytes.Buffer{}, nil),
		executable.EXPECT().ExecuteWithEnv(ctx, env, gomock.Any()).Return(bytes.Buffer{}, nil),
		executable.EXPECT().ExecuteWithEnv(ctx, gomock.Any(), gomock.Any()).Return(bytes.Buffer{}, nil),
	)

	err := g.ValidateFailureDomainConfig(ctx, &datacenterConfig, &failureDomain)

	gt.Expect(err).ToNot(BeNil())
	gt.Expect(err.Error()).To(ContainSubstring("resource pool '*/Resources/Compute ResourcePool' not found"))
}

>>>>>>> c8fd3dd5
func TestGovcValidateVCenterSetupMachineConfig(t *testing.T) {
	ctx := context.Background()
	ts := newHTTPSServer(t)
	datacenterConfig := v1alpha1.VSphereDatacenterConfig{
		Spec: v1alpha1.VSphereDatacenterConfigSpec{
			Datacenter: "SDDC Datacenter",
			Network:    "/SDDC Datacenter/network/test network",
			Server:     strings.TrimPrefix(ts.URL, "https://"),
			Insecure:   true,
		},
	}
	machineConfig := v1alpha1.VSphereMachineConfig{
		Spec: v1alpha1.VSphereMachineConfigSpec{
			Datastore:    "/SDDC Datacenter/datastore/testDatastore",
			Folder:       "/SDDC Datacenter/vm/test",
			ResourcePool: "*/Resources/Compute ResourcePool",
		},
	}
	env := govcEnvironment
	mockCtrl := gomock.NewController(t)
	_, writer := test.NewWriter(t)
	selfSigned := true

	setupContext(t)

	executable := mockexecutables.NewMockExecutable(mockCtrl)

	var params []string

	params = []string{"datastore.info", machineConfig.Spec.Datastore}
	executable.EXPECT().ExecuteWithEnv(ctx, env, params).Return(bytes.Buffer{}, nil)

	params = []string{"folder.info", machineConfig.Spec.Folder}
	executable.EXPECT().ExecuteWithEnv(ctx, env, params).Return(bytes.Buffer{}, nil)

	datacenter := "/" + datacenterConfig.Spec.Datacenter
	resourcePoolName := "Compute ResourcePool"
	params = []string{"find", "-json", datacenter, "-type", "p", "-name", resourcePoolName}
	executable.EXPECT().ExecuteWithEnv(ctx, env, params).Return(*bytes.NewBufferString("[\"/SDDC Datacenter/host/Cluster-1/Resources/Compute ResourcePool\"]"), nil)

	g := executables.NewGovc(executable, writer)

	err := g.ValidateVCenterSetupMachineConfig(ctx, &datacenterConfig, &machineConfig, &selfSigned)
	if err != nil {
		t.Fatalf("Govc.ValidateVCenterSetup() error: %v", err)
	}
}

func newHTTPSServer(t *testing.T) *httptest.Server {
	ts := httptest.NewTLSServer(http.HandlerFunc(func(w http.ResponseWriter, r *http.Request) {
		if _, err := w.Write([]byte("ready")); err != nil {
			t.Errorf("Failed writing response to http request: %s", err)
		}
	}))
	t.Cleanup(func() { ts.Close() })
	return ts
}

func TestGovcCleanupVms(t *testing.T) {
	ctx := context.Background()
	clusterName := "cluster"
	vmName := clusterName

	var dryRun bool

	env := govcEnvironment
	mockCtrl := gomock.NewController(t)
	_, writer := test.NewWriter(t)

	setupContext(t)

	executable := mockexecutables.NewMockExecutable(mockCtrl)

	var params []string
	params = []string{"find", "/" + env[govcDatacenter], "-type", "VirtualMachine", "-name", clusterName + "*"}
	executable.EXPECT().ExecuteWithEnv(ctx, env, params).Return(*bytes.NewBufferString(clusterName), nil)

	params = []string{"vm.power", "-off", "-force", vmName}
	executable.EXPECT().ExecuteWithEnv(ctx, env, params).Return(bytes.Buffer{}, nil)

	params = []string{"object.destroy", vmName}
	executable.EXPECT().ExecuteWithEnv(ctx, env, params).Return(bytes.Buffer{}, nil)

	g := executables.NewGovc(executable, writer)

	err := g.CleanupVms(ctx, clusterName, dryRun)
	if err != nil {
		t.Fatalf("Govc.CleanupVms() error: %v", err)
	}
}

func TestCreateLibrarySuccess(t *testing.T) {
	datastore := "/SDDC-Datacenter/datastore/WorkloadDatastore"
	ctx := context.Background()

	_, g, executable, env := setup(t)
	executable.EXPECT().ExecuteWithEnv(ctx, env, "library.create", "-ds", datastore, templateLibrary).Return(*bytes.NewBufferString("testing"), nil)

	err := g.CreateLibrary(ctx, datastore, templateLibrary)
	if err != nil {
		t.Fatalf("Govc.CreateLibrary() err = %v, want err nil", err)
	}
}

func TestCreateLibraryError(t *testing.T) {
	datastore := "/SDDC-Datacenter/datastore/WorkloadDatastore"
	ctx := context.Background()

	_, g, executable, env := setup(t)
	executable.EXPECT().ExecuteWithEnv(ctx, env, "library.create", "-ds", datastore, templateLibrary).Return(bytes.Buffer{}, errors.New("error from execute with env"))

	err := g.CreateLibrary(ctx, datastore, templateLibrary)
	if err == nil {
		t.Fatal("Govc.CreateLibrary() err = nil, want err not nil")
	}
}

func TestGetTagsSuccessNoTags(t *testing.T) {
	path := "/SDDC-Datacenter/vm/Templates/ubuntu-2004-kube-v1.19.6"
	ctx := context.Background()

	_, g, executable, env := setup(t)
	executable.EXPECT().ExecuteWithEnv(ctx, env, "tags.attached.ls", "-json", "-r", path).Return(*bytes.NewBufferString("null"), nil)

	tags, err := g.GetTags(ctx, path)
	if err != nil {
		t.Fatalf("Govc.GetTags() err = %v, want err nil", err)
	}

	if len(tags) != 0 {
		t.Fatalf("Govc.GetTags() tags size = %d, want 0", len(tags))
	}
}

func TestGetTagsSuccessHasTags(t *testing.T) {
	path := "/SDDC-Datacenter/vm/Templates/ubuntu-2004-kube-v1.19.6"
	ctx := context.Background()

	tagsReponse := `[
		 "kubernetesChannel:1.19",
		 "eksd:1.19-4"
	]`
	wantTags := []string{"kubernetesChannel:1.19", "eksd:1.19-4"}

	_, g, executable, env := setup(t)
	executable.EXPECT().ExecuteWithEnv(ctx, env, "tags.attached.ls", "-json", "-r", path).Return(*bytes.NewBufferString(tagsReponse), nil)

	gotTags, err := g.GetTags(ctx, path)
	if err != nil {
		t.Fatalf("Govc.GetTags() err = %v, want err nil", err)
	}

	if !reflect.DeepEqual(gotTags, wantTags) {
		t.Fatalf("Govc.GetTags() tags %v, want %v", gotTags, wantTags)
	}
}

func TestGetTagsErrorGovc(t *testing.T) {
	path := "/SDDC-Datacenter/vm/Templates/ubuntu-2004-kube-v1.19.6"
	ctx := context.Background()

	_, g, executable, env := setup(t)
	g.Retrier = retrier.NewWithMaxRetries(5, 0)
	executable.EXPECT().ExecuteWithEnv(ctx, env, "tags.attached.ls", "-json", "-r", path).Return(bytes.Buffer{}, errors.New("error from exec")).Times(5)

	_, err := g.GetTags(ctx, path)
	if err == nil {
		t.Fatal("Govc.GetTags() err = nil, want err not nil")
	}
}

func TestGetTagsErrorUnmarshalling(t *testing.T) {
	path := "/SDDC-Datacenter/vm/Templates/ubuntu-2004-kube-v1.19.6"
	ctx := context.Background()

	_, g, executable, env := setup(t)
	executable.EXPECT().ExecuteWithEnv(ctx, env, "tags.attached.ls", "-json", "-r", path).Return(*bytes.NewBufferString("invalid"), nil)

	_, err := g.GetTags(ctx, path)
	if err == nil {
		t.Fatal("Govc.GetTags() err = nil, want err not nil")
	}
}

func TestListTagsSuccessNoTags(t *testing.T) {
	ctx := context.Background()

	_, g, executable, env := setup(t)
	executable.EXPECT().ExecuteWithEnv(ctx, env, "tags.ls", "-json").Return(*bytes.NewBufferString("null"), nil)

	tags, err := g.ListTags(ctx)
	if err != nil {
		t.Fatalf("Govc.ListTags() err = %v, want err nil", err)
	}

	if len(tags) != 0 {
		t.Fatalf("Govc.ListTags() tags size = %d, want 0", len(tags))
	}
}

func TestListTagsSuccessHasTags(t *testing.T) {
	ctx := context.Background()

	tagsReponse := `[
		{
			"id": "urn:vmomi:InventoryServiceTag:5555:GLOBAL",
			"name": "eksd:1.19-4",
			"category_id": "eksd"
		},
		{
			"id": "urn:vmomi:InventoryServiceTag:5555:GLOBAL",
			"name": "kubernetesChannel:1.19",
			"category_id": "kubernetesChannel"
		}
	]`

	wantTags := []executables.Tag{
		{
			Name:       "eksd:1.19-4",
			Id:         "urn:vmomi:InventoryServiceTag:5555:GLOBAL",
			CategoryId: "eksd",
		},
		{
			Name:       "kubernetesChannel:1.19",
			Id:         "urn:vmomi:InventoryServiceTag:5555:GLOBAL",
			CategoryId: "kubernetesChannel",
		},
	}

	_, g, executable, env := setup(t)
	executable.EXPECT().ExecuteWithEnv(ctx, env, "tags.ls", "-json").Return(*bytes.NewBufferString(tagsReponse), nil)

	gotTags, err := g.ListTags(ctx)
	if err != nil {
		t.Fatalf("Govc.ListTags() err = %v, want err nil", err)
	}

	if !reflect.DeepEqual(gotTags, wantTags) {
		t.Fatalf("Govc.ListTags() tags = %v, want %v", gotTags, wantTags)
	}
}

func TestListTagsErrorGovc(t *testing.T) {
	ctx := context.Background()

	_, g, executable, env := setup(t)
	executable.EXPECT().ExecuteWithEnv(ctx, env, "tags.ls", "-json").Return(bytes.Buffer{}, errors.New("error from exec"))

	_, err := g.ListTags(ctx)
	if err == nil {
		t.Fatal("Govc.ListTags() err = nil, want err not nil")
	}
}

func TestListTagsErrorUnmarshalling(t *testing.T) {
	ctx := context.Background()

	_, g, executable, env := setup(t)
	executable.EXPECT().ExecuteWithEnv(ctx, env, "tags.ls", "-json").Return(*bytes.NewBufferString("invalid"), nil)

	_, err := g.ListTags(ctx)
	if err == nil {
		t.Fatal("Govc.ListTags() err = nil, want err not nil")
	}
}

func TestAddTagSuccess(t *testing.T) {
	tag := "tag"
	path := "/SDDC-Datacenter/vm/Templates/ubuntu-2004-kube-v1.19.6"
	ctx := context.Background()

	_, g, executable, env := setup(t)
	executable.EXPECT().ExecuteWithEnv(ctx, env, "tags.attach", tag, path).Return(*bytes.NewBufferString(""), nil)

	err := g.AddTag(ctx, path, tag)
	if err != nil {
		t.Fatalf("Govc.AddTag() err = %v, want err nil", err)
	}
}

func TestEnvMapOverride(t *testing.T) {
	category := "category"
	tag := "tag"
	ctx := context.Background()

	envOverride := map[string]string{
		govcUsername:   "override_vsphere_username",
		govcPassword:   "override_vsphere_password",
		govcURL:        "override_vsphere_server",
		govcDatacenter: "override_vsphere_datacenter",
		govcInsecure:   "false",
	}

	_, g, executable, _ := setup(t, executables.WithGovcEnvMap(envOverride))
	executable.EXPECT().ExecuteWithEnv(ctx, envOverride, "tags.create", "-c", category, tag).Return(*bytes.NewBufferString(""), nil)

	err := g.CreateTag(ctx, tag, category)
	if err != nil {
		t.Fatalf("Govc.CreateTag() with envMap override err = %v, want err nil", err)
	}
}

func TestAddTagError(t *testing.T) {
	tag := "tag"
	path := "/SDDC-Datacenter/vm/Templates/ubuntu-2004-kube-v1.19.6"
	ctx := context.Background()

	_, g, executable, env := setup(t)
	executable.EXPECT().ExecuteWithEnv(ctx, env, "tags.attach", tag, path).Return(bytes.Buffer{}, errors.New("error from execute with env"))

	err := g.AddTag(ctx, path, tag)
	if err == nil {
		t.Fatal("Govc.AddTag() err = nil, want err not nil")
	}
}

func TestCreateTagSuccess(t *testing.T) {
	category := "category"
	tag := "tag"
	ctx := context.Background()

	_, g, executable, env := setup(t)
	executable.EXPECT().ExecuteWithEnv(ctx, env, "tags.create", "-c", category, tag).Return(*bytes.NewBufferString(""), nil)

	err := g.CreateTag(ctx, tag, category)
	if err != nil {
		t.Fatalf("Govc.CreateTag() err = %v, want err nil", err)
	}
}

func TestCreateTagError(t *testing.T) {
	category := "category"
	tag := "tag"
	ctx := context.Background()

	_, g, executable, env := setup(t)
	executable.EXPECT().ExecuteWithEnv(ctx, env, "tags.create", "-c", category, tag).Return(bytes.Buffer{}, errors.New("error from execute with env"))

	err := g.CreateTag(ctx, tag, category)
	if err == nil {
		t.Fatal("Govc.CreateTag() err = nil, want err not nil")
	}
}

func TestListCategoriesSuccessNoCategories(t *testing.T) {
	ctx := context.Background()

	_, g, executable, env := setup(t)
	executable.EXPECT().ExecuteWithEnv(ctx, env, "tags.category.ls", "-json").Return(*bytes.NewBufferString("null"), nil)

	gotCategories, err := g.ListCategories(ctx)
	if err != nil {
		t.Fatalf("Govc.ListCategories() err = %v, want err nil", err)
	}

	if len(gotCategories) != 0 {
		t.Fatalf("Govc.ListCategories() tags size = %d, want 0", len(gotCategories))
	}
}

func TestListCategoriesSuccessHasCategories(t *testing.T) {
	ctx := context.Background()

	catsResponse := `[
		{
			"id": "urn:vmomi:InventoryServiceCategory:78484:GLOBAL",
			"name": "eksd",
			"cardinality": "MULTIPLE",
			"associable_types": [
			"com.vmware.content.library.Item",
				"VirtualMachine"
			]
		},
		{
			"id": "urn:vmomi:InventoryServiceCategory:78484:GLOBAL",
			"name": "kubernetesChannel",
			"cardinality": "SINGLE",
			"associable_types": [
				"VirtualMachine"
			]
		}
	]`
	wantCats := []string{"eksd", "kubernetesChannel"}

	_, g, executable, env := setup(t)
	executable.EXPECT().ExecuteWithEnv(ctx, env, "tags.category.ls", "-json").Return(*bytes.NewBufferString(catsResponse), nil)

	gotCats, err := g.ListCategories(ctx)
	if err != nil {
		t.Fatalf("Govc.ListCategories() err = %v, want err nil", err)
	}

	if !reflect.DeepEqual(gotCats, wantCats) {
		t.Fatalf("Govc.ListCategories() tags = %v, want %v", gotCats, wantCats)
	}
}

func TestListCategoriesErrorGovc(t *testing.T) {
	ctx := context.Background()

	_, g, executable, env := setup(t)
	executable.EXPECT().ExecuteWithEnv(ctx, env, "tags.category.ls", "-json").Return(bytes.Buffer{}, errors.New("error from exec"))

	_, err := g.ListCategories(ctx)
	if err == nil {
		t.Fatal("Govc.ListCategories() err = nil, want err not nil")
	}
}

func TestListCategoriesErrorUnmarshalling(t *testing.T) {
	ctx := context.Background()

	_, g, executable, env := setup(t)
	executable.EXPECT().ExecuteWithEnv(ctx, env, "tags.category.ls", "-json").Return(*bytes.NewBufferString("invalid"), nil)

	_, err := g.ListCategories(ctx)
	if err == nil {
		t.Fatal("Govc.ListCategories() err = nil, want err not nil")
	}
}

func TestCreateCategoryForVMSuccess(t *testing.T) {
	category := "category"
	ctx := context.Background()

	_, g, executable, env := setup(t)
	executable.EXPECT().ExecuteWithEnv(ctx, env, "tags.category.create", "-t", "VirtualMachine", category).Return(*bytes.NewBufferString(""), nil)

	err := g.CreateCategoryForVM(ctx, category)
	if err != nil {
		t.Fatalf("Govc.CreateCategoryForVM() err = %v, want err nil", err)
	}
}

func TestCreateCategoryForVMError(t *testing.T) {
	category := "category"
	ctx := context.Background()

	_, g, executable, env := setup(t)
	executable.EXPECT().ExecuteWithEnv(ctx, env, "tags.category.create", "-t", "VirtualMachine", category).Return(bytes.Buffer{}, errors.New("error from execute with env"))

	err := g.CreateCategoryForVM(ctx, category)
	if err == nil {
		t.Fatal("Govc.CreateCategoryForVM() err = nil, want err not nil")
	}
}

func TestImportTemplateSuccess(t *testing.T) {
	ovaURL := "ovaURL"
	name := "name"
	ctx := context.Background()

	_, g, executable, env := setup(t)
	executable.EXPECT().ExecuteWithEnv(ctx, env, "library.import", "-k", "-pull", "-n", name, templateLibrary, ovaURL).Return(*bytes.NewBufferString(""), nil)

	if err := g.ImportTemplate(ctx, templateLibrary, ovaURL, name); err != nil {
		t.Fatalf("Govc.ImportTemplate() err = %v, want err nil", err)
	}
}

func TestImportTemplateError(t *testing.T) {
	ovaURL := "ovaURL"
	name := "name"
	ctx := context.Background()

	_, g, executable, env := setup(t)
	executable.EXPECT().ExecuteWithEnv(ctx, env, "library.import", "-k", "-pull", "-n", name, templateLibrary, ovaURL).Return(bytes.Buffer{}, errors.New("error from execute with env"))

	if err := g.ImportTemplate(ctx, templateLibrary, ovaURL, name); err == nil {
		t.Fatal("Govc.ImportTemplate() err = nil, want err not nil")
	}
}

func TestDeleteTemplateSuccess(t *testing.T) {
	template := "template"
	resourcePool := "resourcePool"
	ctx := context.Background()

	_, g, executable, env := setup(t)
	executable.EXPECT().ExecuteWithEnv(ctx, env, "vm.markasvm", "-pool", resourcePool, template).Return(*bytes.NewBufferString(""), nil)
	executable.EXPECT().ExecuteWithEnv(ctx, env, "snapshot.remove", "-vm", template, "*").Return(*bytes.NewBufferString(""), nil)
	executable.EXPECT().ExecuteWithEnv(ctx, env, "vm.destroy", template).Return(*bytes.NewBufferString(""), nil)

	if err := g.DeleteTemplate(ctx, resourcePool, template); err != nil {
		t.Fatalf("Govc.DeleteTemplate() err = %v, want err nil", err)
	}
}

func TestDeleteTemplateMarkAsVMError(t *testing.T) {
	template := "template"
	resourcePool := "resourcePool"
	ctx := context.Background()

	_, g, executable, env := setup(t)
	executable.EXPECT().ExecuteWithEnv(ctx, env, "vm.markasvm", "-pool", resourcePool, template).Return(bytes.Buffer{}, errors.New("error from execute with env"))

	if err := g.DeleteTemplate(ctx, resourcePool, template); err == nil {
		t.Fatal("Govc.DeleteTemplate() err = nil, want err not nil")
	}
}

func TestDeleteTemplateRemoveSnapshotError(t *testing.T) {
	template := "template"
	resourcePool := "resourcePool"
	ctx := context.Background()

	_, g, executable, env := setup(t)
	executable.EXPECT().ExecuteWithEnv(ctx, env, "vm.markasvm", "-pool", resourcePool, template).Return(*bytes.NewBufferString(""), nil)
	executable.EXPECT().ExecuteWithEnv(ctx, env, "snapshot.remove", "-vm", template, "*").Return(bytes.Buffer{}, errors.New("error from execute with env"))

	if err := g.DeleteTemplate(ctx, resourcePool, template); err == nil {
		t.Fatal("Govc.DeleteTemplate() err = nil, want err not nil")
	}
}

func TestDeleteTemplateDeleteVMError(t *testing.T) {
	template := "template"
	resourcePool := "resourcePool"
	ctx := context.Background()

	_, g, executable, env := setup(t)
	executable.EXPECT().ExecuteWithEnv(ctx, env, "vm.markasvm", "-pool", resourcePool, template).Return(*bytes.NewBufferString(""), nil)
	executable.EXPECT().ExecuteWithEnv(ctx, env, "snapshot.remove", "-vm", template, "*").Return(*bytes.NewBufferString(""), nil)
	executable.EXPECT().ExecuteWithEnv(ctx, env, "vm.destroy", template).Return(bytes.Buffer{}, errors.New("error from execute with env"))

	if err := g.DeleteTemplate(ctx, resourcePool, template); err == nil {
		t.Fatal("Govc.DeleteTemplate() err = nil, want err not nil")
	}
}

func TestGovcLogoutSuccess(t *testing.T) {
	ctx := context.Background()
	_, g, executable, env := setup(t)

	executable.EXPECT().ExecuteWithEnv(ctx, env, "session.logout").Return(*bytes.NewBufferString(""), nil)
	executable.EXPECT().ExecuteWithEnv(ctx, env, "session.logout", "-k").Return(*bytes.NewBufferString(""), nil)

	if err := g.Logout(ctx); err != nil {
		t.Fatalf("Govc.Logout() err = %v, want err nil", err)
	}
}

func TestGovcValidateVCenterConnectionSuccess(t *testing.T) {
	ctx := context.Background()
	ts := newHTTPSServer(t)
	_, g, _, _ := setup(t)

	if err := g.ValidateVCenterConnection(ctx, strings.TrimPrefix(ts.URL, "https://")); err != nil {
		t.Fatalf("Govc.ValidateVCenterConnection() err = %v, want err nil", err)
	}
}

func TestGovcValidateVCenterAuthenticationSuccess(t *testing.T) {
	ctx := context.Background()
	_, g, executable, env := setup(t)

	executable.EXPECT().ExecuteWithEnv(ctx, env, "about", "-k").Return(*bytes.NewBufferString(""), nil)

	if err := g.ValidateVCenterAuthentication(ctx); err != nil {
		t.Fatalf("Govc.ValidateVCenterAuthentication() err = %v, want err nil", err)
	}
}

func TestGovcValidateVCenterAuthenticationErrorNoDatacenter(t *testing.T) {
	ctx := context.Background()
	_, g, _, _ := setup(t)

	t.Setenv(govcDatacenter, "")

	if err := g.ValidateVCenterAuthentication(ctx); err == nil {
		t.Fatal("Govc.ValidateVCenterAuthentication() err = nil, want err not nil")
	}
}

func TestGovcIsCertSelfSignedTrue(t *testing.T) {
	ctx := context.Background()
	_, g, executable, env := setup(t)

	executable.EXPECT().ExecuteWithEnv(ctx, env, "about").Return(*bytes.NewBufferString(""), errors.New(""))

	if !g.IsCertSelfSigned(ctx) {
		t.Fatalf("Govc.IsCertSelfSigned) = false, want true")
	}
}

func TestGovcIsCertSelfSignedFalse(t *testing.T) {
	ctx := context.Background()
	_, g, executable, env := setup(t)

	executable.EXPECT().ExecuteWithEnv(ctx, env, "about").Return(*bytes.NewBufferString(""), nil)

	if g.IsCertSelfSigned(ctx) {
		t.Fatalf("Govc.IsCertSelfSigned) = true, want false")
	}
}

func TestGovcGetCertThumbprintSuccess(t *testing.T) {
	ctx := context.Background()
	_, g, executable, env := setup(t)
	wantThumbprint := "AB:AB:AB"

	executable.EXPECT().ExecuteWithEnv(ctx, env, "about.cert", "-thumbprint", "-k").Return(*bytes.NewBufferString("server.com AB:AB:AB"), nil)

	gotThumbprint, err := g.GetCertThumbprint(ctx)
	if err != nil {
		t.Fatalf("Govc.GetCertThumbprint() err = %v, want err nil", err)
	}

	if gotThumbprint != wantThumbprint {
		t.Fatalf("Govc.GetCertThumbprint() thumbprint = %s, want %s", gotThumbprint, wantThumbprint)
	}
}

func TestGovcGetCertThumbprintBadOutput(t *testing.T) {
	ctx := context.Background()
	_, g, executable, env := setup(t)
	wantErr := "invalid thumbprint format"

	executable.EXPECT().ExecuteWithEnv(ctx, env, "about.cert", "-thumbprint", "-k").Return(*bytes.NewBufferString("server.comAB:AB:AB"), nil)

	if _, err := g.GetCertThumbprint(ctx); err == nil || err.Error() != wantErr {
		t.Fatalf("Govc.GetCertThumbprint() err = %s, want err %s", err, wantErr)
	}
}

func TestGovcConfigureCertThumbprint(t *testing.T) {
	ctx := context.Background()
	_, g, _, _ := setup(t)
	server := "server.com"
	thumbprint := "AB:AB:AB"
	wantKnownHostsContent := "server.com AB:AB:AB"

	if err := g.ConfigureCertThumbprint(ctx, server, thumbprint); err != nil {
		t.Fatalf("Govc.ConfigureCertThumbprint() err = %v, want err nil", err)
	}

	path, ok := os.LookupEnv("GOVC_TLS_KNOWN_HOSTS")
	if !ok {
		t.Fatal("GOVC_TLS_KNOWN_HOSTS is not set")
	}

	gotKnownHostsContent := test.ReadFile(t, path)
	if gotKnownHostsContent != wantKnownHostsContent {
		t.Fatalf("GOVC_TLS_KNOWN_HOSTS file content = %s, want %s", gotKnownHostsContent, wantKnownHostsContent)
	}
}

func TestGovcDatacenterExistsTrue(t *testing.T) {
	ctx := context.Background()
	_, g, executable, env := setup(t)
	datacenter := "datacenter_1"

	executable.EXPECT().ExecuteWithEnv(ctx, env, "datacenter.info", datacenter).Return(*bytes.NewBufferString(""), nil)

	exists, err := g.DatacenterExists(ctx, datacenter)
	if err != nil {
		t.Fatalf("Govc.DatacenterExists() err = %v, want err nil", err)
	}

	if !exists {
		t.Fatalf("Govc.DatacenterExists() = false, want true")
	}
}

func TestGovcDatacenterExistsFalse(t *testing.T) {
	ctx := context.Background()
	_, g, executable, env := setup(t)
	datacenter := "datacenter_1"

	executable.EXPECT().ExecuteWithEnv(ctx, env, "datacenter.info", datacenter).Return(*bytes.NewBufferString("datacenter_1 not found"), errors.New("exit code 1"))

	exists, err := g.DatacenterExists(ctx, datacenter)
	if err != nil {
		t.Fatalf("Govc.DatacenterExists() err = %v, want err nil", err)
	}

	if exists {
		t.Fatalf("Govc.DatacenterExists() = true, want false")
	}
}

func TestGovcNetworkExistsTrue(t *testing.T) {
	ctx := context.Background()
	_, g, executable, env := setup(t)
	network := "/Networks/network_1"
	networkName := "network_1"
	networkDir := "/Networks"

	executable.EXPECT().ExecuteWithEnv(ctx, env, "find", "-maxdepth=1", networkDir, "-type", "n", "-name", networkName).Return(*bytes.NewBufferString(network), nil)

	exists, err := g.NetworkExists(ctx, network)
	if err != nil {
		t.Fatalf("Govc.NetworkExists() err = %v, want err nil", err)
	}

	if !exists {
		t.Fatalf("Govc.NetworkExists() = false, want true")
	}
}

func TestGovcNetworkExistsFalse(t *testing.T) {
	ctx := context.Background()
	_, g, executable, env := setup(t)
	network := "/Networks/network_1"
	networkName := "network_1"
	networkDir := "/Networks"

	executable.EXPECT().ExecuteWithEnv(ctx, env, "find", "-maxdepth=1", networkDir, "-type", "n", "-name", networkName).Return(*bytes.NewBufferString(""), nil)

	exists, err := g.NetworkExists(ctx, network)
	if err != nil {
		t.Fatalf("Govc.NetworkExistsNetworkExists() err = %v, want err nil", err)
	}

	if exists {
		t.Fatalf("Govc.NetworkExists() = true, want false")
	}
}

func TestGovcCreateUser(t *testing.T) {
	ctx := context.Background()
	_, g, executable, env := setup(t)
	username := "ralph"
	password := "verysecret"

	tests := []struct {
		name    string
		wantErr error
	}{
		{
			name:    "test CreateGroup success",
			wantErr: nil,
		},
		{
			name:    "test CreateGroup error",
			wantErr: errors.New("operation failed"),
		},
	}

	for _, tt := range tests {

		executable.EXPECT().ExecuteWithEnv(ctx, env, "sso.user.create", "-p", password, username).Return(*bytes.NewBufferString(""), tt.wantErr)

		err := g.CreateUser(ctx, username, password)
		gt := NewWithT(t)

		if tt.wantErr != nil {
			gt.Expect(err).ToNot(BeNil())
		} else {
			gt.Expect(err).To(BeNil())
		}
	}
}

func TestGovcCreateGroup(t *testing.T) {
	ctx := context.Background()
	_, g, executable, env := setup(t)
	group := "EKSA"

	tests := []struct {
		name    string
		wantErr error
	}{
		{
			name:    "test CreateGroup success",
			wantErr: nil,
		},
		{
			name:    "test CreateGroup error",
			wantErr: errors.New("operation failed"),
		},
	}

	for _, tt := range tests {

		executable.EXPECT().ExecuteWithEnv(ctx, env, "sso.group.create", group).Return(*bytes.NewBufferString(""), tt.wantErr)

		err := g.CreateGroup(ctx, group)
		gt := NewWithT(t)
		if tt.wantErr != nil {
			gt.Expect(err).ToNot(BeNil())
		} else {
			gt.Expect(err).To(BeNil())
		}

	}
}

func TestGovcUserExistsFalse(t *testing.T) {
	ctx := context.Background()
	_, g, executable, env := setup(t)
	username := "eksa"

	executable.EXPECT().ExecuteWithEnv(ctx, env, "sso.user.ls", username).Return(*bytes.NewBufferString(""), nil)

	exists, err := g.UserExists(ctx, username)
	gt := NewWithT(t)
	gt.Expect(err).To(BeNil())
	gt.Expect(exists).To(BeFalse())
}

func TestGovcUserExistsTrue(t *testing.T) {
	ctx := context.Background()
	_, g, executable, env := setup(t)
	username := "eksa"

	executable.EXPECT().ExecuteWithEnv(ctx, env, "sso.user.ls", username).Return(*bytes.NewBufferString(username), nil)

	exists, err := g.UserExists(ctx, username)
	gt := NewWithT(t)
	gt.Expect(err).To(BeNil())
	gt.Expect(exists).To(BeTrue())
}

func TestGovcUserExistsError(t *testing.T) {
	ctx := context.Background()
	_, g, executable, env := setup(t)
	username := "eksa"

	executable.EXPECT().ExecuteWithEnv(ctx, env, "sso.user.ls", username).Return(*bytes.NewBufferString(""), errors.New("operation failed"))

	_, err := g.UserExists(ctx, username)
	gt := NewWithT(t)
	gt.Expect(err).ToNot(BeNil())
}

func TestGovcCreateRole(t *testing.T) {
	ctx := context.Background()
	_, g, executable, env := setup(t)
	role := "EKSACloudAdmin"
	privileges := []string{"vSphereDataProtection.Recovery", "vSphereDataProtection.Protection"}

	tests := []struct {
		name    string
		wantErr error
	}{
		{
			name:    "test CreateRole success",
			wantErr: nil,
		},
		{
			name:    "test CreateRole error",
			wantErr: errors.New("operation failed"),
		},
	}

	for _, tt := range tests {

		targetArgs := append([]string{"role.create", role}, privileges...)
		executable.EXPECT().ExecuteWithEnv(ctx, env, targetArgs).Return(*bytes.NewBufferString(""), tt.wantErr)

		err := g.CreateRole(ctx, role, privileges)
		gt := NewWithT(t)
		if tt.wantErr != nil {
			gt.Expect(err).ToNot(BeNil())
		} else {
			gt.Expect(err).To(BeNil())
		}
	}
}

func TestGovcGroupExistsFalse(t *testing.T) {
	ctx := context.Background()
	_, g, executable, env := setup(t)
	group := "FakeGroup"
	expectedErr := "govc: ServerFaultCode: The specified principal (FakeGroup@vsphere.local) is invalid.\nCaused by: group FakeGroup doesn't exist or multiple groups same name"

	executable.EXPECT().ExecuteWithEnv(ctx, env, "sso.group.ls", group).Return(*bytes.NewBufferString(""), errors.New(expectedErr))

	exists, err := g.GroupExists(ctx, group)
	gt := NewWithT(t)
	gt.Expect(err).To(BeNil())
	gt.Expect(exists).To(BeFalse())
}

func TestGovcGroupExistsTrue(t *testing.T) {
	ctx := context.Background()
	_, g, executable, env := setup(t)
	group := "EKSA"
	// If group exists, govc should give empty response
	executable.EXPECT().ExecuteWithEnv(ctx, env, "sso.group.ls", group).Return(*bytes.NewBufferString(""), nil)

	exists, err := g.GroupExists(ctx, group)
	gt := NewWithT(t)
	gt.Expect(err).To(BeNil())
	gt.Expect(exists).To(BeTrue())
}

func TestGovcGroupExistsError(t *testing.T) {
	ctx := context.Background()
	_, g, executable, env := setup(t)
	group := "EKSA"
	executable.EXPECT().ExecuteWithEnv(ctx, env, "sso.group.ls", group).Return(*bytes.NewBufferString(""), errors.New("unexpected error"))

	_, err := g.GroupExists(ctx, group)
	gt := NewWithT(t)
	gt.Expect(err).ToNot(BeNil())
}

func TestGovcRoleExistsTrue(t *testing.T) {
	ctx := context.Background()
	_, g, executable, env := setup(t)
	role := "EKSACloudAdmin"

	executable.EXPECT().ExecuteWithEnv(ctx, env, "role.ls", role).Return(*bytes.NewBufferString(role), nil)

	exists, err := g.RoleExists(ctx, role)
	gt := NewWithT(t)
	gt.Expect(err).To(BeNil())
	gt.Expect(exists).To(BeTrue())
}

func TestGovcRoleExistsFalse(t *testing.T) {
	ctx := context.Background()
	_, g, executable, env := setup(t)
	role := "EKSACloudAdmin"

	executable.EXPECT().ExecuteWithEnv(ctx, env, "role.ls", role).Return(*bytes.NewBufferString(""), fmt.Errorf("role \"%s\" not found", role))

	exists, err := g.RoleExists(ctx, role)
	gt := NewWithT(t)
	gt.Expect(err).To(BeNil())
	gt.Expect(exists).To(BeFalse())
}

func TestGovcRoleExistsError(t *testing.T) {
	ctx := context.Background()
	_, g, executable, env := setup(t)
	role := "EKSACloudAdmin"

	executable.EXPECT().ExecuteWithEnv(ctx, env, "role.ls", role).Return(*bytes.NewBufferString(""), errors.New("operation failed"))

	_, err := g.RoleExists(ctx, role)
	gt := NewWithT(t)
	gt.Expect(err).ToNot(BeNil())
}

func TestGovcAddUserToGroup(t *testing.T) {
	ctx := context.Background()
	_, g, executable, env := setup(t)
	group := "EKSA"
	username := "ralph"

	tests := []struct {
		name    string
		wantErr error
	}{
		{
			name:    "test AddUserToGroup success",
			wantErr: nil,
		},
		{
			name:    "test AddUserToGroup error",
			wantErr: errors.New("operation failed"),
		},
	}

	for _, tt := range tests {

		executable.EXPECT().ExecuteWithEnv(ctx, env, "sso.group.update", "-a", username, group).Return(*bytes.NewBufferString(""), tt.wantErr)

		err := g.AddUserToGroup(ctx, group, username)
		gt := NewWithT(t)
		if tt.wantErr != nil {
			gt.Expect(err).ToNot(BeNil())
		} else {
			gt.Expect(err).To(BeNil())
		}

	}
}

func TestGovcSetGroupRoleOnObject(t *testing.T) {
	ctx := context.Background()
	_, g, executable, env := setup(t)
	principal := "EKSAGroup"
	domain := "vsphere.local"
	role := "EKSACloudAdmin"
	object := "/Datacenter/vm/MyVirtualMachines"

	tests := []struct {
		name    string
		wantErr error
	}{
		{
			name:    "test SetGroupRoleOnObject success",
			wantErr: nil,
		},
		{
			name:    "test SetGroupRoleOnObject error",
			wantErr: errors.New("operation failed"),
		},
	}

	for _, tt := range tests {
		executable.EXPECT().ExecuteWithEnv(
			ctx,
			env,
			"permissions.set",
			"-group=true",
			"-principal",
			principal+"@"+domain,
			"-role",
			role,
			object,
		).Return(*bytes.NewBufferString(""), tt.wantErr)

		err := g.SetGroupRoleOnObject(ctx, principal, role, object, domain)
		gt := NewWithT(t)
		if tt.wantErr != nil {
			gt.Expect(err).ToNot(BeNil())
		} else {
			gt.Expect(err).To(BeNil())
		}
	}
}

func TestGovcGetVMDiskSizeInGB(t *testing.T) {
	datacenter := "SDDC-Datacenter"
	template := "bottlerocket-kube-v1.24.6"
	ctx := context.Background()
	_, g, executable, env := setup(t)
	gt := NewWithT(t)

	response := map[string][]interface{}{
		"Devices": {
			map[string]interface{}{
				"Name": "disk-31000-0",
				"DeviceInfo": map[string]string{
					"Label": "Hard disk 1",
				},
				"CapacityInKB": 25 * 1024 * 1024, // 25GB in KB
			},
		},
	}

	mashaledResponse, err := json.Marshal(response)
	if err != nil {
		t.Fatalf("failed to marshal response: %v", err)
	}
	responseBytes := bytes.NewBuffer(mashaledResponse)

	executable.EXPECT().ExecuteWithEnv(ctx, env, "device.info", "-dc", datacenter, "-vm", template, "-json", "disk-*").Return(*responseBytes, nil)

	size, err := g.GetVMDiskSizeInGB(ctx, template, datacenter)
	gt.Expect(err).To(BeNil())
	gt.Expect(size).To(Equal(25))
}

func TestGovcGetVMDiskSizeInGBError(t *testing.T) {
	datacenter := "SDDC-Datacenter"
	template := "bottlerocket-kube-v1.24.6"
	ctx := context.Background()
	_, g, executable, env := setup(t)
	govcErr := errors.New("error DevicesInfo()")

	tests := []struct {
		testName string
		response map[string][]interface{}
		govcErr  error
		wantErr  error
	}{
		{
			testName: "devices_info_govc_error",
			response: nil,
			govcErr:  govcErr,
			wantErr:  fmt.Errorf("getting disk size for vm %s: getting template device information: %v", template, govcErr),
		},
		{
			testName: "devices_info_no_devices",
			response: map[string][]interface{}{
				"Devices": {},
			},
			govcErr: nil,
			wantErr: fmt.Errorf("no disks found for vm %s", template),
		},
	}

	for _, tt := range tests {
		t.Run(tt.testName, func(t *testing.T) {
			gt := NewWithT(t)
			mashaledResponse, err := json.Marshal(tt.response)
			if err != nil {
				t.Fatalf("failed to marshal response: %v", err)
			}
			responseBytes := bytes.NewBuffer(mashaledResponse)

			executable.EXPECT().ExecuteWithEnv(ctx, env, "device.info", "-dc", datacenter, "-vm", template, "-json", "disk-*").Return(*responseBytes, tt.govcErr)

			_, err = g.GetVMDiskSizeInGB(ctx, template, datacenter)
			gt.Expect(err.Error()).To(Equal(tt.wantErr.Error()))
		})
	}
}

func TestGovcGetHardDiskSize(t *testing.T) {
	datacenter := "SDDC-Datacenter"
	template := "bottlerocket-kube-v1-21"
	ctx := context.Background()
	wantDiskMap := map[string]float64{
		"Hard disk 1": 2097152,
		"Hard disk 2": 20971520,
	}
	_, g, executable, env := setup(t)
	gt := NewWithT(t)

	response := map[string][]interface{}{
		"Devices": {
			map[string]interface{}{
				"Name": "disk-31000-0",
				"DeviceInfo": map[string]string{
					"Label": "Hard disk 1",
				},
				"CapacityInKB": 2097152,
			}, map[string]interface{}{
				"Name": "disk-31000-1",
				"DeviceInfo": map[string]string{
					"Label": "Hard disk 2",
				},
				"CapacityInKB": 20971520,
			},
		},
	}

	marshaledResponse, err := json.Marshal(response)
	if err != nil {
		t.Fatalf("failed to marshal response: %v", err)
	}
	responseBytes := bytes.NewBuffer(marshaledResponse)

	executable.EXPECT().ExecuteWithEnv(ctx, env, "device.info", "-dc", datacenter, "-vm", template, "-json", "disk-*").Return(*responseBytes, nil)

	diskSizeMap, err := g.GetHardDiskSize(ctx, template, datacenter)
	gt.Expect(err).To(BeNil())
	gt.Expect(diskSizeMap).To(Equal(wantDiskMap))
}

func TestGovcGetHardDiskSizeError(t *testing.T) {
	datacenter := "SDDC-Datacenter"
	template := "bottlerocket-kube-v1-21"
	ctx := context.Background()
	_, g, executable, env := setup(t)
	govcErr := errors.New("error DevicesInfo()")

	tests := []struct {
		testName string
		response map[string][]interface{}
		govcErr  error
		wantErr  error
	}{
		{
			testName: "devices_info_govc_error",
			response: nil,
			govcErr:  govcErr,
			wantErr:  fmt.Errorf("getting hard disk sizes for vm %s: getting template device information: %v", template, govcErr),
		},
		{
			testName: "devices_info_no_devices",
			response: map[string][]interface{}{
				"Devices": {},
			},
			govcErr: nil,
			wantErr: fmt.Errorf("no hard disks found for vm %s", template),
		},
	}

	for _, tt := range tests {
		t.Run(tt.testName, func(t *testing.T) {
			gt := NewWithT(t)
			marshaledResponse, err := json.Marshal(tt.response)
			if err != nil {
				t.Fatalf("failed to marshal response: %v", err)
			}
			responseBytes := bytes.NewBuffer(marshaledResponse)
			executable.EXPECT().ExecuteWithEnv(ctx, env, "device.info", "-dc", datacenter, "-vm", template, "-json", "disk-*").Return(*responseBytes, tt.govcErr)
			_, err = g.GetHardDiskSize(ctx, template, datacenter)
			gt.Expect(err.Error()).To(Equal(tt.wantErr.Error()))
		})
	}
}

func TestGovcGetResourcePoolInfo(t *testing.T) {
	datacenter := "SDDC-Datacenter"
	resourcePool := "*/Resources/Test-ResourcePool"
	govcErr := errors.New("error PoolInfo()")
	ctx := context.Background()
	_, g, executable, env := setup(t)

	tests := []struct {
		testName    string
		response    string
		govcErr     error
		wantErr     error
		wantMemInfo map[string]int
	}{
		{
			testName: "pool_info_memory_limit_set",
			response: `Name: Test-ResourcePool
					Path: /SDDC-Datacenter/host/Cluster-1/Resources/Test-ResourcePool
					Mem Usage: 100MB (11.3%)
					Mem Shares: normal
					Mem Reservation: 0MB (expandable=true)
					Mem Limit: 1000MB`,
			govcErr:     nil,
			wantErr:     nil,
			wantMemInfo: map[string]int{executables.MemoryAvailable: 900},
		},
		{
			testName: "pool_info_memory_limit_unset",
			response: `Name: Test-ResourcePool
					Path: /SDDC-Datacenter/host/Cluster-1/Resources/Test-ResourcePool
					Mem Usage: 100MB (11.3%)
					Mem Shares: normal
					Mem Reservation: 0MB (expandable=true)
					Mem Limit: -1MB`,
			govcErr:     nil,
			wantErr:     nil,
			wantMemInfo: map[string]int{executables.MemoryAvailable: -1},
		},
		{
			testName: "pool_info_memory_usage_corrupt",
			response: `Name: Test-ResourcePool
					Mem Usage:corrupt-val
					Mem Limit:-1MB`,
			govcErr:     nil,
			wantErr:     fmt.Errorf("unable to obtain memory usage for resource pool corrupt-val: strconv.Atoi: parsing \"-\": invalid syntax"),
			wantMemInfo: nil,
		},
		{
			testName: "pool_info_memory_limit_corrupt",
			response: `Name: Test-ResourcePool
					Mem Usage:100
					Mem Limit:corrupt-val`,
			govcErr:     nil,
			wantErr:     fmt.Errorf("unable to obtain memory limit for resource pool corrupt-val: strconv.Atoi: parsing \"-\": invalid syntax"),
			wantMemInfo: nil,
		},
		{
			testName:    "pool_info_error",
			response:    "",
			govcErr:     govcErr,
			wantErr:     fmt.Errorf("getting resource pool information: %v", govcErr),
			wantMemInfo: nil,
		},
	}

	for _, tt := range tests {
		t.Run(tt.testName, func(t *testing.T) {
			gt := NewWithT(t)
			responseBytes := bytes.NewBuffer([]byte(tt.response))
			executable.EXPECT().ExecuteWithEnv(ctx, env, "pool.info", "-dc", datacenter, resourcePool).Return(*responseBytes, tt.govcErr)
			poolMemInfo, err := g.GetResourcePoolInfo(ctx, datacenter, resourcePool)
			if tt.wantErr != nil {
				gt.Expect(err.Error()).To(Equal(tt.wantErr.Error()))
			}
			gt.Expect(poolMemInfo).To(Equal(tt.wantMemInfo))
		})
	}
}<|MERGE_RESOLUTION|>--- conflicted
+++ resolved
@@ -463,11 +463,7 @@
 	tt.assertDeployTemplateError(t)
 }
 
-<<<<<<< HEAD
 func TestGetResourcePoolPathSuccessRelativePath(t *testing.T) {
-=======
-func TestGetResourcePoolPathSuccess(t *testing.T) {
->>>>>>> c8fd3dd5
 	ctx := context.Background()
 	datacenter := "SDDC-Datacenter"
 	resourcePool := "*/Resources/Compute-ResourcePool"
@@ -492,7 +488,6 @@
 	gt.Expect(path).To(Equal("/SDDC-Datacenter/host/Cluster-1/Resources/Compute-ResourcePool"))
 }
 
-<<<<<<< HEAD
 func TestGetResourcePoolPathSuccessFullPath(t *testing.T) {
 	ctx := context.Background()
 	datacenter := "SDDC-Datacenter"
@@ -518,124 +513,6 @@
 	gt.Expect(path).To(Equal("/SDDC-Datacenter/host/Cluster-1/Resources/Compute-ResourcePool"))
 }
 
-=======
->>>>>>> c8fd3dd5
-func TestGetResourcePoolPathErrorMultiplePoolsFound(t *testing.T) {
-	ctx := context.Background()
-	datacenter := "SDDC-Datacenter"
-	resourcePool := "*/Resources/Compute-ResourcePool"
-	trimmedPool := strings.TrimPrefix(resourcePool, "*/")
-
-	_, g, executable, env := setup(t)
-	gt := NewWithT(t)
-
-	g.Retrier = retrier.NewWithMaxRetries(1, 0)
-
-	executable.EXPECT().
-		ExecuteWithEnv(ctx, env, "find", "-json", "/"+datacenter, "-type", "p", "-name", filepath.Base(resourcePool)).
-		Return(*bytes.NewBufferString(`["/SDDC-Datacenter/host/Cluster-1/Resources/Compute-ResourcePool", "/SDDC-Datacenter/host/Cluster-2/Resources/Compute-ResourcePool"]`), nil)
-
-	_, err := g.GetResourcePoolPath(ctx, datacenter, resourcePool, env)
-	gt.Expect(err).NotTo(BeNil())
-	gt.Expect(err.Error()).To(Equal(fmt.Sprintf("specified resource pool '%s' maps to multiple paths within the datacenter '%s'", trimmedPool, datacenter)))
-}
-
-func TestGetResourcePoolPathErrorInvalidJSONResponse(t *testing.T) {
-	ctx := context.Background()
-	datacenter := "SDDC-Datacenter"
-	resourcePool := "*/Resources/Compute-ResourcePool"
-
-	_, g, executable, env := setup(t)
-	gt := NewWithT(t)
-
-	g.Retrier = retrier.NewWithMaxRetries(1, 0)
-
-	executable.EXPECT().
-		ExecuteWithEnv(ctx, env, "find", "-json", "/"+datacenter, "-type", "p", "-name", filepath.Base(resourcePool)).
-		Return(*bytes.NewBufferString(`{"this": "is not a string array"}`), nil)
-
-	_, err := g.GetResourcePoolPath(ctx, datacenter, resourcePool, env)
-	gt.Expect(err).NotTo(BeNil())
-	gt.Expect(err.Error()).To(Equal("failed unmarshalling govc response: json: cannot unmarshal object into Go value of type []string"))
-}
-
-func TestGetResourcePoolPathErrorFailedToGetResourcePool(t *testing.T) {
-	ctx := context.Background()
-	datacenter := "SDDC-Datacenter"
-	resourcePool := "*/Resources/Compute-ResourcePool"
-
-	_, g, executable, env := setup(t)
-	gt := NewWithT(t)
-
-	g.Retrier = retrier.NewWithMaxRetries(1, 0)
-
-	executable.EXPECT().
-		ExecuteWithEnv(ctx, env, "find", "-json", "/"+datacenter, "-type", "p", "-name", filepath.Base(resourcePool)).
-		Return(bytes.Buffer{}, errors.New("failed to execute find command"))
-
-	_, err := g.GetResourcePoolPath(ctx, datacenter, resourcePool, env)
-	gt.Expect(err).NotTo(BeNil())
-	gt.Expect(err.Error()).To(Equal("getting resource pool: failed to execute find command"))
-}
-
-func TestGetResourcePoolPathErrorResourcePoolNotFound(t *testing.T) {
-	ctx := context.Background()
-	datacenter := "SDDC-Datacenter"
-	resourcePool := "*/Resources/NonExistentPool"
-
-	_, g, executable, env := setup(t)
-	gt := NewWithT(t)
-
-	g.Retrier = retrier.NewWithMaxRetries(1, 0)
-
-	// Return an empty JSON array, simulating no results found
-	executable.EXPECT().
-		ExecuteWithEnv(ctx, env, "find", "-json", "/"+datacenter, "-type", "p", "-name", filepath.Base(resourcePool)).
-		Return(*bytes.NewBufferString("[]"), nil)
-
-	_, err := g.GetResourcePoolPath(ctx, datacenter, resourcePool, env)
-	gt.Expect(err).NotTo(BeNil())
-	gt.Expect(err.Error()).To(Equal("resource pool 'Resources/NonExistentPool' not found"))
-}
-
-func TestGetResourcePoolPathErrorNullOrEmptyResponse(t *testing.T) {
-	ctx := context.Background()
-	datacenter := "SDDC-Datacenter"
-	resourcePool := "*/Resources/Compute-ResourcePool"
-
-	tests := []struct {
-		name     string
-		response string
-	}{
-		{
-			name:     "null response",
-			response: "null",
-		},
-		{
-			name:     "empty response",
-			response: "",
-		},
-	}
-
-	for _, tt := range tests {
-		t.Run(tt.name, func(t *testing.T) {
-			_, g, executable, env := setup(t)
-			gt := NewWithT(t)
-
-			g.Retrier = retrier.NewWithMaxRetries(1, 0)
-
-			executable.EXPECT().
-				ExecuteWithEnv(ctx, env, "find", "-json", "/"+datacenter, "-type", "p", "-name", filepath.Base(resourcePool)).
-				Return(*bytes.NewBufferString(tt.response), nil)
-
-			_, err := g.GetResourcePoolPath(ctx, datacenter, resourcePool, env)
-			gt.Expect(err).NotTo(BeNil())
-			gt.Expect(err.Error()).To(Equal(fmt.Sprintf("resource pool '%s' not found", resourcePool)))
-		})
-	}
-}
-
-<<<<<<< HEAD
 func TestGetComputeClusterPathSuccessRelativePath(t *testing.T) {
 	ctx := context.Background()
 	datacenter := "SDDC-Datacenter"
@@ -801,8 +678,146 @@
 	}
 }
 
-=======
->>>>>>> c8fd3dd5
+func TestGetResourcePoolPathSuccess(t *testing.T) {
+	ctx := context.Background()
+	datacenter := "SDDC-Datacenter"
+	resourcePool := "*/Resources/Compute-ResourcePool"
+
+	_, g, executable, env := setup(t)
+	gt := NewWithT(t)
+
+	executable.EXPECT().ExecuteWithEnv(
+		ctx,
+		env,
+		"find",
+		"-json",
+		"/"+datacenter,
+		"-type",
+		"p",
+		"-name",
+		"Compute-ResourcePool",
+	).Return(*bytes.NewBufferString("[\"/SDDC-Datacenter/host/Cluster-1/Resources/Compute-ResourcePool\"]"), nil)
+
+	path, err := g.GetResourcePoolPath(ctx, datacenter, resourcePool, env)
+	gt.Expect(err).To(BeNil())
+	gt.Expect(path).To(Equal("/SDDC-Datacenter/host/Cluster-1/Resources/Compute-ResourcePool"))
+}
+
+func TestGetResourcePoolPathErrorMultiplePoolsFound(t *testing.T) {
+	ctx := context.Background()
+	datacenter := "SDDC-Datacenter"
+	resourcePool := "*/Resources/Compute-ResourcePool"
+	trimmedPool := strings.TrimPrefix(resourcePool, "*/")
+
+	_, g, executable, env := setup(t)
+	gt := NewWithT(t)
+
+	g.Retrier = retrier.NewWithMaxRetries(1, 0)
+
+	executable.EXPECT().
+		ExecuteWithEnv(ctx, env, "find", "-json", "/"+datacenter, "-type", "p", "-name", filepath.Base(resourcePool)).
+		Return(*bytes.NewBufferString(`["/SDDC-Datacenter/host/Cluster-1/Resources/Compute-ResourcePool", "/SDDC-Datacenter/host/Cluster-2/Resources/Compute-ResourcePool"]`), nil)
+
+	_, err := g.GetResourcePoolPath(ctx, datacenter, resourcePool, env)
+	gt.Expect(err).NotTo(BeNil())
+	gt.Expect(err.Error()).To(Equal(fmt.Sprintf("specified resource pool '%s' maps to multiple paths within the datacenter '%s'", trimmedPool, datacenter)))
+}
+
+func TestGetResourcePoolPathErrorInvalidJSONResponse(t *testing.T) {
+	ctx := context.Background()
+	datacenter := "SDDC-Datacenter"
+	resourcePool := "*/Resources/Compute-ResourcePool"
+
+	_, g, executable, env := setup(t)
+	gt := NewWithT(t)
+
+	g.Retrier = retrier.NewWithMaxRetries(1, 0)
+
+	executable.EXPECT().
+		ExecuteWithEnv(ctx, env, "find", "-json", "/"+datacenter, "-type", "p", "-name", filepath.Base(resourcePool)).
+		Return(*bytes.NewBufferString(`{"this": "is not a string array"}`), nil)
+
+	_, err := g.GetResourcePoolPath(ctx, datacenter, resourcePool, env)
+	gt.Expect(err).NotTo(BeNil())
+	gt.Expect(err.Error()).To(Equal("failed unmarshalling govc response: json: cannot unmarshal object into Go value of type []string"))
+}
+
+func TestGetResourcePoolPathErrorFailedToGetResourcePool(t *testing.T) {
+	ctx := context.Background()
+	datacenter := "SDDC-Datacenter"
+	resourcePool := "*/Resources/Compute-ResourcePool"
+
+	_, g, executable, env := setup(t)
+	gt := NewWithT(t)
+
+	g.Retrier = retrier.NewWithMaxRetries(1, 0)
+
+	executable.EXPECT().
+		ExecuteWithEnv(ctx, env, "find", "-json", "/"+datacenter, "-type", "p", "-name", filepath.Base(resourcePool)).
+		Return(bytes.Buffer{}, errors.New("failed to execute find command"))
+
+	_, err := g.GetResourcePoolPath(ctx, datacenter, resourcePool, env)
+	gt.Expect(err).NotTo(BeNil())
+	gt.Expect(err.Error()).To(Equal("getting resource pool: failed to execute find command"))
+}
+
+func TestGetResourcePoolPathErrorResourcePoolNotFound(t *testing.T) {
+	ctx := context.Background()
+	datacenter := "SDDC-Datacenter"
+	resourcePool := "*/Resources/NonExistentPool"
+
+	_, g, executable, env := setup(t)
+	gt := NewWithT(t)
+
+	g.Retrier = retrier.NewWithMaxRetries(1, 0)
+
+	// Return an empty JSON array, simulating no results found
+	executable.EXPECT().
+		ExecuteWithEnv(ctx, env, "find", "-json", "/"+datacenter, "-type", "p", "-name", filepath.Base(resourcePool)).
+		Return(*bytes.NewBufferString("[]"), nil)
+
+	_, err := g.GetResourcePoolPath(ctx, datacenter, resourcePool, env)
+	gt.Expect(err).NotTo(BeNil())
+	gt.Expect(err.Error()).To(Equal("resource pool 'Resources/NonExistentPool' not found"))
+}
+
+func TestGetResourcePoolPathErrorNullOrEmptyResponse(t *testing.T) {
+	ctx := context.Background()
+	datacenter := "SDDC-Datacenter"
+	resourcePool := "*/Resources/Compute-ResourcePool"
+
+	tests := []struct {
+		name     string
+		response string
+	}{
+		{
+			name:     "null response",
+			response: "null",
+		},
+		{
+			name:     "empty response",
+			response: "",
+		},
+	}
+
+	for _, tt := range tests {
+		t.Run(tt.name, func(t *testing.T) {
+			_, g, executable, env := setup(t)
+			gt := NewWithT(t)
+
+			g.Retrier = retrier.NewWithMaxRetries(1, 0)
+
+			executable.EXPECT().
+				ExecuteWithEnv(ctx, env, "find", "-json", "/"+datacenter, "-type", "p", "-name", filepath.Base(resourcePool)).
+				Return(*bytes.NewBufferString(tt.response), nil)
+
+			_, err := g.GetResourcePoolPath(ctx, datacenter, resourcePool, env)
+			gt.Expect(err).NotTo(BeNil())
+			gt.Expect(err.Error()).To(Equal(fmt.Sprintf("resource pool '%s' not found", resourcePool)))
+		})
+	}
+}
+
 func TestGetFolderPathSuccess(t *testing.T) {
 	ctx := context.Background()
 	datacenter := "SDDC-Datacenter"
@@ -971,8 +986,6 @@
 	gt.Expect(err.Error()).To(ContainSubstring("failed to get datastore: valid path, but 'nonExistingDatastore' is not a datastore"))
 }
 
-<<<<<<< HEAD
-=======
 func TestValidateVCenterSetupMachineConfigDatastoreFailure(t *testing.T) {
 	ctx := context.Background()
 	datacenterConfig := v1alpha1.VSphereDatacenterConfig{
@@ -1178,7 +1191,6 @@
 	gt.Expect(err.Error()).To(ContainSubstring("resource pool '*/Resources/Compute ResourcePool' not found"))
 }
 
->>>>>>> c8fd3dd5
 func TestGovcValidateVCenterSetupMachineConfig(t *testing.T) {
 	ctx := context.Background()
 	ts := newHTTPSServer(t)
