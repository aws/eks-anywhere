--- conflicted
+++ resolved
@@ -463,7 +463,6 @@
 	tt.assertDeployTemplateError(t)
 }
 
-<<<<<<< HEAD
 func TestGetResourcePoolPathSuccessRelativePath(t *testing.T) {
 	ctx := context.Background()
 	datacenter := "SDDC-Datacenter"
@@ -679,8 +678,6 @@
 	}
 }
 
-=======
->>>>>>> a32e5f3b
 func TestGetResourcePoolPathSuccess(t *testing.T) {
 	ctx := context.Background()
 	datacenter := "SDDC-Datacenter"
@@ -1003,11 +1000,7 @@
 		Spec: v1alpha1.VSphereMachineConfigSpec{
 			Datastore:    "/SDDC Datacenter/datastore/testDatastore",
 			Folder:       "/SDDC Datacenter/vm/test",
-<<<<<<< HEAD
 			ResourcePool: "*/Resources/Compute-ResourcePool",
-=======
-			ResourcePool: "*/Resources/Compute ResourcePool",
->>>>>>> a32e5f3b
 		},
 	}
 
@@ -1041,11 +1034,7 @@
 		Spec: v1alpha1.VSphereMachineConfigSpec{
 			Datastore:    "/SDDC Datacenter/datastore/testDatastore",
 			Folder:       "/SDDC Datacenter/vm/test",
-<<<<<<< HEAD
 			ResourcePool: "*/Resources/Compute-ResourcePool",
-=======
-			ResourcePool: "*/Resources/Compute ResourcePool",
->>>>>>> a32e5f3b
 		},
 	}
 
@@ -1082,11 +1071,7 @@
 		Spec: v1alpha1.VSphereMachineConfigSpec{
 			Datastore:    "/SDDC Datacenter/datastore/testDatastore",
 			Folder:       "/SDDC Datacenter/vm/test",
-<<<<<<< HEAD
 			ResourcePool: "*/Resources/Compute-ResourcePool",
-=======
-			ResourcePool: "*/Resources/Compute ResourcePool",
->>>>>>> a32e5f3b
 		},
 	}
 
@@ -1105,7 +1090,7 @@
 	err := g.ValidateVCenterSetupMachineConfig(ctx, &datacenterConfig, &machineConfig, &selfSigned)
 
 	gt.Expect(err).ToNot(BeNil())
-	gt.Expect(err.Error()).To(ContainSubstring("resource pool '*/Resources/Compute ResourcePool' not found"))
+	gt.Expect(err.Error()).To(ContainSubstring("resource pool '*/Resources/Compute-ResourcePool' not found"))
 }
 
 func TestValidateFailureDomainConfigDatastoreFailure(t *testing.T) {
@@ -1122,11 +1107,7 @@
 		Name:         "fd-1",
 		Datastore:    "/SDDC Datacenter/datastore/testDatastore",
 		Folder:       "/SDDC Datacenter/vm/test",
-<<<<<<< HEAD
 		ResourcePool: "*/Resources/Compute-ResourcePool",
-=======
-		ResourcePool: "*/Resources/Compute ResourcePool",
->>>>>>> a32e5f3b
 	}
 
 	_, g, executable, env := setup(t)
@@ -1157,11 +1138,7 @@
 		Name:         "fd-1",
 		Datastore:    "/SDDC Datacenter/datastore/testDatastore",
 		Folder:       "/SDDC Datacenter/vm/test",
-<<<<<<< HEAD
 		ResourcePool: "*/Resources/Compute-ResourcePool",
-=======
-		ResourcePool: "*/Resources/Compute ResourcePool",
->>>>>>> a32e5f3b
 	}
 
 	_, g, executable, env := setup(t)
@@ -1195,11 +1172,7 @@
 		Name:         "fd-1",
 		Datastore:    "/SDDC Datacenter/datastore/testDatastore",
 		Folder:       "/SDDC Datacenter/vm/test",
-<<<<<<< HEAD
 		ResourcePool: "*/Resources/Compute-ResourcePool",
-=======
-		ResourcePool: "*/Resources/Compute ResourcePool",
->>>>>>> a32e5f3b
 	}
 
 	_, g, executable, env := setup(t)
@@ -1215,10 +1188,9 @@
 	err := g.ValidateFailureDomainConfig(ctx, &datacenterConfig, &failureDomain)
 
 	gt.Expect(err).ToNot(BeNil())
-	gt.Expect(err.Error()).To(ContainSubstring("resource pool '*/Resources/Compute ResourcePool' not found"))
-}
-
-<<<<<<< HEAD
+	gt.Expect(err.Error()).To(ContainSubstring("resource pool '*/Resources/Compute-ResourcePool' not found"))
+}
+
 func TestValidateFailureDomainConfigComputeClusterFailure(t *testing.T) {
 	ctx := context.Background()
 	datacenterConfig := v1alpha1.VSphereDatacenterConfig{
@@ -1256,8 +1228,6 @@
 	gt.Expect(err.Error()).To(ContainSubstring("compute cluster '*/Cluster-1' not found"))
 }
 
-=======
->>>>>>> a32e5f3b
 func TestGovcValidateVCenterSetupMachineConfig(t *testing.T) {
 	ctx := context.Background()
 	ts := newHTTPSServer(t)
