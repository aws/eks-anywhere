--- conflicted
+++ resolved
@@ -45,11 +45,8 @@
 		VSphereDatacenter: c.VSphereDatacenter.DeepCopy(),
 		DockerDatacenter:  c.DockerDatacenter.DeepCopy(),
 		GitOpsConfig:      c.GitOpsConfig.DeepCopy(),
-<<<<<<< HEAD
 		NutanixDatacenter: c.NutanixDatacenter.DeepCopy(),
-=======
 		FluxConfig:        c.FluxConfig.DeepCopy(),
->>>>>>> c7ba3aa7
 	}
 
 	if c.VSphereMachineConfigs != nil {
