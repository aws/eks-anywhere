package cluster

import (
	"context"
	"fmt"

	eksdv1alpha1 "github.com/aws/eks-distro-build-tooling/release/api/v1alpha1"

	"github.com/aws/eks-anywhere/pkg/api/v1alpha1"
	"github.com/aws/eks-anywhere/pkg/constants"
	v1alpha1release "github.com/aws/eks-anywhere/release/api/v1alpha1"
)

type BundlesFetch func(ctx context.Context, name, namespace string) (*v1alpha1release.Bundles, error)

type GitOpsFetch func(ctx context.Context, name, namespace string) (*v1alpha1.GitOpsConfig, error)

<<<<<<< HEAD
type EksdReleaseFetch func(ctx context.Context, name, namespace string) (*eksdv1alpha1.Release, error)

func BuildSpecForCluster(ctx context.Context, cluster *v1alpha1.Cluster, bundlesFetch BundlesFetch, eksdReleaseFetch EksdReleaseFetch, gitOpsFetch GitOpsFetch) (*Spec, error) {
=======
type OIDCFetch func(ctx context.Context, name, namespace string) (*v1alpha1.OIDCConfig, error)

func BuildSpecForCluster(ctx context.Context, cluster *v1alpha1.Cluster, bundlesFetch BundlesFetch, gitOpsFetch GitOpsFetch, oidcFetch OIDCFetch) (*Spec, error) {
>>>>>>> f7e675f0
	bundles, err := GetBundlesForCluster(ctx, cluster, bundlesFetch)
	if err != nil {
		return nil, err
	}
	gitOpsConfig, err := GetGitOpsForCluster(ctx, cluster, gitOpsFetch)
	if err != nil {
		return nil, err
	}
<<<<<<< HEAD
	eksd, err := GetEksdReleaseForCluster(ctx, cluster, bundles, eksdReleaseFetch)
	if err != nil {
		return nil, err
	}
	return BuildSpecFromBundles(cluster, bundles, eksd, WithGitOpsConfig(gitOpsConfig))
=======
	oidcConfig, err := GetOIDCForCluster(ctx, cluster, oidcFetch)
	if err != nil {
		return nil, err
	}
	return BuildSpecFromBundles(cluster, bundles, WithGitOpsConfig(gitOpsConfig), WithOIDCConfig(oidcConfig))
>>>>>>> f7e675f0
}

func GetBundlesForCluster(ctx context.Context, cluster *v1alpha1.Cluster, fetch BundlesFetch) (*v1alpha1release.Bundles, error) {
	bundles, err := fetch(ctx, cluster.Name, cluster.Namespace)
	if err != nil {
		return nil, fmt.Errorf("failed fetching Bundles for cluster: %v", err)
	}

	return bundles, nil
}

func GetGitOpsForCluster(ctx context.Context, cluster *v1alpha1.Cluster, fetch GitOpsFetch) (*v1alpha1.GitOpsConfig, error) {
	if fetch == nil || cluster.Spec.GitOpsRef == nil {
		return nil, nil
	}
	gitops, err := fetch(ctx, cluster.Spec.GitOpsRef.Name, cluster.Namespace)
	if err != nil {
		return nil, fmt.Errorf("failed fetching GitOpsConfig for cluster: %v", err)
	}

	return gitops, nil
}

<<<<<<< HEAD
func GetEksdReleaseForCluster(ctx context.Context, cluster *v1alpha1.Cluster, bundles *v1alpha1release.Bundles, fetch EksdReleaseFetch) (*eksdv1alpha1.Release, error) {
	versionsBundle, err := getVersionsBundle(cluster, bundles)
	if err != nil {
		return nil, fmt.Errorf("failed fetching versions bundle: %v", err)
	}
	eksd, err := fetch(ctx, versionsBundle.EksD.Name, constants.EksaSystemNamespace)
	if err != nil {
		return nil, fmt.Errorf("failed fetching EKS-D release for cluster: %v", err)
	}

	return eksd, nil
}

func getVersionsBundle(clusterConfig *v1alpha1.Cluster, bundles *v1alpha1release.Bundles) (*v1alpha1release.VersionsBundle, error) {
	for _, versionsBundle := range bundles.Spec.VersionsBundles {
		if versionsBundle.KubeVersion == string(clusterConfig.Spec.KubernetesVersion) {
			return &versionsBundle, nil
		}
	}
	return nil, fmt.Errorf("kubernetes version %s is not supported by bundles manifest %d", clusterConfig.Spec.KubernetesVersion, bundles.Spec.Number)
=======
func GetOIDCForCluster(ctx context.Context, cluster *v1alpha1.Cluster, fetch OIDCFetch) (*v1alpha1.OIDCConfig, error) {
	if fetch == nil || cluster.Spec.IdentityProviderRefs == nil {
		return nil, nil
	}

	for _, identityProvider := range cluster.Spec.IdentityProviderRefs {
		if identityProvider.Kind == v1alpha1.OIDCConfigKind {
			oidc, err := fetch(ctx, identityProvider.Name, cluster.Namespace)
			if err != nil {
				return nil, fmt.Errorf("failed fetching OIDCConfig for cluster: %v", err)
			}
			return oidc, nil
		}
	}
	return nil, nil
>>>>>>> f7e675f0
}<|MERGE_RESOLUTION|>--- conflicted
+++ resolved
@@ -15,15 +15,11 @@
 
 type GitOpsFetch func(ctx context.Context, name, namespace string) (*v1alpha1.GitOpsConfig, error)
 
-<<<<<<< HEAD
 type EksdReleaseFetch func(ctx context.Context, name, namespace string) (*eksdv1alpha1.Release, error)
 
-func BuildSpecForCluster(ctx context.Context, cluster *v1alpha1.Cluster, bundlesFetch BundlesFetch, eksdReleaseFetch EksdReleaseFetch, gitOpsFetch GitOpsFetch) (*Spec, error) {
-=======
 type OIDCFetch func(ctx context.Context, name, namespace string) (*v1alpha1.OIDCConfig, error)
 
-func BuildSpecForCluster(ctx context.Context, cluster *v1alpha1.Cluster, bundlesFetch BundlesFetch, gitOpsFetch GitOpsFetch, oidcFetch OIDCFetch) (*Spec, error) {
->>>>>>> f7e675f0
+func BuildSpecForCluster(ctx context.Context, cluster *v1alpha1.Cluster, bundlesFetch BundlesFetch, eksdReleaseFetch EksdReleaseFetch, gitOpsFetch GitOpsFetch, oidcFetch OIDCFetch) (*Spec, error) {
 	bundles, err := GetBundlesForCluster(ctx, cluster, bundlesFetch)
 	if err != nil {
 		return nil, err
@@ -32,19 +28,15 @@
 	if err != nil {
 		return nil, err
 	}
-<<<<<<< HEAD
 	eksd, err := GetEksdReleaseForCluster(ctx, cluster, bundles, eksdReleaseFetch)
 	if err != nil {
 		return nil, err
 	}
-	return BuildSpecFromBundles(cluster, bundles, eksd, WithGitOpsConfig(gitOpsConfig))
-=======
 	oidcConfig, err := GetOIDCForCluster(ctx, cluster, oidcFetch)
 	if err != nil {
 		return nil, err
 	}
-	return BuildSpecFromBundles(cluster, bundles, WithGitOpsConfig(gitOpsConfig), WithOIDCConfig(oidcConfig))
->>>>>>> f7e675f0
+	return BuildSpecFromBundles(cluster, bundles, eksd, WithGitOpsConfig(gitOpsConfig), WithOIDCConfig(oidcConfig))
 }
 
 func GetBundlesForCluster(ctx context.Context, cluster *v1alpha1.Cluster, fetch BundlesFetch) (*v1alpha1release.Bundles, error) {
@@ -68,7 +60,6 @@
 	return gitops, nil
 }
 
-<<<<<<< HEAD
 func GetEksdReleaseForCluster(ctx context.Context, cluster *v1alpha1.Cluster, bundles *v1alpha1release.Bundles, fetch EksdReleaseFetch) (*eksdv1alpha1.Release, error) {
 	versionsBundle, err := getVersionsBundle(cluster, bundles)
 	if err != nil {
@@ -89,7 +80,8 @@
 		}
 	}
 	return nil, fmt.Errorf("kubernetes version %s is not supported by bundles manifest %d", clusterConfig.Spec.KubernetesVersion, bundles.Spec.Number)
-=======
+}
+
 func GetOIDCForCluster(ctx context.Context, cluster *v1alpha1.Cluster, fetch OIDCFetch) (*v1alpha1.OIDCConfig, error) {
 	if fetch == nil || cluster.Spec.IdentityProviderRefs == nil {
 		return nil, nil
@@ -105,5 +97,4 @@
 		}
 	}
 	return nil, nil
->>>>>>> f7e675f0
 }