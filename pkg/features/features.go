package features

import (
	"os"
)

const (
	AwsIamAuthenticatorEnvVar = "AWS_IAM_AUTHENTICATOR"
	TaintsSupportEnvVar       = "TAINTS_SUPPORT"
<<<<<<< HEAD
=======
	TinkerbellProviderEnvVar  = "TINKERBELL_PROVIDER"
>>>>>>> f6e17d33
)

var cache = newMutexMap()

type Feature struct {
	Name     string
	IsActive func() bool
}

func IsActive(feature Feature) bool {
	return feature.IsActive()
}

func isActiveForEnvVar(envVar string) func() bool {
	return func() bool {
		active, ok := cache.load(envVar)
		if !ok {
			active = os.Getenv(envVar) == "true"
			cache.store(envVar, active)
		}

		return active
	}
}

func AwsIamAuthenticator() Feature {
	return Feature{
		Name:     "aws-iam-authenticator identity provider",
		IsActive: isActiveForEnvVar(AwsIamAuthenticatorEnvVar),
	}
}

func TaintsSupport() Feature {
	return Feature{
		Name:     "Taints support",
		IsActive: isActiveForEnvVar(TaintsSupportEnvVar),
	}
<<<<<<< HEAD
=======
}

func TinkerbellProvider() Feature {
	return Feature{
		Name:     "Tinkerbell provider support",
		IsActive: isActiveForEnvVar(TinkerbellProviderEnvVar),
	}
>>>>>>> f6e17d33
}<|MERGE_RESOLUTION|>--- conflicted
+++ resolved
@@ -7,10 +7,7 @@
 const (
 	AwsIamAuthenticatorEnvVar = "AWS_IAM_AUTHENTICATOR"
 	TaintsSupportEnvVar       = "TAINTS_SUPPORT"
-<<<<<<< HEAD
-=======
 	TinkerbellProviderEnvVar  = "TINKERBELL_PROVIDER"
->>>>>>> f6e17d33
 )
 
 var cache = newMutexMap()
@@ -48,8 +45,6 @@
 		Name:     "Taints support",
 		IsActive: isActiveForEnvVar(TaintsSupportEnvVar),
 	}
-<<<<<<< HEAD
-=======
 }
 
 func TinkerbellProvider() Feature {
@@ -57,5 +52,4 @@
 		Name:     "Tinkerbell provider support",
 		IsActive: isActiveForEnvVar(TinkerbellProviderEnvVar),
 	}
->>>>>>> f6e17d33
 }