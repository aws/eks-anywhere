--- conflicted
+++ resolved
@@ -9,11 +9,8 @@
 	FullLifecycleAPIEnvVar          = "FULL_LIFECYCLE_API"
 	FullLifecycleGate               = "FullLifecycleAPI"
 	CuratedPackagesEnvVar           = "CURATED_PACKAGES_SUPPORT"
-<<<<<<< HEAD
 	NutanixProviderEnvVar           = "NUTANIX_PROVIDER"
-=======
 	K8s123SupportEnvVar             = "K8S_1_23_SUPPORT"
->>>>>>> 549d336f
 )
 
 func FeedGates(featureGates []string) {
@@ -83,16 +80,16 @@
 	}
 }
 
-<<<<<<< HEAD
 func NutanixProvider() Feature {
 	return Feature{
 		Name:     "Nutanix provider support",
 		IsActive: globalFeatures.isActiveForEnvVar(NutanixProviderEnvVar),
-=======
+	}
+}
+
 func K8s123Support() Feature {
 	return Feature{
 		Name:     "Kubernetes version 1.23 support",
 		IsActive: globalFeatures.isActiveForEnvVar(K8s123SupportEnvVar),
->>>>>>> 549d336f
 	}
 }