package features

// These are environment variables used as flags to enable/disable features.
const (
	CloudStackKubeVipDisabledEnvVar   = "CLOUDSTACK_KUBE_VIP_DISABLED"
	CheckpointEnabledEnvVar           = "CHECKPOINT_ENABLED"
	UseNewWorkflowsEnvVar             = "USE_NEW_WORKFLOWS"
	UseControllerForCli               = "USE_CONTROLLER_FOR_CLI"
	VSphereInPlaceEnvVar              = "VSPHERE_IN_PLACE_UPGRADE"
	APIServerExtraArgsEnabledEnvVar   = "API_SERVER_EXTRA_ARGS_ENABLED"
<<<<<<< HEAD
	VSphereFailureDomainEnabledEnvVar = "VSPHERE_FAILURE_DOMAIN_ENABLED"
=======
	K8s133SupportEnvVar               = "K8S_1_33_SUPPORT"
>>>>>>> aec5c181
)

func FeedGates(featureGates []string) {
	globalFeatures.feedGates(featureGates)
}

type Feature struct {
	Name     string
	IsActive func() bool
}

func IsActive(feature Feature) bool {
	return feature.IsActive()
}

// ClearCache is mainly used for unit tests as of now.
func ClearCache() {
	globalFeatures.clearCache()
}

func CloudStackKubeVipDisabled() Feature {
	return Feature{
		Name:     "Kube-vip support disabled in CloudStack provider",
		IsActive: globalFeatures.isActiveForEnvVar(CloudStackKubeVipDisabledEnvVar),
	}
}

func CheckpointEnabled() Feature {
	return Feature{
		Name:     "Checkpoint to rerun commands enabled",
		IsActive: globalFeatures.isActiveForEnvVar(CheckpointEnabledEnvVar),
	}
}

func UseNewWorkflows() Feature {
	return Feature{
		Name:     "Use new workflow logic for cluster management operations",
		IsActive: globalFeatures.isActiveForEnvVar(UseNewWorkflowsEnvVar),
	}
}

// VSphereInPlaceUpgradeEnabled is the feature flag for performing in-place upgrades with the vSphere provider.
func VSphereInPlaceUpgradeEnabled() Feature {
	return Feature{
		Name:     "Perform in-place upgrades with the vSphere provider",
		IsActive: globalFeatures.isActiveForEnvVar(VSphereInPlaceEnvVar),
	}
}

// APIServerExtraArgsEnabled is the feature flag for configuring api server extra args.
func APIServerExtraArgsEnabled() Feature {
	return Feature{
		Name:     "Configure api server extra args",
		IsActive: globalFeatures.isActiveForEnvVar(APIServerExtraArgsEnabledEnvVar),
	}
}

<<<<<<< HEAD
// VsphereFailureDomainEnabled is the feature flag for Vsphere failure domains.
func VsphereFailureDomainEnabled() Feature {
	return Feature{
		Name:     "Vsphere Failure Domains Enabled",
		IsActive: globalFeatures.isActiveForEnvVar(VSphereFailureDomainEnabledEnvVar),
=======
// K8s133Support is the feature flag for Kubernetes 1.33 support.
func K8s133Support() Feature {
	return Feature{
		Name:     "Kubernetes version 1.33 support",
		IsActive: globalFeatures.isActiveForEnvVar(K8s133SupportEnvVar),
>>>>>>> aec5c181
	}
}<|MERGE_RESOLUTION|>--- conflicted
+++ resolved
@@ -8,11 +8,6 @@
 	UseControllerForCli               = "USE_CONTROLLER_FOR_CLI"
 	VSphereInPlaceEnvVar              = "VSPHERE_IN_PLACE_UPGRADE"
 	APIServerExtraArgsEnabledEnvVar   = "API_SERVER_EXTRA_ARGS_ENABLED"
-<<<<<<< HEAD
-	VSphereFailureDomainEnabledEnvVar = "VSPHERE_FAILURE_DOMAIN_ENABLED"
-=======
-	K8s133SupportEnvVar               = "K8S_1_33_SUPPORT"
->>>>>>> aec5c181
 )
 
 func FeedGates(featureGates []string) {
@@ -68,20 +63,4 @@
 		Name:     "Configure api server extra args",
 		IsActive: globalFeatures.isActiveForEnvVar(APIServerExtraArgsEnabledEnvVar),
 	}
-}
-
-<<<<<<< HEAD
-// VsphereFailureDomainEnabled is the feature flag for Vsphere failure domains.
-func VsphereFailureDomainEnabled() Feature {
-	return Feature{
-		Name:     "Vsphere Failure Domains Enabled",
-		IsActive: globalFeatures.isActiveForEnvVar(VSphereFailureDomainEnabledEnvVar),
-=======
-// K8s133Support is the feature flag for Kubernetes 1.33 support.
-func K8s133Support() Feature {
-	return Feature{
-		Name:     "Kubernetes version 1.33 support",
-		IsActive: globalFeatures.isActiveForEnvVar(K8s133SupportEnvVar),
->>>>>>> aec5c181
-	}
 }