package features

const (
	TaintsSupportEnvVar      = "TAINTS_SUPPORT"
	NodeLabelsSupportEnvVar  = "NODE_LABELS_SUPPORT"
	TinkerbellProviderEnvVar = "TINKERBELL_PROVIDER"
	CloudStackProviderEnvVar = "CLOUDSTACK_PROVIDER"
	SnowProviderEnvVar       = "SNOW_PROVIDER"
	FullLifecycleAPIEnvVar   = "FULL_LIFECYCLE_API"
	FullLifecycleGate        = "FullLifecycleAPI"
	K8s122SupportEnvVar      = "K8S_1_22_SUPPORT"
)

func FeedGates(featureGates []string) {
	globalFeatures.feedGates(featureGates)
}

type Feature struct {
	Name     string
	IsActive func() bool
}

func IsActive(feature Feature) bool {
	return feature.IsActive()
}

func TaintsSupport() Feature {
	return Feature{
		Name:     "Taints support",
		IsActive: globalFeatures.isActiveForEnvVar(TaintsSupportEnvVar),
	}
}

func NodeLabelsSupport() Feature {
	return Feature{
		Name:     "Node labels support",
		IsActive: globalFeatures.isActiveForEnvVar(NodeLabelsSupportEnvVar),
	}
}

func FullLifecycleAPI() Feature {
	return Feature{
		Name:     "Full lifecycle API support through the EKS-A controller",
		IsActive: globalFeatures.isActiveForEnvVarOrGate(FullLifecycleAPIEnvVar, FullLifecycleGate),
	}
}

func TinkerbellProvider() Feature {
	return Feature{
		Name:     "Tinkerbell provider support",
		IsActive: globalFeatures.isActiveForEnvVar(TinkerbellProviderEnvVar),
	}
}

func CloudStackProvider() Feature {
	return Feature{
		Name:     "CloudStack provider support",
		IsActive: globalFeatures.isActiveForEnvVar(CloudStackProviderEnvVar),
	}
}

<<<<<<< HEAD
func SnowProvider() Feature {
	return Feature{
		Name:     "Snow provider support",
		IsActive: globalFeatures.isActiveForEnvVar(SnowProviderEnvVar),
=======
func K8s122Support() Feature {
	return Feature{
		Name:     "Kubernetes version 1.22 support",
		IsActive: globalFeatures.isActiveForEnvVar(K8s122SupportEnvVar),
>>>>>>> 3a94a670
	}
}<|MERGE_RESOLUTION|>--- conflicted
+++ resolved
@@ -59,16 +59,16 @@
 	}
 }
 
-<<<<<<< HEAD
 func SnowProvider() Feature {
 	return Feature{
 		Name:     "Snow provider support",
 		IsActive: globalFeatures.isActiveForEnvVar(SnowProviderEnvVar),
-=======
+	}
+}
+
 func K8s122Support() Feature {
 	return Feature{
 		Name:     "Kubernetes version 1.22 support",
 		IsActive: globalFeatures.isActiveForEnvVar(K8s122SupportEnvVar),
->>>>>>> 3a94a670
 	}
 }