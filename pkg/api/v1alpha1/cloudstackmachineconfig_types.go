// Copyright Amazon.com Inc. or its affiliates. All Rights Reserved.
//
// Licensed under the Apache License, Version 2.0 (the "License");
// you may not use this file except in compliance with the License.
// You may obtain a copy of the License at
//
//      http://www.apache.org/licenses/LICENSE-2.0
//
// Unless required by applicable law or agreed to in writing, software
// distributed under the License is distributed on an "AS IS" BASIS,
// WITHOUT WARRANTIES OR CONDITIONS OF ANY KIND, either express or implied.
// See the License for the specific language governing permissions and
// limitations under the License.

package v1alpha1

import (
	"regexp"
	"strings"

	"github.com/pkg/errors"
	metav1 "k8s.io/apimachinery/pkg/apis/meta/v1"
)

// EDIT THIS FILE!  THIS IS SCAFFOLDING FOR YOU TO OWN!
// NOTE: json tags are required.  Any new fields you add must have json tags for the fields to be serialized.

// CloudStackMachineConfigSpec defines the desired state of CloudStackMachineConfig
type CloudStackMachineConfigSpec struct {
	// INSERT ADDITIONAL SPEC FIELDS - desired state of cluster
	// Important: Run "make" to regenerate code after modifying this file

	// Template refers to a VM image template which has been previously registered in CloudStack. It can either be specified as a UUID or name
	Template CloudStackResourceIdentifier `json:"template"`
	// ComputeOffering refers to a compute offering which has been previously registered in CloudStack. It represents a VM’s instance size including number of CPU’s, memory, and CPU speed. It can either be specified as a UUID or name
	ComputeOffering CloudStackResourceIdentifier `json:"computeOffering"`
	// DiskOffering refers to a disk offering which has been previously registered in CloudStack. It represents a disk offering with pre-defined size or custom specified disk size. It can either be specified as a UUID or name
	DiskOffering *CloudStackResourceDiskOffering `json:"diskOffering,omitempty"`
	// Users consists of an array of objects containing the username, as well as a list of their public keys. These users will be authorized to ssh into the machines
	Users []UserConfiguration `json:"users,omitempty"`
	// Defaults to `no`. Can be `pro` or `anti`. If set to `pro` or `anti`, will create an affinity group per machine set of the corresponding type
	Affinity string `json:"affinity,omitempty"`
	// AffinityGroupIds allows users to pass in a list of UUIDs for previously-created Affinity Groups. Any VM’s created with this spec will be added to the affinity group, which will dictate which physical host(s) they can be placed on. Affinity groups can be type “affinity” or “anti-affinity” in CloudStack. If they are type “anti-affinity”, all VM’s in the group must be on separate physical hosts for high availability. If they are type “affinity”, all VM’s in the group must be on the same physical host for improved performance
	AffinityGroupIds []string `json:"affinityGroupIds,omitempty"`
	// UserCustomDetails allows users to pass in non-standard key value inputs, outside those defined [here](https://github.com/shapeblue/cloudstack/blob/main/api/src/main/java/com/cloud/vm/VmDetailConstants.java)
	UserCustomDetails map[string]string `json:"userCustomDetails,omitempty"`
	// Symlinks create soft symbolic links folders. One use case is to use data disk to store logs
	Symlinks SymlinkMaps `json:"symlinks,omitempty"`
}

type SymlinkMaps map[string]string

type CloudStackResourceDiskOffering struct {
	CloudStackResourceIdentifier `json:",inline"`
	// disk size in GB, > 0 for customized disk offering; = 0 for non-customized disk offering
	// +optional
	CustomSize int64 `json:"customSizeInGB,omitempty"`
	// path the filesystem will use to mount in VM
	MountPath string `json:"mountPath"`
	// device name of the disk offering in VM, shows up in lsblk command
	Device string `json:"device"`
	// filesystem used to mkfs in disk offering partition
	Filesystem string `json:"filesystem"`
	// disk label used to label disk partition
	Label string `json:"label"`
}

func (r *CloudStackResourceDiskOffering) Equal(o *CloudStackResourceDiskOffering) bool {
	if r == o {
		return true
	}
	if r == nil || o == nil {
		return false
	}
	if r.Id != o.Id {
		return false
	}

	if r.CustomSize != o.CustomSize ||
		r.MountPath != o.MountPath ||
		r.Filesystem != o.Filesystem ||
		r.Label != o.Label ||
		r.Device != o.Device {
		return false
	}
	return r.Id == "" && o.Id == "" && r.Name == o.Name
}

func (r *CloudStackResourceDiskOffering) Validate() (err error, field string, value string) {
	if r != nil && (len(r.Id) > 0 || len(r.Name) > 0) {
		if len(r.MountPath) < 2 || !strings.HasPrefix(r.MountPath, "/") {
			return errors.New("must be non-empty and starts with /"), "mountPath", r.MountPath
		}
		if len(r.Filesystem) < 1 {
			return errors.New("empty filesystem"), "filesystem", r.Filesystem
		}
		if len(r.Device) < 1 {
			return errors.New("empty device"), "device", r.Device
		}
		if len(r.Label) < 1 {
			return errors.New("empty label"), "label", r.Label
		}
	} else {
		if r != nil && len(r.MountPath)+len(r.Filesystem)+len(r.Device)+len(r.Label) > 0 {
			return errors.New("empty id/name"), "id or name", r.Id
		}
	}
	return nil, "", ""
}

func (r SymlinkMaps) Validate() (err error, field string, value string) {
	isPortableFileNameSet := regexp.MustCompile(`^[a-zA-Z0-9\.\-\_\/]+$`)
	for key, value := range r {
		if !strings.HasPrefix(key, "/") || strings.HasSuffix(key, "/") {
			return errors.New("must start with / and NOT end with /"), "symlinks", key
		}
		if !strings.HasPrefix(value, "/") || strings.HasSuffix(value, "/") {
			return errors.New("must start with / and NOT end with /"), "symlinks", value
		}
		match := isPortableFileNameSet.Match([]byte(key))
		if !match {
			return errors.New("has char not in portable file name set"), "symlinks", key
		}
		match = isPortableFileNameSet.Match([]byte(value))
		if !match {
			return errors.New("has char not in portable file name set"), "symlinks", value
		}
	}
	return nil, "", ""
}

func (c *CloudStackMachineConfig) PauseReconcile() {
	c.Annotations[pausedAnnotation] = "true"
}

func (c *CloudStackMachineConfig) IsReconcilePaused() bool {
	if s, ok := c.Annotations[pausedAnnotation]; ok {
		return s == "true"
	}
	return false
}

func (c *CloudStackMachineConfig) SetControlPlane() {
	c.Annotations[controlPlaneAnnotation] = "true"
}

func (c *CloudStackMachineConfig) IsControlPlane() bool {
	if s, ok := c.Annotations[controlPlaneAnnotation]; ok {
		return s == "true"
	}
	return false
}

func (c *CloudStackMachineConfig) SetEtcd() {
	c.Annotations[etcdAnnotation] = "true"
}

func (c *CloudStackMachineConfig) IsEtcd() bool {
	if s, ok := c.Annotations[etcdAnnotation]; ok {
		return s == "true"
	}
	return false
}

func (c *CloudStackMachineConfig) SetManagement(clusterName string) {
	if c.Annotations == nil {
		c.Annotations = map[string]string{}
	}
	c.Annotations[managementAnnotation] = clusterName
}

func (c *CloudStackMachineConfig) IsManagement() bool {
	if s, ok := c.Annotations[managementAnnotation]; ok {
		return s != ""
	}
	return false
}

func (c *CloudStackMachineConfig) GetNamespace() string {
	return c.Namespace
}

func (c *CloudStackMachineConfig) GetName() string {
	return c.Name
}

func (c *CloudStackMachineConfig) Validate() error {
	return nil
}

// CloudStackMachineConfigStatus defines the observed state of CloudStackMachineConfig
type CloudStackMachineConfigStatus struct { // INSERT ADDITIONAL STATUS FIELD - define observed state of cluster
	// Important: Run "make" to regenerate code after modifying this file
<<<<<<< HEAD
=======

>>>>>>> deb68ee7
	// SpecValid is set to true if cloudstackmachineconfig is validated.
	SpecValid bool `json:"specValid,omitempty"`

	// FailureMessage indicates that there is a fatal problem reconciling the
	// state, and will be set to a descriptive error message.
	// +optional
	FailureMessage *string `json:"failureMessage,omitempty"`
}

//+kubebuilder:object:root=true
//+kubebuilder:subresource:status

// CloudStackMachineConfig is the Schema for the cloudstackmachineconfigs API
type CloudStackMachineConfig struct {
	metav1.TypeMeta   `json:",inline"`
	metav1.ObjectMeta `json:"metadata,omitempty"`

	Spec   CloudStackMachineConfigSpec   `json:"spec,omitempty"`
	Status CloudStackMachineConfigStatus `json:"status,omitempty"`
}

func (c *CloudStackMachineConfig) OSFamily() OSFamily {
	// This method must be defined to implement the providers.MachineConfig interface, but it's not actually used
	return ""
}

func (c *CloudStackMachineConfigSpec) Equal(o *CloudStackMachineConfigSpec) bool {
	if c == o {
		return true
	}
	if c == nil || o == nil {
		return false
	}
	if !c.Template.Equal(&o.Template) ||
		!c.ComputeOffering.Equal(&o.ComputeOffering) ||
		!c.DiskOffering.Equal(o.DiskOffering) {
		return false
	}
	if c.Affinity != o.Affinity {
		return false
	}
	if !SliceEqual(c.AffinityGroupIds, o.AffinityGroupIds) {
		return false
	}
	if !UsersSliceEqual(c.Users, o.Users) {
		return false
	}
	if len(c.UserCustomDetails) != len(o.UserCustomDetails) {
		return false
	}
	for detail, value := range c.UserCustomDetails {
		if value != o.UserCustomDetails[detail] {
			return false
		}
	}
	if len(c.Symlinks) != len(o.Symlinks) {
		return false
	}
	for detail, value := range c.Symlinks {
		if value != o.Symlinks[detail] {
			return false
		}
	}
	return true
}

func (c *CloudStackMachineConfig) ConvertConfigToConfigGenerateStruct() *CloudStackMachineConfigGenerate {
	namespace := defaultEksaNamespace
	if c.Namespace != "" {
		namespace = c.Namespace
	}
	config := &CloudStackMachineConfigGenerate{
		TypeMeta: c.TypeMeta,
		ObjectMeta: ObjectMeta{
			Name:        c.Name,
			Annotations: c.Annotations,
			Namespace:   namespace,
		},
		Spec: c.Spec,
	}

	return config
}

func (c *CloudStackMachineConfig) Marshallable() Marshallable {
	return c.ConvertConfigToConfigGenerateStruct()
}

// +kubebuilder:object:generate=false

// Same as CloudStackMachineConfig except stripped down for generation of yaml file during generate clusterconfig
type CloudStackMachineConfigGenerate struct {
	metav1.TypeMeta `json:",inline"`
	ObjectMeta      `json:"metadata,omitempty"`

	Spec CloudStackMachineConfigSpec `json:"spec,omitempty"`
}

//+kubebuilder:object:root=true

// CloudStackMachineConfigList contains a list of CloudStackMachineConfig
type CloudStackMachineConfigList struct {
	metav1.TypeMeta `json:",inline"`
	metav1.ListMeta `json:"metadata,omitempty"`
	Items           []CloudStackMachineConfig `json:"items"`
}

func init() {
	SchemeBuilder.Register(&CloudStackMachineConfig{}, &CloudStackMachineConfigList{})
}<|MERGE_RESOLUTION|>--- conflicted
+++ resolved
@@ -191,10 +191,7 @@
 // CloudStackMachineConfigStatus defines the observed state of CloudStackMachineConfig
 type CloudStackMachineConfigStatus struct { // INSERT ADDITIONAL STATUS FIELD - define observed state of cluster
 	// Important: Run "make" to regenerate code after modifying this file
-<<<<<<< HEAD
-=======
-
->>>>>>> deb68ee7
+
 	// SpecValid is set to true if cloudstackmachineconfig is validated.
 	SpecValid bool `json:"specValid,omitempty"`
 
