package v1alpha1

import (
	"errors"
	"fmt"
	"reflect"
	"regexp"
	"strings"
	"testing"

	. "github.com/onsi/gomega"
	v1 "k8s.io/api/core/v1"
	metav1 "k8s.io/apimachinery/pkg/apis/meta/v1"

	"github.com/aws/eks-anywhere/pkg/constants"
	"github.com/aws/eks-anywhere/pkg/utils/ptr"
)

func TestValidateClusterName(t *testing.T) {
	tests := []struct {
		clusterName, name string
		wantErr           error
	}{
		{
			name:        "FailureSpecialChars",
			clusterName: "test-cluster@123_",
			wantErr:     errors.New("test-cluster@123_ is not a valid cluster name, cluster names must start with lowercase/uppercase letters and can include numbers and dashes. For instance 'testCluster-123' is a valid name but '123testCluster' is not. "),
		},
		{
			name:        "FailureDotChars",
			clusterName: "test-cluster1.20",
			wantErr:     errors.New("test-cluster1.20 is not a valid cluster name, cluster names must start with lowercase/uppercase letters and can include numbers and dashes. For instance 'testCluster-123' is a valid name but '123testCluster' is not. "),
		},
		{
			name:        "FailureFirstCharNumeric",
			clusterName: "123test-Cluster",
			wantErr:     errors.New("123test-Cluster is not a valid cluster name, cluster names must start with lowercase/uppercase letters and can include numbers and dashes. For instance 'testCluster-123' is a valid name but '123testCluster' is not. "),
		},
		{
			name:        "SuccessUpperCaseChars",
			clusterName: "test-Cluster",
			wantErr:     nil,
		},
		{
			name:        "SuccessLowerCase",
			clusterName: "test-cluster",
			wantErr:     nil,
		},
		{
			name:        "SuccessLowerCaseDashNumeric",
			clusterName: "test-cluster123",
			wantErr:     nil,
		},
		{
			name:        "SuccessLowerCaseNumeric",
			clusterName: "test123cluster",
			wantErr:     nil,
		},
	}

	for _, tc := range tests {
		t.Run(tc.name, func(tt *testing.T) {
			got := ValidateClusterName(tc.clusterName)
			if !reflect.DeepEqual(tc.wantErr, got) {
				t.Errorf("%v got = %v, want %v", tc.name, got, tc.wantErr)
			}
		})
	}
}

func TestClusterNameLength(t *testing.T) {
	tests := []struct {
		clusterName, name string
		wantErr           error
	}{
		{
			name:        "SuccessClusterNameLength",
			clusterName: "qwertyuiopasdfghjklzxcvbnmqwertyuiopasdfghjklzxcvbnm",
			wantErr:     nil,
		},
		{
			name:        "FailureClusterNameLength",
			clusterName: "qwertyuiopasdfghjklzxcvbnmqwertyuiopasdfghjklzxcvbnmqwertyuiopasdfghjklzxcvbnm12345",
			wantErr:     errors.New("number of characters in qwertyuiopasdfghjklzxcvbnmqwertyuiopasdfghjklzxcvbnmqwertyuiopasdfghjklzxcvbnm12345 should be less than 81"),
		},
	}

	for _, tc := range tests {
		t.Run(tc.name, func(tt *testing.T) {
			got := ValidateClusterNameLength(tc.clusterName)
			if !reflect.DeepEqual(tc.wantErr, got) {
				t.Errorf("%v got = %v, want %v", tc.name, got, tc.wantErr)
			}
		})
	}
}

func TestGetAndValidateClusterConfig(t *testing.T) {
	tests := []struct {
		testName    string
		fileName    string
		wantCluster *Cluster
		wantErr     bool
	}{
		{
			testName:    "file doesn't exist",
			fileName:    "testdata/fake_file.yaml",
			wantCluster: nil,
			wantErr:     true,
		},
		{
			testName:    "not parseable file",
			fileName:    "testdata/not_parseable_cluster.yaml",
			wantCluster: nil,
			wantErr:     true,
		},
		{
			testName: "valid 1.18",
			fileName: "testdata/cluster_1_18.yaml",
			wantCluster: &Cluster{
				TypeMeta: metav1.TypeMeta{
					Kind:       ClusterKind,
					APIVersion: SchemeBuilder.GroupVersion.String(),
				},
				ObjectMeta: metav1.ObjectMeta{
					Name: "eksa-unit-test",
				},
				Spec: ClusterSpec{
					KubernetesVersion: Kube118,
					ControlPlaneConfiguration: ControlPlaneConfiguration{
						Count: 3,
						Endpoint: &Endpoint{
							Host: "test-ip",
						},
						MachineGroupRef: &Ref{
							Kind: VSphereMachineConfigKind,
							Name: "eksa-unit-test",
						},
					},
					WorkerNodeGroupConfigurations: []WorkerNodeGroupConfiguration{{
						Name:  "md-0",
						Count: ptr.Int(3),
						MachineGroupRef: &Ref{
							Kind: VSphereMachineConfigKind,
							Name: "eksa-unit-test",
						},
					}},
					ClusterNetwork: ClusterNetwork{
						CNIConfig: &CNIConfig{Cilium: &CiliumConfig{}},
						Pods: Pods{
							CidrBlocks: []string{"192.168.0.0/16"},
						},
						Services: Services{
							CidrBlocks: []string{"10.96.0.0/12"},
						},
					},
					DatacenterRef: Ref{
						Kind: VSphereDatacenterKind,
						Name: "eksa-unit-test",
					},
				},
			},
			wantErr: false,
		},
		{
			testName: "valid 1.19",
			fileName: "testdata/cluster_1_19.yaml",
			wantCluster: &Cluster{
				TypeMeta: metav1.TypeMeta{
					Kind:       ClusterKind,
					APIVersion: SchemeBuilder.GroupVersion.String(),
				},
				ObjectMeta: metav1.ObjectMeta{
					Name: "eksa-unit-test",
				},
				Spec: ClusterSpec{
					KubernetesVersion: Kube119,
					ControlPlaneConfiguration: ControlPlaneConfiguration{
						Count: 3,
						Endpoint: &Endpoint{
							Host: "test-ip",
						},
						MachineGroupRef: &Ref{
							Kind: VSphereMachineConfigKind,
							Name: "eksa-unit-test",
						},
					},
					WorkerNodeGroupConfigurations: []WorkerNodeGroupConfiguration{{
						Name:  "md-0",
						Count: ptr.Int(3),
						MachineGroupRef: &Ref{
							Kind: VSphereMachineConfigKind,
							Name: "eksa-unit-test",
						},
					}},
					DatacenterRef: Ref{
						Kind: VSphereDatacenterKind,
						Name: "eksa-unit-test",
					},
					ClusterNetwork: ClusterNetwork{
						CNIConfig: &CNIConfig{Cilium: &CiliumConfig{}},
						Pods: Pods{
							CidrBlocks: []string{"192.168.0.0/16"},
						},
						Services: Services{
							CidrBlocks: []string{"10.96.0.0/12"},
						},
					},
				},
			},
			wantErr: false,
		},
		{
			testName: "valid with extra delimiters",
			fileName: "testdata/cluster_extra_delimiters.yaml",
			wantCluster: &Cluster{
				TypeMeta: metav1.TypeMeta{
					Kind:       ClusterKind,
					APIVersion: SchemeBuilder.GroupVersion.String(),
				},
				ObjectMeta: metav1.ObjectMeta{
					Name: "eksa-unit-test",
				},
				Spec: ClusterSpec{
					KubernetesVersion: Kube119,
					ControlPlaneConfiguration: ControlPlaneConfiguration{
						Count: 3,
						Endpoint: &Endpoint{
							Host: "test-ip",
						},
						MachineGroupRef: &Ref{
							Kind: VSphereMachineConfigKind,
							Name: "eksa-unit-test",
						},
					},
					WorkerNodeGroupConfigurations: []WorkerNodeGroupConfiguration{{
						Name:  "md-0",
						Count: ptr.Int(3),
						MachineGroupRef: &Ref{
							Kind: VSphereMachineConfigKind,
							Name: "eksa-unit-test",
						},
					}},
					DatacenterRef: Ref{
						Kind: VSphereDatacenterKind,
						Name: "eksa-unit-test",
					},
					ClusterNetwork: ClusterNetwork{
						CNIConfig: &CNIConfig{Cilium: &CiliumConfig{}},
						Pods: Pods{
							CidrBlocks: []string{"192.168.0.0/16"},
						},
						Services: Services{
							CidrBlocks: []string{"10.96.0.0/12"},
						},
					},
				},
			},
			wantErr: false,
		},
		{
			testName: "valid 1.20",
			fileName: "testdata/cluster_1_20.yaml",
			wantCluster: &Cluster{
				TypeMeta: metav1.TypeMeta{
					Kind:       ClusterKind,
					APIVersion: SchemeBuilder.GroupVersion.String(),
				},
				ObjectMeta: metav1.ObjectMeta{
					Name: "eksa-unit-test",
				},
				Spec: ClusterSpec{
					KubernetesVersion: Kube120,
					ControlPlaneConfiguration: ControlPlaneConfiguration{
						Count: 3,
						Endpoint: &Endpoint{
							Host: "test-ip",
						},
						MachineGroupRef: &Ref{
							Kind: VSphereMachineConfigKind,
							Name: "eksa-unit-test",
						},
					},
					WorkerNodeGroupConfigurations: []WorkerNodeGroupConfiguration{{
						Name:  "md-0",
						Count: ptr.Int(3),
						MachineGroupRef: &Ref{
							Kind: VSphereMachineConfigKind,
							Name: "eksa-unit-test",
						},
					}},
					DatacenterRef: Ref{
						Kind: VSphereDatacenterKind,
						Name: "eksa-unit-test",
					},
					ClusterNetwork: ClusterNetwork{
						CNIConfig: &CNIConfig{Cilium: &CiliumConfig{}},
						Pods: Pods{
							CidrBlocks: []string{"192.168.0.0/16"},
						},
						Services: Services{
							CidrBlocks: []string{"10.96.0.0/12"},
						},
					},
				},
			},
			wantErr: false,
		},
		{
			testName: "namespace mismatch between cluster and datacenter",
			fileName: "cluster_1_20_namespace_mismatch_between_cluster_and_datacenter.yaml",
			wantErr:  true,
		},
		{
			testName: "namespace mismatch between cluster and machineconfigs",
			fileName: "cluster_1_20_namespace_mismatch_between_cluster_and_machineconfigs",
			wantErr:  true,
		},
		{
			testName: "valid 1.20 with non eksa resources",
			fileName: "testdata/cluster_1_20_with_non_eksa_resources.yaml",
			wantCluster: &Cluster{
				TypeMeta: metav1.TypeMeta{
					Kind:       ClusterKind,
					APIVersion: SchemeBuilder.GroupVersion.String(),
				},
				ObjectMeta: metav1.ObjectMeta{
					Name: "eksa-unit-test",
				},
				Spec: ClusterSpec{
					KubernetesVersion: Kube120,
					ControlPlaneConfiguration: ControlPlaneConfiguration{
						Count: 3,
						Endpoint: &Endpoint{
							Host: "test-ip",
						},
						MachineGroupRef: &Ref{
							Kind: VSphereMachineConfigKind,
							Name: "eksa-unit-test",
						},
					},
					WorkerNodeGroupConfigurations: []WorkerNodeGroupConfiguration{{
						Name:  "md-0",
						Count: ptr.Int(3),
						MachineGroupRef: &Ref{
							Kind: VSphereMachineConfigKind,
							Name: "eksa-unit-test",
						},
					}},
					DatacenterRef: Ref{
						Kind: VSphereDatacenterKind,
						Name: "eksa-unit-test",
					},
					ClusterNetwork: ClusterNetwork{
						CNIConfig: &CNIConfig{Cilium: &CiliumConfig{}},
						Pods: Pods{
							CidrBlocks: []string{"192.168.0.0/16"},
						},
						Services: Services{
							CidrBlocks: []string{"10.96.0.0/12"},
						},
					},
				},
			},
			wantErr: false,
		},
		{
			testName: "valid different machine configs",
			fileName: "testdata/cluster_different_machine_configs.yaml",
			wantCluster: &Cluster{
				TypeMeta: metav1.TypeMeta{
					Kind:       ClusterKind,
					APIVersion: SchemeBuilder.GroupVersion.String(),
				},
				ObjectMeta: metav1.ObjectMeta{
					Name: "eksa-unit-test",
				},
				Spec: ClusterSpec{
					KubernetesVersion: Kube119,
					ControlPlaneConfiguration: ControlPlaneConfiguration{
						Count: 3,
						Endpoint: &Endpoint{
							Host: "test-ip",
						},
						MachineGroupRef: &Ref{
							Kind: VSphereMachineConfigKind,
							Name: "eksa-unit-test",
						},
					},
					WorkerNodeGroupConfigurations: []WorkerNodeGroupConfiguration{{
						Name:  "md-0",
						Count: ptr.Int(3),
						MachineGroupRef: &Ref{
							Kind: VSphereMachineConfigKind,
							Name: "eksa-unit-test-2",
						},
					}},
					DatacenterRef: Ref{
						Kind: VSphereDatacenterKind,
						Name: "eksa-unit-test",
					},
					ClusterNetwork: ClusterNetwork{
						CNIConfig: &CNIConfig{Cilium: &CiliumConfig{}},
						Pods: Pods{
							CidrBlocks: []string{"192.168.0.0/16"},
						},
						Services: Services{
							CidrBlocks: []string{"10.96.0.0/12"},
						},
					},
				},
			},
			wantErr: false,
		},
		{
			testName: "with valid GitOps",
			fileName: "testdata/cluster_1_19_gitops.yaml",
			wantCluster: &Cluster{
				TypeMeta: metav1.TypeMeta{
					Kind:       ClusterKind,
					APIVersion: SchemeBuilder.GroupVersion.String(),
				},
				ObjectMeta: metav1.ObjectMeta{
					Name: "eksa-unit-test",
				},
				Spec: ClusterSpec{
					KubernetesVersion: Kube119,
					ControlPlaneConfiguration: ControlPlaneConfiguration{
						Count: 3,
						Endpoint: &Endpoint{
							Host: "test-ip",
						},
						MachineGroupRef: &Ref{
							Kind: VSphereMachineConfigKind,
							Name: "eksa-unit-test",
						},
					},
					WorkerNodeGroupConfigurations: []WorkerNodeGroupConfiguration{{
						Name:  "md-0",
						Count: ptr.Int(3),
						MachineGroupRef: &Ref{
							Kind: VSphereMachineConfigKind,
							Name: "eksa-unit-test",
						},
					}},
					DatacenterRef: Ref{
						Kind: VSphereDatacenterKind,
						Name: "eksa-unit-test",
					},
					GitOpsRef: &Ref{
						Kind: "GitOpsConfig",
						Name: "test-gitops",
					},
					ClusterNetwork: ClusterNetwork{
						CNIConfig: &CNIConfig{Cilium: &CiliumConfig{}},
						Pods: Pods{
							CidrBlocks: []string{"192.168.0.0/16"},
						},
						Services: Services{
							CidrBlocks: []string{"10.96.0.0/12"},
						},
					},
				},
			},
			wantErr: false,
		},
		{
			testName: "with GitOps branch valid",
			fileName: "testdata/cluster_1_19_gitops_branch.yaml",
			wantCluster: &Cluster{
				TypeMeta: metav1.TypeMeta{
					Kind:       "Cluster",
					APIVersion: "anywhere.eks.amazonaws.com/v1alpha1",
				},
				ObjectMeta: metav1.ObjectMeta{
					Name: "eksa-unit-test",
				},
				Spec: ClusterSpec{
					KubernetesVersion: Kube119,
					ControlPlaneConfiguration: ControlPlaneConfiguration{
						Count: 3,
						Endpoint: &Endpoint{
							Host: "test-ip",
						},
						MachineGroupRef: &Ref{
							Kind: VSphereMachineConfigKind,
							Name: "eksa-unit-test",
						},
					},
					WorkerNodeGroupConfigurations: []WorkerNodeGroupConfiguration{{
						Name:  "md-0",
						Count: ptr.Int(3),
						MachineGroupRef: &Ref{
							Kind: VSphereMachineConfigKind,
							Name: "eksa-unit-test",
						},
					}},
					DatacenterRef: Ref{
						Kind: VSphereDatacenterKind,
						Name: "eksa-unit-test",
					},
					GitOpsRef: &Ref{
						Kind: "GitOpsConfig",
						Name: "test-gitops",
					},
					ClusterNetwork: ClusterNetwork{
						CNIConfig: &CNIConfig{Cilium: &CiliumConfig{}},
						Pods: Pods{
							CidrBlocks: []string{"192.168.0.0/16"},
						},
						Services: Services{
							CidrBlocks: []string{"10.96.0.0/12"},
						},
					},
				},
			},
			wantErr: false,
		},
		{
			testName: "with valid ip proxy configuration",
			fileName: "testdata/cluster_valid_proxy.yaml",
			wantCluster: &Cluster{
				TypeMeta: metav1.TypeMeta{
					Kind:       ClusterKind,
					APIVersion: SchemeBuilder.GroupVersion.String(),
				},
				ObjectMeta: metav1.ObjectMeta{
					Name: "eksa-unit-test",
				},
				Spec: ClusterSpec{
					KubernetesVersion: Kube119,
					ControlPlaneConfiguration: ControlPlaneConfiguration{
						Count: 3,
						Endpoint: &Endpoint{
							Host: "test-ip",
						},
						MachineGroupRef: &Ref{
							Kind: VSphereMachineConfigKind,
							Name: "eksa-unit-test",
						},
					},
					WorkerNodeGroupConfigurations: []WorkerNodeGroupConfiguration{{
						Name:  "md-0",
						Count: ptr.Int(3),
						MachineGroupRef: &Ref{
							Kind: VSphereMachineConfigKind,
							Name: "eksa-unit-test",
						},
					}},
					DatacenterRef: Ref{
						Kind: VSphereDatacenterKind,
						Name: "eksa-unit-test",
					},
					ClusterNetwork: ClusterNetwork{
						CNIConfig: &CNIConfig{Cilium: &CiliumConfig{}},
						Pods: Pods{
							CidrBlocks: []string{"192.168.0.0/16"},
						},
						Services: Services{
							CidrBlocks: []string{"10.96.0.0/12"},
						},
					},
					ProxyConfiguration: &ProxyConfiguration{
						HttpProxy:  "http://0.0.0.0:1",
						HttpsProxy: "0.0.0.0:1",
						NoProxy:    []string{"localhost"},
					},
				},
			},
			wantErr: false,
		},
		{
			testName: "with valid domain name proxy configuration",
			fileName: "testdata/cluster_valid_domainname_proxy.yaml",
			wantCluster: &Cluster{
				TypeMeta: metav1.TypeMeta{
					Kind:       ClusterKind,
					APIVersion: SchemeBuilder.GroupVersion.String(),
				},
				ObjectMeta: metav1.ObjectMeta{
					Name: "eksa-unit-test",
				},
				Spec: ClusterSpec{
					KubernetesVersion: Kube119,
					ControlPlaneConfiguration: ControlPlaneConfiguration{
						Count: 3,
						Endpoint: &Endpoint{
							Host: "test-ip",
						},
						MachineGroupRef: &Ref{
							Kind: VSphereMachineConfigKind,
							Name: "eksa-unit-test",
						},
					},
					WorkerNodeGroupConfigurations: []WorkerNodeGroupConfiguration{{
						Name:  "md-0",
						Count: ptr.Int(3),
						MachineGroupRef: &Ref{
							Kind: VSphereMachineConfigKind,
							Name: "eksa-unit-test",
						},
					}},
					DatacenterRef: Ref{
						Kind: VSphereDatacenterKind,
						Name: "eksa-unit-test",
					},
					ClusterNetwork: ClusterNetwork{
						CNIConfig: &CNIConfig{Cilium: &CiliumConfig{}},
						Pods: Pods{
							CidrBlocks: []string{"192.168.0.0/16"},
						},
						Services: Services{
							CidrBlocks: []string{"10.96.0.0/12"},
						},
					},
					ProxyConfiguration: &ProxyConfiguration{
						HttpProxy:  "http://google.com:1",
						HttpsProxy: "google.com:1",
						NoProxy:    []string{"localhost"},
					},
				},
			},
			wantErr: false,
		},
		{
			testName: "valid different tainted machine configs",
			fileName: "testdata/cluster_valid_taints_multiple_worker_node_groups.yaml",
			wantCluster: &Cluster{
				TypeMeta: metav1.TypeMeta{
					Kind:       ClusterKind,
					APIVersion: SchemeBuilder.GroupVersion.String(),
				},
				ObjectMeta: metav1.ObjectMeta{
					Name: "eksa-unit-test",
				},
				Spec: ClusterSpec{
					KubernetesVersion: Kube119,
					ControlPlaneConfiguration: ControlPlaneConfiguration{
						Count: 3,
						Endpoint: &Endpoint{
							Host: "test-ip",
						},
						MachineGroupRef: &Ref{
							Kind: VSphereMachineConfigKind,
							Name: "eksa-unit-test",
						},
					},
					WorkerNodeGroupConfigurations: []WorkerNodeGroupConfiguration{
						{
							Name:  "md-0",
							Count: ptr.Int(3),
							MachineGroupRef: &Ref{
								Kind: VSphereMachineConfigKind,
								Name: "eksa-unit-test-2",
							},
							Taints: []v1.Taint{
								{
									Key:    "key1",
									Value:  "val1",
									Effect: v1.TaintEffectNoSchedule,
								},
							},
						},
						{
							Name:  "md-1",
							Count: ptr.Int(3),
							MachineGroupRef: &Ref{
								Kind: VSphereMachineConfigKind,
								Name: "eksa-unit-test-2",
							},
							Taints: []v1.Taint{
								{
									Key:    "key1",
									Value:  "val1",
									Effect: v1.TaintEffectPreferNoSchedule,
								},
							},
						},
					},
					DatacenterRef: Ref{
						Kind: VSphereDatacenterKind,
						Name: "eksa-unit-test",
					},
					ClusterNetwork: ClusterNetwork{
						CNIConfig: &CNIConfig{Cilium: &CiliumConfig{}},
						Pods: Pods{
							CidrBlocks: []string{"192.168.0.0/16"},
						},
						Services: Services{
							CidrBlocks: []string{"10.96.0.0/12"},
						},
					},
				},
			},
			wantErr: false,
		},
		{
			testName:    "with no worker node groups",
			fileName:    "testdata/cluster_invalid_no_worker_node_groups.yaml",
			wantCluster: nil,
			wantErr:     true,
		},
		{
			testName:    "with multiple worker node groups",
			fileName:    "testdata/cluster_invalid_multiple_worker_node_groups.yaml",
			wantCluster: nil,
			wantErr:     true,
		},
		{
			testName:    "with invalid worker node group taints",
			fileName:    "testdata/cluster_invalid_taints.yaml",
			wantCluster: nil,
			wantErr:     true,
		},
		{
			testName:    "with GitOps branch invalid",
			fileName:    "testdata/cluster_1_19_gitops_invalid_branch.yaml",
			wantCluster: nil,
			wantErr:     true,
		},
		{
			testName:    "with gitops invalid repo name",
			fileName:    "testdata/cluster_1_19_gitops_invalid_repo.yaml",
			wantCluster: nil,
			wantErr:     true,
		},
		{
			testName:    "Empty Git Provider",
			fileName:    "testdata/cluster_invalid_gitops_empty_gitprovider.yaml",
			wantCluster: nil,
			wantErr:     true,
		},
		{
			testName:    "Invalid Git Provider",
			fileName:    "testdata/cluster_invalid_gitops_invalid_gitprovider.yaml",
			wantCluster: nil,
			wantErr:     true,
		},
		{
			testName:    "Empty Git Repository",
			fileName:    "testdata/cluster_invalid_gitops_empty_gitrepo.yaml",
			wantCluster: nil,
			wantErr:     true,
		},
		{
			testName:    "Git Repository not set",
			fileName:    "testdata/cluster_invalid_gitops_unset_gitrepo.yaml",
			wantCluster: nil,
			wantErr:     true,
		},
		{
			testName:    "invalid kind",
			fileName:    "testdata/cluster_invalid_kinds.yaml",
			wantCluster: nil,
			wantErr:     true,
		},
		{
			testName:    "invalid cluster name",
			fileName:    "testdata/cluster_invalid_cluster_name.yaml",
			wantCluster: nil,
			wantErr:     true,
		},
		{
			testName:    "even controlPlaneReplicas",
			fileName:    "testdata/cluster_even_control_plane_replicas.yaml",
			wantCluster: nil,
			wantErr:     true,
		},
		{
			testName:    "even unstacked etcd replicas",
			fileName:    "testdata/unstacked_etcd_even_replicas.yaml",
			wantCluster: nil,
			wantErr:     true,
		},
		{
			testName:    "empty identity providers",
			fileName:    "testdata/cluster_invalid_empty_identity_providers.yaml",
			wantCluster: nil,
			wantErr:     true,
		},
		{
			testName:    "extra identity providers",
			fileName:    "testdata/cluster_invalid_extra_identity_providers.yaml",
			wantCluster: nil,
			wantErr:     true,
		},
		{
			testName:    "non oidc identity provider",
			fileName:    "testdata/cluster_invalid_non_oidc_identity_providers.yaml",
			wantCluster: nil,
			wantErr:     true,
		},
		{
			testName:    "with invalid proxy ip configuration",
			fileName:    "testdata/cluster_invalid_proxy_ip.yaml",
			wantCluster: nil,
			wantErr:     true,
		},
		{
			testName:    "with invalid proxy port configuration",
			fileName:    "testdata/cluster_invalid_proxy_port.yaml",
			wantCluster: nil,
			wantErr:     true,
		},
		{
			testName:    "with invalid proxy missing http proxy",
			fileName:    "testdata/cluster_invalid_missing_http_proxy.yaml",
			wantCluster: nil,
			wantErr:     true,
		},
		{
			testName:    "with invalid proxy missing https proxy",
			fileName:    "testdata/cluster_invalid_missing_https_proxy.yaml",
			wantCluster: nil,
			wantErr:     true,
		},
		{
			testName:    "with empty CNI",
			fileName:    "testdata/cluster_empty_cni.yaml",
			wantCluster: nil,
			wantErr:     true,
		},
		{
			testName:    "with not supported CNI",
			fileName:    "testdata/cluster_not_supported_cni.yaml",
			wantCluster: nil,
			wantErr:     true,
		},
		{
			testName: "tinkerbell without worker nodes",
			fileName: "testdata/tinkerbell_cluster_without_worker_nodes.yaml",
			wantCluster: &Cluster{
				TypeMeta: metav1.TypeMeta{
					Kind:       ClusterKind,
					APIVersion: SchemeBuilder.GroupVersion.String(),
				},
				ObjectMeta: metav1.ObjectMeta{
					Name: "single-node",
				},
				Spec: ClusterSpec{
					KubernetesVersion: Kube123,
					ControlPlaneConfiguration: ControlPlaneConfiguration{
						Count: 1,
						Endpoint: &Endpoint{
							Host: "10.80.8.90",
						},
						MachineGroupRef: &Ref{
							Kind: TinkerbellMachineConfigKind,
							Name: "single-node-cp",
						},
					},
					WorkerNodeGroupConfigurations: nil,
					DatacenterRef: Ref{
						Kind: TinkerbellDatacenterKind,
						Name: "single-node",
					},
					ClusterNetwork: ClusterNetwork{
						CNIConfig: &CNIConfig{Cilium: &CiliumConfig{}},
						Pods: Pods{
							CidrBlocks: []string{"192.168.0.0/16"},
						},
						Services: Services{
							CidrBlocks: []string{"10.96.0.0/12"},
						},
					},
					ManagementCluster: ManagementCluster{
						Name: "single-node",
					},
				},
			},
			wantErr: false,
		},
		{
			testName:    "tinkerbell 1.21 cluster without worker nodes",
			fileName:    "testdata/tinkerbell_121cluster_without_worker_nodes.yaml",
			wantCluster: nil,
			wantErr:     true,
		},
		{
			testName:    "nontinkerbell datacenter without worker nodes",
			fileName:    "testdata/vsphere_cluster_without_worker_nodes.yaml",
			wantCluster: nil,
			wantErr:     true,
		},
		{
			testName:    "without worker nodes but has control plane taints",
			fileName:    "testdata/cluster_without_worker_nodes_has_cp_taints.yaml",
			wantCluster: nil,
			wantErr:     true,
		},
<<<<<<< HEAD
		{
			testName:    "docker config with endpoint specified",
			fileName:    "testdata/cluster_invalid_docker_with_endpoint.yaml",
			wantCluster: nil,
			wantErr:     true,
		},
		{
			testName:    "Invalid registry",
			fileName:    "testdata/invalid_registry.yaml",
			wantCluster: nil,
			wantErr:     true,
		},
=======
>>>>>>> aac57cb0
	}
	for _, tt := range tests {
		t.Run(tt.testName, func(t *testing.T) {
			got, err := GetAndValidateClusterConfig(tt.fileName)
			if (err != nil) != tt.wantErr {
				t.Fatalf("GetClusterConfig() error = %v, wantErr %v", err, tt.wantErr)
			}
			if !reflect.DeepEqual(got, tt.wantCluster) {
				t.Fatalf("GetClusterConfig() = %#v, want %#v", got, tt.wantCluster)
			}
		})
	}
}

func TestGetClusterConfig(t *testing.T) {
	tests := []struct {
		testName    string
		fileName    string
		wantCluster *Cluster
		wantErr     bool
	}{
		{
			testName: "valid 1.18",
			fileName: "testdata/cluster_1_18.yaml",
			wantCluster: &Cluster{
				TypeMeta: metav1.TypeMeta{
					Kind:       ClusterKind,
					APIVersion: SchemeBuilder.GroupVersion.String(),
				},
				ObjectMeta: metav1.ObjectMeta{
					Name: "eksa-unit-test",
				},
				Spec: ClusterSpec{
					KubernetesVersion: Kube118,
					ControlPlaneConfiguration: ControlPlaneConfiguration{
						Count: 3,
						Endpoint: &Endpoint{
							Host: "test-ip",
						},
						MachineGroupRef: &Ref{
							Kind: VSphereMachineConfigKind,
							Name: "eksa-unit-test",
						},
					},
					WorkerNodeGroupConfigurations: []WorkerNodeGroupConfiguration{{
						Name:  "md-0",
						Count: ptr.Int(3),
						MachineGroupRef: &Ref{
							Kind: VSphereMachineConfigKind,
							Name: "eksa-unit-test",
						},
					}},
					DatacenterRef: Ref{
						Kind: VSphereDatacenterKind,
						Name: "eksa-unit-test",
					},
					ClusterNetwork: ClusterNetwork{
						CNIConfig: &CNIConfig{Cilium: &CiliumConfig{}},
						Pods: Pods{
							CidrBlocks: []string{"192.168.0.0/16"},
						},
						Services: Services{
							CidrBlocks: []string{"10.96.0.0/12"},
						},
					},
				},
			},
			wantErr: false,
		},
		{
			testName: "valid 1.19",
			fileName: "testdata/cluster_1_19.yaml",
			wantCluster: &Cluster{
				TypeMeta: metav1.TypeMeta{
					Kind:       ClusterKind,
					APIVersion: SchemeBuilder.GroupVersion.String(),
				},
				ObjectMeta: metav1.ObjectMeta{
					Name: "eksa-unit-test",
				},
				Spec: ClusterSpec{
					KubernetesVersion: Kube119,
					ControlPlaneConfiguration: ControlPlaneConfiguration{
						Count: 3,
						Endpoint: &Endpoint{
							Host: "test-ip",
						},
						MachineGroupRef: &Ref{
							Kind: VSphereMachineConfigKind,
							Name: "eksa-unit-test",
						},
					},
					WorkerNodeGroupConfigurations: []WorkerNodeGroupConfiguration{{
						Name:  "md-0",
						Count: ptr.Int(3),
						MachineGroupRef: &Ref{
							Kind: VSphereMachineConfigKind,
							Name: "eksa-unit-test",
						},
					}},
					DatacenterRef: Ref{
						Kind: VSphereDatacenterKind,
						Name: "eksa-unit-test",
					},
					ClusterNetwork: ClusterNetwork{
						CNIConfig: &CNIConfig{Cilium: &CiliumConfig{}},
						Pods: Pods{
							CidrBlocks: []string{"192.168.0.0/16"},
						},
						Services: Services{
							CidrBlocks: []string{"10.96.0.0/12"},
						},
					},
				},
			},
			wantErr: false,
		},
		{
			testName: "valid with extra delimiters",
			fileName: "testdata/cluster_extra_delimiters.yaml",
			wantCluster: &Cluster{
				TypeMeta: metav1.TypeMeta{
					Kind:       ClusterKind,
					APIVersion: SchemeBuilder.GroupVersion.String(),
				},
				ObjectMeta: metav1.ObjectMeta{
					Name: "eksa-unit-test",
				},
				Spec: ClusterSpec{
					KubernetesVersion: Kube119,
					ControlPlaneConfiguration: ControlPlaneConfiguration{
						Count: 3,
						Endpoint: &Endpoint{
							Host: "test-ip",
						},
						MachineGroupRef: &Ref{
							Kind: VSphereMachineConfigKind,
							Name: "eksa-unit-test",
						},
					},
					WorkerNodeGroupConfigurations: []WorkerNodeGroupConfiguration{{
						Name:  "md-0",
						Count: ptr.Int(3),
						MachineGroupRef: &Ref{
							Kind: VSphereMachineConfigKind,
							Name: "eksa-unit-test",
						},
					}},
					DatacenterRef: Ref{
						Kind: VSphereDatacenterKind,
						Name: "eksa-unit-test",
					},
					ClusterNetwork: ClusterNetwork{
						CNIConfig: &CNIConfig{Cilium: &CiliumConfig{}},
						Pods: Pods{
							CidrBlocks: []string{"192.168.0.0/16"},
						},
						Services: Services{
							CidrBlocks: []string{"10.96.0.0/12"},
						},
					},
				},
			},
			wantErr: false,
		},
		{
			testName: "valid 1.20",
			fileName: "testdata/cluster_1_20.yaml",
			wantCluster: &Cluster{
				TypeMeta: metav1.TypeMeta{
					Kind:       ClusterKind,
					APIVersion: SchemeBuilder.GroupVersion.String(),
				},
				ObjectMeta: metav1.ObjectMeta{
					Name: "eksa-unit-test",
				},
				Spec: ClusterSpec{
					KubernetesVersion: Kube120,
					ControlPlaneConfiguration: ControlPlaneConfiguration{
						Count: 3,
						Endpoint: &Endpoint{
							Host: "test-ip",
						},
						MachineGroupRef: &Ref{
							Kind: VSphereMachineConfigKind,
							Name: "eksa-unit-test",
						},
					},
					WorkerNodeGroupConfigurations: []WorkerNodeGroupConfiguration{{
						Name:  "md-0",
						Count: ptr.Int(3),
						MachineGroupRef: &Ref{
							Kind: VSphereMachineConfigKind,
							Name: "eksa-unit-test",
						},
					}},
					ClusterNetwork: ClusterNetwork{
						CNIConfig: &CNIConfig{Cilium: &CiliumConfig{}},
						Pods: Pods{
							CidrBlocks: []string{"192.168.0.0/16"},
						},
						Services: Services{
							CidrBlocks: []string{"10.96.0.0/12"},
						},
					},
					DatacenterRef: Ref{
						Kind: VSphereDatacenterKind,
						Name: "eksa-unit-test",
					},
				},
			},
			wantErr: false,
		},
	}
	for _, tt := range tests {
		t.Run(tt.testName, func(t *testing.T) {
			got, err := GetClusterConfig(tt.fileName)
			if (err != nil) != tt.wantErr {
				t.Fatalf("GetClusterConfig() error = %v, wantErr %v", err, tt.wantErr)
			}
			if !reflect.DeepEqual(got, tt.wantCluster) {
				t.Fatalf("GetClusterConfig() = %#v, want %#v", got, tt.wantCluster)
			}
		})
	}
}

func TestParseClusterConfig(t *testing.T) {
	type args struct {
		fileName      string
		clusterConfig KindAccessor
	}
	tests := []struct {
		name        string
		args        args
		matchError  error
		wantErr     bool
		wantCluster *Cluster
	}{
		{
			name: "Good cluster config parse",
			args: args{
				fileName:      "testdata/cluster_vsphere.yaml",
				clusterConfig: &Cluster{},
			},
			wantErr: false,
			wantCluster: &Cluster{
				TypeMeta: metav1.TypeMeta{
					Kind:       ClusterKind,
					APIVersion: SchemeBuilder.GroupVersion.String(),
				},
				ObjectMeta: metav1.ObjectMeta{
					Name: "eksa-unit-test",
				},
				Spec: ClusterSpec{
					KubernetesVersion: Kube119,
					ControlPlaneConfiguration: ControlPlaneConfiguration{
						Count: 3,
						Endpoint: &Endpoint{
							Host: "test-ip",
						},
						MachineGroupRef: &Ref{
							Kind: VSphereMachineConfigKind,
							Name: "eksa-unit-test",
						},
					},
					WorkerNodeGroupConfigurations: []WorkerNodeGroupConfiguration{{
						Count: ptr.Int(3),
						MachineGroupRef: &Ref{
							Kind: VSphereMachineConfigKind,
							Name: "eksa-unit-test",
						},
					}},
					DatacenterRef: Ref{
						Kind: VSphereDatacenterKind,
						Name: "eksa-unit-test",
					},
					ClusterNetwork: ClusterNetwork{
						CNI: Cilium,
						Pods: Pods{
							CidrBlocks: []string{"192.168.0.0/16"},
						},
						Services: Services{
							CidrBlocks: []string{"10.96.0.0/12"},
						},
					},
				},
			},
		},
		{
			name: "Invalid data type",
			args: args{
				fileName:      "testdata/not_parseable_cluster.yaml",
				clusterConfig: &Cluster{},
			},
			wantErr:    true,
			matchError: fmt.Errorf("cannot unmarshal string into Go struct field WorkerNodeGroupConfiguration.spec.workerNodeGroupConfigurations.count of type int"),
		},
		{
			name: "Incorrect indentation",
			args: args{
				fileName:      "testdata/incorrect_indentation.yaml",
				clusterConfig: &Cluster{},
			},
			wantErr:    true,
			matchError: fmt.Errorf("converting YAML to JSON: yaml: line 12: did not find expected key"),
		},
		{
			name: "Invalid key",
			args: args{
				fileName:      "testdata/invalid_key.yaml",
				clusterConfig: &Cluster{},
			},
			wantErr:    true,
			matchError: fmt.Errorf("unmarshaling JSON: while decoding JSON: json: unknown field \"registryMirro rConfiguration\""),
		},
		{
			name: "Invalid yaml",
			args: args{
				fileName:      "testdata/invalid_format.yaml",
				clusterConfig: &Cluster{},
			},
			wantErr:    true,
			matchError: fmt.Errorf("unable to parse testdata/invalid_format.yaml file: error converting YAML to JSON: yaml: did not find expected node content"),
		},
		{
			name: "Invalid spec field",
			args: args{
				fileName:      "testdata/invalid_spec_field.yaml",
				clusterConfig: &Cluster{},
			},
			wantErr:    true,
			matchError: fmt.Errorf("unmarshaling JSON: while decoding JSON: json: unknown field \"invalidField\""),
		},
		{
			name: "Cluster definition at the end",
			args: args{
				fileName:      "testdata/cluster_definition_at_the_end.yaml",
				clusterConfig: &Cluster{},
			},
			wantErr: false,
			wantCluster: &Cluster{
				TypeMeta: metav1.TypeMeta{
					Kind:       ClusterKind,
					APIVersion: SchemeBuilder.GroupVersion.String(),
				},
				ObjectMeta: metav1.ObjectMeta{
					Name: "eksa-unit-test",
				},
				Spec: ClusterSpec{
					KubernetesVersion: Kube119,
					ControlPlaneConfiguration: ControlPlaneConfiguration{
						Count: 3,
						Endpoint: &Endpoint{
							Host: "test-ip",
						},
						MachineGroupRef: &Ref{
							Kind: VSphereMachineConfigKind,
							Name: "eksa-unit-test",
						},
					},
					WorkerNodeGroupConfigurations: []WorkerNodeGroupConfiguration{{
						Count: ptr.Int(3),
						MachineGroupRef: &Ref{
							Kind: VSphereMachineConfigKind,
							Name: "eksa-unit-test",
						},
					}},
					DatacenterRef: Ref{
						Kind: VSphereDatacenterKind,
						Name: "eksa-unit-test",
					},
					ClusterNetwork: ClusterNetwork{
						CNI: Cilium,
						Pods: Pods{
							CidrBlocks: []string{"192.168.0.0/16"},
						},
						Services: Services{
							CidrBlocks: []string{"10.96.0.0/12"},
						},
					},
				},
			},
		},
	}
	for _, tt := range tests {
		t.Run(tt.name, func(t *testing.T) {
			err := ParseClusterConfig(tt.args.fileName, tt.args.clusterConfig)
			if (err != nil) != tt.wantErr {
				t.Errorf("ParseClusterConfig() error = %v, wantErr %v", err, tt.wantErr)
			}
			if !tt.wantErr && !reflect.DeepEqual(tt.args.clusterConfig, tt.wantCluster) {
				t.Fatalf("GetClusterConfig() = %#v, want %#v", tt.args.clusterConfig, tt.wantCluster)
			}
			if tt.wantErr && !strings.Contains(err.Error(), tt.matchError.Error()) {
				t.Errorf("ParseClusterConfig() error = %v, wantErr %v err %v", err, tt.wantErr, tt.matchError)
			}
		})
	}
}

func TestCluster_PauseReconcile(t *testing.T) {
	tests := []struct {
		name  string
		want  string
		pause bool
	}{
		{
			name:  "pause should set pause annotation",
			want:  "true",
			pause: true,
		},
		{
			name:  "pause should set pause annotation",
			pause: false,
		},
	}
	for _, tt := range tests {
		t.Run(tt.name, func(t *testing.T) {
			c := &Cluster{
				ObjectMeta: metav1.ObjectMeta{
					Name:        "cluster_test",
					Annotations: map[string]string{},
				},
			}
			if tt.pause {
				c.PauseReconcile()
				val, ok := c.Annotations["anywhere.eks.amazonaws.com/paused"]
				if ok && val != tt.want {
					t.Errorf("expected value on annotation is not set got=%s, want=%s", val, tt.want)
				}
				if !ok {
					t.Errorf("pause annotation is not set")
				}
			}
			if !tt.pause {
				if _, ok := c.Annotations["anywhere.eks.amazonaws.com/paused"]; ok {
					t.Errorf("pause annotation is shouldn't be set")
				}
			}
		})
	}
}

func TestCluster_IsReconcilePaused(t *testing.T) {
	tests := []struct {
		name  string
		want  bool
		pause bool
	}{
		{
			name:  "reconcile is paused",
			want:  true,
			pause: true,
		},
		{
			name:  "reconcile is not paused",
			pause: false,
			want:  false,
		},
	}
	for _, tt := range tests {
		t.Run(tt.name, func(t *testing.T) {
			c := &Cluster{
				ObjectMeta: metav1.ObjectMeta{
					Name:        "cluster_test",
					Annotations: map[string]string{},
				},
			}
			if tt.pause {
				c.PauseReconcile()
			}
			if got := c.IsReconcilePaused(); got != tt.want {
				t.Errorf("IsReconcilePaused() = %v, want %v", got, tt.want)
			}
		})
	}
}

func TestGitOpsEquals(t *testing.T) {
	tests := []struct {
		name string
		want bool
		prev *GitOpsConfigSpec
		new  *GitOpsConfigSpec
	}{
		{
			name: "previous and new == nil",
			want: true,
			prev: nil,
			new:  nil,
		},
		{
			name: "previous == nil",
			want: false,
			prev: nil,
			new:  &GitOpsConfigSpec{},
		},
		{
			name: "previous == nil",
			want: false,
			prev: &GitOpsConfigSpec{},
			new:  nil,
		},
		{
			name: "previous == new",
			want: true,
			prev: &GitOpsConfigSpec{
				Flux: Flux{
					Github: Github{
						Owner:               "owner",
						Repository:          "repo",
						FluxSystemNamespace: "namespace",
						Branch:              "main",
						ClusterConfigPath:   "path/test",
						Personal:            false,
					},
				},
			},
			new: &GitOpsConfigSpec{
				Flux: Flux{
					Github: Github{
						Owner:               "owner",
						Repository:          "repo",
						FluxSystemNamespace: "namespace",
						Branch:              "main",
						ClusterConfigPath:   "path/test",
						Personal:            false,
					},
				},
			},
		},
		{
			name: "previous != new",
			want: false,
			prev: &GitOpsConfigSpec{Flux: Flux{
				Github: Github{
					Owner:               "owner",
					Repository:          "repo",
					FluxSystemNamespace: "namespace",
					Branch:              "main",
					ClusterConfigPath:   "path/test",
					Personal:            false,
				},
			}},
			new: &GitOpsConfigSpec{
				Flux: Flux{
					Github: Github{
						Owner:               "owner",
						Repository:          "new-repo",
						FluxSystemNamespace: "namespace",
						Branch:              "main",
						ClusterConfigPath:   "path/test",
						Personal:            false,
					},
				},
			},
		},
	}
	for _, tt := range tests {
		t.Run(tt.name, func(t *testing.T) {
			if tt.want != tt.prev.Equal(tt.new) {
				t.Errorf("GitOps %+v should be equals to  %+v", tt.prev, tt.new)
			}
		})
	}
}

func TestEndPointEquals(t *testing.T) {
	tests := []struct {
		name string
		want bool
		prev *Endpoint
		new  *Endpoint
	}{
		{
			name: "previous and new == nil",
			want: true,
			prev: nil,
			new:  nil,
		},
		{
			name: "previous == nil",
			want: false,
			prev: nil,
			new:  &Endpoint{},
		},
		{
			name: "previous == nil",
			want: false,
			prev: &Endpoint{},
			new:  nil,
		},
		{
			name: "previous == new",
			want: true,
			prev: &Endpoint{Host: "host"},
			new:  &Endpoint{Host: "host"},
		},
		{
			name: "previous != new",
			want: false,
			prev: &Endpoint{Host: "host"},
			new:  &Endpoint{Host: "new-host"},
		},
	}
	for _, tt := range tests {
		t.Run(tt.name, func(t *testing.T) {
			if tt.want != tt.prev.Equal(tt.new) {
				t.Errorf("Endpoint %+v should be equals to  %+v", tt.prev, tt.new)
			}
		})
	}
}

func TestProxyConfigurationEquals(t *testing.T) {
	tests := []struct {
		name string
		want bool
		prev *ProxyConfiguration
		new  *ProxyConfiguration
	}{
		{
			name: "previous and new == nil",
			want: true,
			prev: nil,
			new:  nil,
		},
		{
			name: "previous == nil",
			want: false,
			prev: nil,
			new:  &ProxyConfiguration{},
		},
		{
			name: "previous == nil",
			want: false,
			prev: &ProxyConfiguration{},
			new:  nil,
		},
		{
			name: "previous == new, all exists",
			want: true,
			prev: &ProxyConfiguration{
				HttpProxy:  "httpproxy",
				HttpsProxy: "httpsproxy",
				NoProxy: []string{
					"noproxy1",
					"noproxy2",
				},
			},
			new: &ProxyConfiguration{
				HttpProxy:  "httpproxy",
				HttpsProxy: "httpsproxy",
				NoProxy: []string{
					"noproxy1",
					"noproxy2",
				},
			},
		},
		{
			name: "previous == new, only httpproxy",
			want: true,
			prev: &ProxyConfiguration{HttpProxy: "httpproxy"},
			new:  &ProxyConfiguration{HttpProxy: "httpproxy"},
		},
		{
			name: "previous == new, only noproxy, order diff",
			want: true,
			prev: &ProxyConfiguration{NoProxy: []string{
				"noproxy1",
				"noproxy2",
				"noproxy3",
			}},
			new: &ProxyConfiguration{NoProxy: []string{
				"noproxy2",
				"noproxy3",
				"noproxy1",
			}},
		},
		{
			name: "previous != new, httpsproxy diff",
			want: false,
			prev: &ProxyConfiguration{HttpsProxy: "httpsproxy1"},
			new:  &ProxyConfiguration{HttpsProxy: "httpsproxy2"},
		},
		{
			name: "previous != new, noproxy diff val",
			want: false,
			prev: &ProxyConfiguration{
				HttpProxy: "",
				NoProxy: []string{
					"noproxy1",
					"noproxy2",
				},
			},
			new: &ProxyConfiguration{
				HttpProxy: "",
				NoProxy: []string{
					"noproxy2",
					"noproxy3",
				},
			},
		},
		{
			name: "previous != new, noproxy diff one empty",
			want: false,
			prev: &ProxyConfiguration{
				NoProxy: []string{
					"noproxy1",
					"noproxy2",
				},
			},
			new: &ProxyConfiguration{},
		},
		{
			name: "previous != new, noproxy diff length",
			want: false,
			prev: &ProxyConfiguration{
				NoProxy: []string{
					"noproxy1",
					"noproxy2",
				},
			},
			new: &ProxyConfiguration{
				NoProxy: []string{
					"noproxy1",
					"noproxy2",
					"noproxy3",
				},
			},
		},
	}
	for _, tt := range tests {
		t.Run(tt.name, func(t *testing.T) {
			if tt.want != tt.prev.Equal(tt.new) {
				t.Errorf("ProxyConfiguration %+v should be equals to  %+v", tt.prev, tt.new)
			}
		})
	}
}

func TestClusterNetworkEquals(t *testing.T) {
	tests := []struct {
		name string
		want bool
		prev *ClusterNetwork
		new  *ClusterNetwork
	}{
		{
			name: "previous and new == nil",
			want: true,
			prev: nil,
			new:  nil,
		},
		{
			name: "previous == nil",
			want: false,
			prev: nil,
			new:  &ClusterNetwork{},
		},
		{
			name: "previous == nil",
			want: false,
			prev: &ClusterNetwork{},
			new:  nil,
		},
		{
			name: "previous == new, all exists",
			want: true,
			prev: &ClusterNetwork{
				CNIConfig: &CNIConfig{Cilium: &CiliumConfig{}},
				Pods: Pods{
					CidrBlocks: []string{
						"1.2.3.4/5",
						"1.2.3.4/6",
					},
				},
				Services: Services{
					CidrBlocks: []string{
						"1.2.3.4/7",
						"1.2.3.4/8",
					},
				},
			},
			new: &ClusterNetwork{
				CNIConfig: &CNIConfig{Cilium: &CiliumConfig{}},
				Pods: Pods{
					CidrBlocks: []string{
						"1.2.3.4/5",
						"1.2.3.4/6",
					},
				},
				Services: Services{
					CidrBlocks: []string{
						"1.2.3.4/7",
						"1.2.3.4/8",
					},
				},
			},
		},
		{
			name: "previous == new, pods empty",
			want: true,
			prev: &ClusterNetwork{
				Services: Services{
					CidrBlocks: []string{},
				},
			},
			new: &ClusterNetwork{
				Pods:     Pods{},
				Services: Services{},
			},
		},
		{
			name: "previous == new, order diff",
			want: true,
			prev: &ClusterNetwork{
				CNIConfig: &CNIConfig{Cilium: &CiliumConfig{}},
				Pods: Pods{
					CidrBlocks: []string{
						"1.2.3.4/5",
						"1.2.3.4/6",
					},
				},
				Services: Services{
					CidrBlocks: []string{
						"1.2.3.4/7",
						"1.2.3.4/8",
					},
				},
			},
			new: &ClusterNetwork{
				CNIConfig: &CNIConfig{Cilium: &CiliumConfig{}},
				Pods: Pods{
					CidrBlocks: []string{
						"1.2.3.4/6",
						"1.2.3.4/5",
					},
				},
				Services: Services{
					CidrBlocks: []string{
						"1.2.3.4/8",
						"1.2.3.4/7",
					},
				},
			},
		},
		{
			name: "previous != new, pods diff",
			want: false,
			prev: &ClusterNetwork{
				CNIConfig: &CNIConfig{Cilium: &CiliumConfig{}},
				Pods: Pods{
					CidrBlocks: []string{
						"1.2.3.4/5",
						"1.2.3.4/6",
					},
				},
			},
			new: &ClusterNetwork{
				CNIConfig: &CNIConfig{Cilium: &CiliumConfig{}},
				Pods: Pods{
					CidrBlocks: []string{
						"1.2.3.4/6",
					},
				},
			},
		},
		{
			name: "previous != new, services diff, one empty",
			want: false,
			prev: &ClusterNetwork{},
			new: &ClusterNetwork{
				Services: Services{
					CidrBlocks: []string{
						"1.2.3.4/7",
						"1.2.3.4/8",
					},
				},
			},
		},
		{
			name: "previous != new, services diff, CidrBlocks empty",
			want: false,
			prev: &ClusterNetwork{
				Services: Services{
					CidrBlocks: []string{},
				},
			},
			new: &ClusterNetwork{
				Services: Services{
					CidrBlocks: []string{
						"1.2.3.4/7",
						"1.2.3.4/8",
					},
				},
			},
		},
		{
			name: "previous == new, same cni, older format",
			want: true,
			prev: &ClusterNetwork{
				CNI: Cilium,
			},
			new: &ClusterNetwork{
				CNI: Cilium,
			},
		},
		{
			name: "previous != new, diff CNI, older format",
			want: false,
			prev: &ClusterNetwork{
				CNI: Kindnetd,
			},
			new: &ClusterNetwork{
				CNI: Cilium,
			},
		},
		{
			name: "previous == new, same cni, diff format",
			want: true,
			prev: &ClusterNetwork{
				CNI: Cilium,
			},
			new: &ClusterNetwork{
				CNIConfig: &CNIConfig{Cilium: &CiliumConfig{}},
			},
		},
		{
			name: "previous != new, same cni, diff format, diff cilium policy  mode",
			want: false,
			prev: &ClusterNetwork{
				CNI: Cilium,
			},
			new: &ClusterNetwork{
				CNIConfig: &CNIConfig{Cilium: &CiliumConfig{PolicyEnforcementMode: "always"}},
			},
		},
		{
			name: "previous != new, different cni, different format",
			want: false,
			prev: &ClusterNetwork{
				CNI: Kindnetd,
			},
			new: &ClusterNetwork{
				CNIConfig: &CNIConfig{Cilium: &CiliumConfig{}},
			},
		},
		{
			name: "previous != new, new cniConfig format, diff cni",
			want: false,
			prev: &ClusterNetwork{
				CNIConfig: &CNIConfig{Cilium: &CiliumConfig{}},
			},
			new: &ClusterNetwork{
				CNIConfig: &CNIConfig{Kindnetd: &KindnetdConfig{}},
			},
		},
		{
			name: "previous == new, new cniConfig format, same cni",
			want: true,
			prev: &ClusterNetwork{
				CNIConfig: &CNIConfig{Cilium: &CiliumConfig{}},
			},
			new: &ClusterNetwork{
				CNIConfig: &CNIConfig{Cilium: &CiliumConfig{}},
			},
		},
		{
			name: "previous != new, new cniConfig format, same cilium cni, diff configuration",
			want: false,
			prev: &ClusterNetwork{
				CNIConfig: &CNIConfig{Cilium: &CiliumConfig{PolicyEnforcementMode: "always"}},
			},
			new: &ClusterNetwork{
				CNIConfig: &CNIConfig{Cilium: &CiliumConfig{PolicyEnforcementMode: "default"}},
			},
		},
	}
	for _, tt := range tests {
		t.Run(tt.name, func(t *testing.T) {
			if tt.want != tt.new.Equal(tt.prev) {
				t.Errorf("ClusterNetwork %+v should be equals to  %+v", tt.prev, tt.new)
			}
		})
	}
}

func TestRefEquals(t *testing.T) {
	tests := []struct {
		name string
		want bool
		prev *Ref
		new  *Ref
	}{
		{
			name: "previous and new == nil",
			want: true,
			prev: nil,
			new:  nil,
		},
		{
			name: "previous == nil",
			want: false,
			prev: nil,
			new:  &Ref{},
		},
		{
			name: "previous == nil",
			want: false,
			prev: &Ref{},
			new:  nil,
		},
		{
			name: "previous == new",
			want: true,
			prev: &Ref{Kind: "kind", Name: "name"},
			new:  &Ref{Kind: "kind", Name: "name"},
		},
		{
			name: "previous != new, val diff",
			want: false,
			prev: &Ref{Kind: "kind1", Name: "name1"},
			new:  &Ref{Kind: "kind2", Name: "name2"},
		},
		{
			name: "previous != new, one missing kind",
			want: false,
			prev: &Ref{Name: "name"},
			new:  &Ref{Kind: "kind", Name: "name"},
		},
	}
	for _, tt := range tests {
		t.Run(tt.name, func(t *testing.T) {
			if tt.want != tt.prev.Equal(tt.new) {
				t.Errorf("Ref %+v should be equals to  %+v", tt.prev, tt.new)
			}
		})
	}
}

func TestValidateNetworking(t *testing.T) {
	nodeCidrMaskSize := new(int)
	*nodeCidrMaskSize = 28
	tests := []struct {
		name    string
		wantErr error
		cluster *Cluster
	}{
		{
			name:    "both formats used",
			wantErr: fmt.Errorf("invalid format for cni plugin: both old and new formats used, use only the CNIConfig field"),
			cluster: &Cluster{
				Spec: ClusterSpec{
					ClusterNetwork: ClusterNetwork{
						Pods: Pods{
							CidrBlocks: []string{
								"1.2.3.4/6",
							},
						},
						Services: Services{
							CidrBlocks: []string{
								"1.2.3.4/7",
							},
						},
						CNI:       Cilium,
						CNIConfig: &CNIConfig{Cilium: &CiliumConfig{}},
					},
				},
			},
		},
		{
			name:    "deprecated CNI field",
			wantErr: nil,
			cluster: &Cluster{
				Spec: ClusterSpec{
					ClusterNetwork: ClusterNetwork{
						Pods: Pods{
							CidrBlocks: []string{
								"1.2.3.4/6",
							},
						},
						Services: Services{
							CidrBlocks: []string{
								"1.2.3.4/7",
							},
						},
						CNI:       Cilium,
						CNIConfig: nil,
					},
				},
			},
		},
		{
			name:    "no CNI plugin input",
			wantErr: fmt.Errorf("cni not specified"),
			cluster: &Cluster{
				Spec: ClusterSpec{
					ClusterNetwork: ClusterNetwork{
						Pods: Pods{
							CidrBlocks: []string{
								"1.2.3.4/6",
							},
						},
						Services: Services{
							CidrBlocks: []string{
								"1.2.3.4/7",
							},
						},
						CNI:       "",
						CNIConfig: nil,
					},
				},
			},
		},
		{
			name:    "node cidr mask size valid",
			wantErr: nil,
			cluster: &Cluster{
				Spec: ClusterSpec{
					ClusterNetwork: ClusterNetwork{
						Pods: Pods{
							CidrBlocks: []string{
								"1.2.3.4/24",
							},
						},
						Services: Services{
							CidrBlocks: []string{
								"1.2.3.4/7",
							},
						},
						Nodes: &Nodes{
							CIDRMaskSize: nodeCidrMaskSize,
						},
						CNI:       Cilium,
						CNIConfig: nil,
					},
				},
			},
		},
		{
			name:    "node cidr mask size invalid",
			wantErr: fmt.Errorf("the size of pod subnet with mask 30 is smaller than the size of node subnet with mask 28"),
			cluster: &Cluster{
				Spec: ClusterSpec{
					ClusterNetwork: ClusterNetwork{
						Pods: Pods{
							CidrBlocks: []string{
								"1.2.3.4/30",
							},
						},
						Services: Services{
							CidrBlocks: []string{
								"1.2.3.4/7",
							},
						},
						Nodes: &Nodes{
							CIDRMaskSize: nodeCidrMaskSize,
						},
						CNI:       Cilium,
						CNIConfig: nil,
					},
				},
			},
		},
		{
			name:    "node cidr mask size invalid diff",
			wantErr: fmt.Errorf("pod subnet mask (6) and node-mask (28) difference is greater than 16"),
			cluster: &Cluster{
				Spec: ClusterSpec{
					ClusterNetwork: ClusterNetwork{
						Pods: Pods{
							CidrBlocks: []string{
								"1.2.3.4/6",
							},
						},
						Services: Services{
							CidrBlocks: []string{
								"1.2.3.4/7",
							},
						},
						Nodes: &Nodes{
							CIDRMaskSize: nodeCidrMaskSize,
						},
						CNI:       Cilium,
						CNIConfig: nil,
					},
				},
			},
		},
		{
			name:    "invalid pods CIDR block",
			wantErr: fmt.Errorf("invalid CIDR block format for Pods: {[1.2.3]}. Please specify a valid CIDR block for pod subnet"),
			cluster: &Cluster{
				Spec: ClusterSpec{
					ClusterNetwork: ClusterNetwork{
						Pods: Pods{
							CidrBlocks: []string{
								"1.2.3",
							},
						},
						Services: Services{
							CidrBlocks: []string{
								"1.2.3.4/7",
							},
						},
						Nodes: &Nodes{
							CIDRMaskSize: nodeCidrMaskSize,
						},
						CNI:       Cilium,
						CNIConfig: nil,
					},
				},
			},
		},
		{
			name:    "invalid services CIDR block",
			wantErr: fmt.Errorf("invalid CIDR block for Services: {[1.2.3]}. Please specify a valid CIDR block for service subnet"),
			cluster: &Cluster{
				Spec: ClusterSpec{
					ClusterNetwork: ClusterNetwork{
						Pods: Pods{
							CidrBlocks: []string{
								"1.2.3.4/6",
							},
						},
						Services: Services{
							CidrBlocks: []string{
								"1.2.3",
							},
						},
						Nodes: &Nodes{
							CIDRMaskSize: nodeCidrMaskSize,
						},
						CNI:       Cilium,
						CNIConfig: nil,
					},
				},
			},
		},
	}
	for _, tt := range tests {
		t.Run(tt.name, func(t *testing.T) {
			got := validateNetworking(tt.cluster)
			if !reflect.DeepEqual(tt.wantErr, got) {
				t.Errorf("%v got = %v, want %v", tt.name, got, tt.wantErr)
			}
		})
	}
}

func TestValidateCNIConfig(t *testing.T) {
	tests := []struct {
		name           string
		wantErr        error
		clusterNetwork *ClusterNetwork
	}{
		{
			name:    "CNI plugin not specified",
			wantErr: fmt.Errorf("validating cniConfig: no cni plugin specified"),
			clusterNetwork: &ClusterNetwork{
				CNIConfig: &CNIConfig{},
			},
		},
		{
			name:    "multiple CNI plugins specified",
			wantErr: fmt.Errorf("validating cniConfig: cannot specify more than one cni plugins"),
			clusterNetwork: &ClusterNetwork{
				CNIConfig: &CNIConfig{
					Cilium:   &CiliumConfig{},
					Kindnetd: &KindnetdConfig{},
				},
			},
		},
		{
			name:    "invalid cilium policy enforcement mode",
			wantErr: fmt.Errorf("validating cniConfig: cilium policyEnforcementMode \"invalid\" not supported"),
			clusterNetwork: &ClusterNetwork{
				CNIConfig: &CNIConfig{
					Cilium: &CiliumConfig{
						PolicyEnforcementMode: "invalid",
					},
				},
			},
		},
		{
			name:    "invalid cilium policy enforcement mode and > 1 plugins",
			wantErr: fmt.Errorf("validating cniConfig: [cilium policyEnforcementMode \"invalid\" not supported, cannot specify more than one cni plugins]"),
			clusterNetwork: &ClusterNetwork{
				CNIConfig: &CNIConfig{
					Cilium: &CiliumConfig{
						PolicyEnforcementMode: "invalid",
					},
					Kindnetd: &KindnetdConfig{},
				},
			},
		},
		{
			name:    "valid cilium policy enforcement mode",
			wantErr: nil,
			clusterNetwork: &ClusterNetwork{
				CNIConfig: &CNIConfig{
					Cilium: &CiliumConfig{
						PolicyEnforcementMode: "default",
					},
				},
			},
		},
		{
			name:    "valid cilium policy enforcement mode",
			wantErr: nil,
			clusterNetwork: &ClusterNetwork{
				CNIConfig: &CNIConfig{
					Cilium: &CiliumConfig{
						PolicyEnforcementMode: "always",
					},
				},
			},
		},
		{
			name:    "valid cilium policy enforcement mode",
			wantErr: nil,
			clusterNetwork: &ClusterNetwork{
				CNIConfig: &CNIConfig{
					Cilium: &CiliumConfig{
						PolicyEnforcementMode: "never",
					},
				},
			},
		},
	}
	for _, tt := range tests {
		t.Run(tt.name, func(t *testing.T) {
			got := validateCNIConfig(tt.clusterNetwork.CNIConfig)
			if !reflect.DeepEqual(tt.wantErr, got) {
				t.Errorf("%v got = %v, want %v", tt.name, got, tt.wantErr)
			}
		})
	}
}

func TestValidateMirrorConfig(t *testing.T) {
	tests := []struct {
		name    string
		wantErr string
		cluster *Cluster
	}{
		{
			name:    "registry mirror not specified",
			wantErr: "",
			cluster: &Cluster{
				Spec: ClusterSpec{
					RegistryMirrorConfiguration: nil,
				},
			},
		},
		{
			name:    "endpoint not specified",
			wantErr: "no value set for RegistryMirrorConfiguration.Endpoint",
			cluster: &Cluster{
				Spec: ClusterSpec{
					RegistryMirrorConfiguration: &RegistryMirrorConfiguration{
						Endpoint: "",
					},
				},
			},
		},
		{
			name:    "invalid port",
			wantErr: "registry mirror port 65536 is invalid",
			cluster: &Cluster{
				Spec: ClusterSpec{
					RegistryMirrorConfiguration: &RegistryMirrorConfiguration{
						Endpoint: "1.2.3.4",
						Port:     "65536",
					},
				},
			},
		},
		{
			name:    "insecureSkipVerify on non snow provider",
			wantErr: "insecureSkipVerify is only supported for snow provider",
			cluster: &Cluster{
				Spec: ClusterSpec{
					RegistryMirrorConfiguration: &RegistryMirrorConfiguration{
						Endpoint:           "1.2.3.4",
						Port:               "443",
						InsecureSkipVerify: true,
					},
					DatacenterRef: Ref{
						Kind: "nonsnow",
					},
				},
			},
		},
		{
			name:    "insecureSkipVerify on snow provider",
			wantErr: "",
			cluster: &Cluster{
				Spec: ClusterSpec{
					RegistryMirrorConfiguration: &RegistryMirrorConfiguration{
						Endpoint:           "1.2.3.4",
						Port:               "443",
						InsecureSkipVerify: true,
					},
					DatacenterRef: Ref{
						Kind: SnowDatacenterKind,
					},
				},
			},
		},
	}
	for _, tt := range tests {
		t.Run(tt.name, func(t *testing.T) {
			g := NewWithT(t)
			err := validateMirrorConfig(tt.cluster)
			if tt.wantErr == "" {
				g.Expect(err).To(BeNil())
			} else {
				g.Expect(err).To(MatchError(ContainSubstring(tt.wantErr)))
			}
		})
	}
}

func TestValidateAutoscalingConfig(t *testing.T) {
	tests := []struct {
		name                         string
		wantErr                      string
		workerNodeGroupConfiguration *WorkerNodeGroupConfiguration
	}{
		{
			name:                         "autoscaling config nil",
			wantErr:                      "",
			workerNodeGroupConfiguration: nil,
		},
		{
			name:    "autoscaling config valid",
			wantErr: "",
			workerNodeGroupConfiguration: &WorkerNodeGroupConfiguration{
				Count: ptr.Int(2),
				AutoScalingConfiguration: &AutoScalingConfiguration{
					MinCount: 1,
					MaxCount: 2,
				},
			},
		},
		{
			name:    "negative min count",
			wantErr: "min count must be non negative",
			workerNodeGroupConfiguration: &WorkerNodeGroupConfiguration{
				Count: ptr.Int(1),
				AutoScalingConfiguration: &AutoScalingConfiguration{
					MinCount: -1,
				},
			},
		},
		{
			name:    "min count > max count",
			wantErr: "min count must be no greater than max count",
			workerNodeGroupConfiguration: &WorkerNodeGroupConfiguration{
				Count: ptr.Int(1),
				AutoScalingConfiguration: &AutoScalingConfiguration{
					MinCount: 2,
					MaxCount: 1,
				},
			},
		},
		{
			name:    "count < min count",
			wantErr: "min count must be less than or equal to count",
			workerNodeGroupConfiguration: &WorkerNodeGroupConfiguration{
				Count: ptr.Int(1),
				AutoScalingConfiguration: &AutoScalingConfiguration{
					MinCount: 2,
					MaxCount: 3,
				},
			},
		},
		{
			name:    "count > max count",
			wantErr: "max count must be greater than or equal to count",
			workerNodeGroupConfiguration: &WorkerNodeGroupConfiguration{
				Count: ptr.Int(4),
				AutoScalingConfiguration: &AutoScalingConfiguration{
					MinCount: 2,
					MaxCount: 3,
				},
			},
		},
		{
			name:    "count < 0 with nil autoscaling",
			wantErr: "worker node count must be zero or greater if autoscaling is not enabled",
			workerNodeGroupConfiguration: &WorkerNodeGroupConfiguration{
				Count: ptr.Int(-1),
			},
		},
		{
			name:    "nil autoscaling",
			wantErr: "",
			workerNodeGroupConfiguration: &WorkerNodeGroupConfiguration{
				Count: ptr.Int(1),
			},
		},
	}
	for _, tt := range tests {
		t.Run(tt.name, func(t *testing.T) {
			g := NewWithT(t)
			err := validateAutoscalingConfig(tt.workerNodeGroupConfiguration)
			if tt.wantErr == "" {
				g.Expect(err).To(BeNil())
			} else {
				g.Expect(err).To(MatchError(ContainSubstring(tt.wantErr)))
			}
		})
	}
}

func TestClusterRegistryMirror(t *testing.T) {
	tests := []struct {
		name    string
		cluster *Cluster
		want    string
	}{
		{
			name: "with registry mirror",
			cluster: &Cluster{
				Spec: ClusterSpec{
					RegistryMirrorConfiguration: &RegistryMirrorConfiguration{
						Endpoint: "1.2.3.4",
						Port:     "443",
					},
				},
			},
			want: "1.2.3.4:443",
		},
		{
			name: "with registry mirror and namespace",
			cluster: &Cluster{
				Spec: ClusterSpec{
					RegistryMirrorConfiguration: &RegistryMirrorConfiguration{
						Endpoint: "1.2.3.4",
						Port:     "443",
						OCINamespaces: []OCINamespace{
							{
								Registry:  "public.ecr.aws",
								Namespace: "eks-anywhere",
							},
						},
					},
				},
			},
			want: "1.2.3.4:443/eks-anywhere",
		},
		{
			name:    "without registry mirror",
			cluster: &Cluster{},
			want:    "",
		},
	}
	for _, tt := range tests {
		t.Run(tt.name, func(t *testing.T) {
			g := NewWithT(t)
			g.Expect(tt.cluster.RegistryMirror()).To(Equal(tt.want))
		})
	}
}

func TestClusterRegistryMirrors(t *testing.T) {
	tests := []struct {
		name    string
		cluster *Cluster
		want    map[string]string
	}{
		{
			name: "with registry mirror",
			cluster: &Cluster{
				Spec: ClusterSpec{
					RegistryMirrorConfiguration: &RegistryMirrorConfiguration{
						Endpoint: "1.2.3.4",
						Port:     "443",
						OCINamespaces: []OCINamespace{
							{
								Registry:  "public.ecr.aws",
								Namespace: "eks-anywhere",
							},
							{
								Registry:  "783794618700.dkr.ecr.us-west-2.amazonaws.com",
								Namespace: "curated-packages",
							},
						},
					},
				},
			},
			want: map[string]string{
				constants.DefaultRegistryMirrorKey:    "1.2.3.4:443",
				constants.DefaultRegistry:             "1.2.3.4:443/eks-anywhere",
				constants.DefaultPackageRegistryRegex: "1.2.3.4:443/curated-packages",
			},
		},
		{
			name:    "without registry mirror",
			cluster: &Cluster{},
			want:    nil,
		},
	}
	for _, tt := range tests {
		t.Run(tt.name, func(t *testing.T) {
			g := NewWithT(t)
			result := tt.cluster.RegistryMirrors()
			g.Expect(len(result)).To(Equal(len(tt.want)))
			for k, v := range tt.want {
				if regexp.MustCompile(constants.DefaultPackageRegistryRegex).MatchString(k) {
					g.Expect(result).Should(HaveKeyWithValue(constants.DefaultPackageRegistryRegex, v))
				} else {
					g.Expect(result).Should(HaveKeyWithValue(k, v))
				}
			}
		})
	}
}

func TestClusterRegistryAuth(t *testing.T) {
	tests := []struct {
		name    string
		cluster *Cluster
		want    bool
	}{
		{
			name: "with registry mirror auth",
			cluster: &Cluster{
				Spec: ClusterSpec{
					RegistryMirrorConfiguration: &RegistryMirrorConfiguration{
						Endpoint:     "1.2.3.4",
						Port:         "443",
						Authenticate: true,
					},
				},
			},
			want: true,
		},
		{
			name: "without registry mirror auth",
			cluster: &Cluster{
				Spec: ClusterSpec{
					RegistryMirrorConfiguration: &RegistryMirrorConfiguration{
						Endpoint: "1.2.3.4",
						Port:     "443",
					},
				},
			},
			want: false,
		},
		{
			name:    "without registry mirror",
			cluster: &Cluster{},
			want:    false,
		},
	}
	for _, tt := range tests {
		t.Run(tt.name, func(t *testing.T) {
			g := NewWithT(t)
			g.Expect(tt.cluster.RegistryAuth()).To(Equal(tt.want))
		})
	}
}

func TestClusterProxyConfiguration(t *testing.T) {
	tests := []struct {
		name    string
		cluster *Cluster
		want    map[string]string
	}{
		{
			name: "with proxy configuration",
			cluster: &Cluster{
				Spec: ClusterSpec{
					ProxyConfiguration: &ProxyConfiguration{
						HttpProxy:  "test-http",
						HttpsProxy: "test-https",
						NoProxy:    []string{"test-noproxy-1", "test-noproxy-2", "test-noproxy-3"},
					},
				},
			},
			want: map[string]string{
				"HTTP_PROXY":  "test-http",
				"HTTPS_PROXY": "test-https",
				"NO_PROXY":    "test-noproxy-1,test-noproxy-2,test-noproxy-3",
			},
		},
		{
			name:    "without proxy configuration",
			cluster: &Cluster{},
			want:    nil,
		},
	}
	for _, tt := range tests {
		t.Run(tt.name, func(t *testing.T) {
			g := NewWithT(t)
			g.Expect(tt.cluster.ProxyConfiguration()).To(Equal(tt.want))
		})
	}
}

func TestValidateControlPlaneEndpoint(t *testing.T) {
	tests := []struct {
		name    string
		wantErr string
		cluster *Cluster
	}{
		{
			name:    "docker provider - control plane endpoint is not set",
			wantErr: "",
			cluster: &Cluster{
				Spec: ClusterSpec{
					DatacenterRef: Ref{
						Kind: DockerDatacenterKind,
					},
					ControlPlaneConfiguration: ControlPlaneConfiguration{},
				},
			},
		},
		{
			name:    "control plane ip is not set",
			wantErr: "cluster controlPlaneConfiguration.Endpoint.Host is not set or is empty",
			cluster: &Cluster{
				Spec: ClusterSpec{
					ControlPlaneConfiguration: ControlPlaneConfiguration{
						Endpoint: &Endpoint{
							Host: "",
						},
					},
				},
			},
		},
		{
			name:    "control plane ip is set",
			wantErr: "",
			cluster: &Cluster{
				Spec: ClusterSpec{
					ControlPlaneConfiguration: ControlPlaneConfiguration{
						Endpoint: &Endpoint{
							Host: "test-ip",
						},
					},
				},
			},
		},
	}
	for _, tt := range tests {
		t.Run(tt.name, func(t *testing.T) {
			g := NewWithT(t)
			err := validateControlPlaneEndpoint(tt.cluster)
			if tt.wantErr == "" {
				g.Expect(err).To(BeNil())
			} else {
				g.Expect(err).To(MatchError(ContainSubstring(tt.wantErr)))
			}
		})
	}
}

func TestValidateCPUpgradeRolloutStrategy(t *testing.T) {
	tests := []struct {
		name    string
		wantErr string
		cluster *Cluster
	}{
		{
			name:    "rolling upgrade strategy invalid",
			wantErr: "ControlPlaneConfiguration: only 'RollingUpdate' supported for upgrade rollout strategy type",
			cluster: &Cluster{
				Spec: ClusterSpec{
					ControlPlaneConfiguration: ControlPlaneConfiguration{
						UpgradeRolloutStrategy: &ControlPlaneUpgradeRolloutStrategy{Type: "NotRollingUpdate"},
					},
				},
			},
		},
		{
			name:    "rolling upgrade knobs not specified",
			wantErr: "",
			cluster: &Cluster{
				Spec: ClusterSpec{
					ControlPlaneConfiguration: ControlPlaneConfiguration{
						UpgradeRolloutStrategy: &ControlPlaneUpgradeRolloutStrategy{Type: "RollingUpdate"},
					},
				},
			},
		},
		{
			name:    "rolling upgrade invalid",
			wantErr: "maxSurge for control plane must be 0 or 1",
			cluster: &Cluster{
				Spec: ClusterSpec{
					ControlPlaneConfiguration: ControlPlaneConfiguration{
						UpgradeRolloutStrategy: &ControlPlaneUpgradeRolloutStrategy{Type: "RollingUpdate", RollingUpdate: ControlPlaneRollingUpdateParams{MaxSurge: 2}},
					},
				},
			},
		},
		{
			name:    "rolling upgrade knobs valid value 0",
			wantErr: "",
			cluster: &Cluster{
				Spec: ClusterSpec{
					ControlPlaneConfiguration: ControlPlaneConfiguration{
						UpgradeRolloutStrategy: &ControlPlaneUpgradeRolloutStrategy{Type: "RollingUpdate", RollingUpdate: ControlPlaneRollingUpdateParams{MaxSurge: 0}},
					},
				},
			},
		},
		{
			name:    "rolling upgrade knobs valid value 1",
			wantErr: "",
			cluster: &Cluster{
				Spec: ClusterSpec{
					ControlPlaneConfiguration: ControlPlaneConfiguration{
						UpgradeRolloutStrategy: &ControlPlaneUpgradeRolloutStrategy{Type: "RollingUpdate", RollingUpdate: ControlPlaneRollingUpdateParams{MaxSurge: 1}},
					},
				},
			},
		},
		{
			name:    "rolling upgrade knobs invalid value -1",
			wantErr: "ControlPlaneConfiguration: maxSurge for control plane cannot be a negative value",
			cluster: &Cluster{
				Spec: ClusterSpec{
					ControlPlaneConfiguration: ControlPlaneConfiguration{
						UpgradeRolloutStrategy: &ControlPlaneUpgradeRolloutStrategy{Type: "RollingUpdate", RollingUpdate: ControlPlaneRollingUpdateParams{MaxSurge: -1}},
					},
				},
			},
		},
	}
	for _, tt := range tests {
		t.Run(tt.name, func(t *testing.T) {
			g := NewWithT(t)
			err := validateCPUpgradeRolloutStrategy(tt.cluster)
			if tt.wantErr == "" {
				g.Expect(err).To(BeNil())
			} else {
				g.Expect(err).To(MatchError(ContainSubstring(tt.wantErr)))
			}
		})
	}
}

func TestValidateMDUpgradeRolloutStrategy(t *testing.T) {
	tests := []struct {
		name    string
		wantErr string
		cluster *Cluster
	}{
		{
			name:    "rolling upgrade strategy invalid",
			wantErr: "WorkerNodeGroupConfiguration: only 'RollingUpdate' supported for upgrade rollout strategy type",
			cluster: &Cluster{
				Spec: ClusterSpec{
					WorkerNodeGroupConfigurations: []WorkerNodeGroupConfiguration{{
						UpgradeRolloutStrategy: &WorkerNodesUpgradeRolloutStrategy{Type: "NotRollingUpdate"},
					}},
				},
			},
		},
		{
			name:    "rolling upgrade knobs not specified",
			wantErr: "WorkerNodeGroupConfiguration: maxSurge and maxUnavailable not specified or are 0. maxSurge and maxUnavailable cannot both be 0",
			cluster: &Cluster{
				Spec: ClusterSpec{
					WorkerNodeGroupConfigurations: []WorkerNodeGroupConfiguration{{
						UpgradeRolloutStrategy: &WorkerNodesUpgradeRolloutStrategy{Type: "RollingUpdate"},
					}},
				},
			},
		},
		{
			name:    "rolling upgrade invalid",
			wantErr: "WorkerNodeGroupConfiguration: maxSurge and maxUnavailable not specified or are 0. maxSurge and maxUnavailable cannot both be 0",
			cluster: &Cluster{
				Spec: ClusterSpec{
					WorkerNodeGroupConfigurations: []WorkerNodeGroupConfiguration{{
						UpgradeRolloutStrategy: &WorkerNodesUpgradeRolloutStrategy{Type: "RollingUpdate", RollingUpdate: WorkerNodesRollingUpdateParams{MaxSurge: 0, MaxUnavailable: 0}},
					}},
				},
			},
		},
		{
			name:    "rolling upgrade knobs valid value 0,1",
			wantErr: "",
			cluster: &Cluster{
				Spec: ClusterSpec{
					WorkerNodeGroupConfigurations: []WorkerNodeGroupConfiguration{{
						UpgradeRolloutStrategy: &WorkerNodesUpgradeRolloutStrategy{Type: "RollingUpdate", RollingUpdate: WorkerNodesRollingUpdateParams{MaxSurge: 0, MaxUnavailable: 1}},
					}},
				},
			},
		},
		{
			name:    "rolling upgrade knobs valid value 1,0",
			wantErr: "",
			cluster: &Cluster{
				Spec: ClusterSpec{
					WorkerNodeGroupConfigurations: []WorkerNodeGroupConfiguration{{
						UpgradeRolloutStrategy: &WorkerNodesUpgradeRolloutStrategy{Type: "RollingUpdate", RollingUpdate: WorkerNodesRollingUpdateParams{MaxSurge: 1, MaxUnavailable: 0}},
					}},
				},
			},
		},
		{
			name:    "rolling upgrade knobs valid value 5,0",
			wantErr: "",
			cluster: &Cluster{
				Spec: ClusterSpec{
					WorkerNodeGroupConfigurations: []WorkerNodeGroupConfiguration{{
						UpgradeRolloutStrategy: &WorkerNodesUpgradeRolloutStrategy{Type: "RollingUpdate", RollingUpdate: WorkerNodesRollingUpdateParams{MaxSurge: 5, MaxUnavailable: 0}},
					}},
				},
			},
		},
		{
			name:    "rolling upgrade knobs valid value 3,1",
			wantErr: "",
			cluster: &Cluster{
				Spec: ClusterSpec{
					WorkerNodeGroupConfigurations: []WorkerNodeGroupConfiguration{{
						UpgradeRolloutStrategy: &WorkerNodesUpgradeRolloutStrategy{Type: "RollingUpdate", RollingUpdate: WorkerNodesRollingUpdateParams{MaxSurge: 3, MaxUnavailable: 1}},
					}},
				},
			},
		},
		{
			name:    "rolling upgrade knobs invalid values 3,-1",
			wantErr: "WorkerNodeGroupConfiguration: maxSurge and maxUnavailable values cannot be negative",
			cluster: &Cluster{
				Spec: ClusterSpec{
					WorkerNodeGroupConfigurations: []WorkerNodeGroupConfiguration{{
						UpgradeRolloutStrategy: &WorkerNodesUpgradeRolloutStrategy{Type: "RollingUpdate", RollingUpdate: WorkerNodesRollingUpdateParams{MaxSurge: 3, MaxUnavailable: -1}},
					}},
				},
			},
		},
		{
			name:    "rolling upgrade knobs invalid values -3,1",
			wantErr: "WorkerNodeGroupConfiguration: maxSurge and maxUnavailable values cannot be negative",
			cluster: &Cluster{
				Spec: ClusterSpec{
					WorkerNodeGroupConfigurations: []WorkerNodeGroupConfiguration{{
						UpgradeRolloutStrategy: &WorkerNodesUpgradeRolloutStrategy{Type: "RollingUpdate", RollingUpdate: WorkerNodesRollingUpdateParams{MaxSurge: -3, MaxUnavailable: 1}},
					}},
				},
			},
		},
		{
			name:    "rolling upgrade knobs invalid values -3,-1",
			wantErr: "WorkerNodeGroupConfiguration: maxSurge and maxUnavailable values cannot be negative",
			cluster: &Cluster{
				Spec: ClusterSpec{
					WorkerNodeGroupConfigurations: []WorkerNodeGroupConfiguration{{
						UpgradeRolloutStrategy: &WorkerNodesUpgradeRolloutStrategy{Type: "RollingUpdate", RollingUpdate: WorkerNodesRollingUpdateParams{MaxSurge: -3, MaxUnavailable: -1}},
					}},
				},
			},
		},
	}
	for _, tt := range tests {
		t.Run(tt.name, func(t *testing.T) {
			g := NewWithT(t)
			err := validateMDUpgradeRolloutStrategy(&tt.cluster.Spec.WorkerNodeGroupConfigurations[0])
			if tt.wantErr == "" {
				g.Expect(err).To(BeNil())
			} else {
				g.Expect(err).To(MatchError(ContainSubstring(tt.wantErr)))
			}
		})
	}
}

func TestGetClusterDefaultKubernetesVersion(t *testing.T) {
	g := NewWithT(t)
	g.Expect(GetClusterDefaultKubernetesVersion()).To(Equal(Kube124))
}

func TestClusterWorkerNodeConfigCount(t *testing.T) {
	tests := []struct {
		name    string
		cluster *Cluster
		want    []WorkerNodeGroupConfiguration
	}{
		{
			name: "with worker node config count",
			cluster: &Cluster{
				Spec: ClusterSpec{},
			},
			want: []WorkerNodeGroupConfiguration{
				{
					Name:                     "",
					Count:                    ptr.Int(5),
					AutoScalingConfiguration: nil,
					MachineGroupRef:          nil,
					Taints:                   nil,
					Labels:                   nil,
				},
			},
		},
	}
	for _, tt := range tests {
		t.Run(tt.name, func(t *testing.T) {
			cg := NewClusterGenerate("test-cluster", WorkerNodeConfigCount(5))
			g := NewWithT(t)
			g.Expect(cg.Spec.WorkerNodeGroupConfigurations).To(Equal(tt.want))
		})
	}
}

func TestClusterCPUpgradeRolloutStrategyNil(t *testing.T) {
	tests := []struct {
		name    string
		cluster *Cluster
		want    ControlPlaneConfiguration
	}{
		{
			name: "with control plane rollout upgrade strategy nil",
			cluster: &Cluster{
				Spec: ClusterSpec{},
			},
			want: ControlPlaneConfiguration{
				Endpoint:               nil,
				Count:                  1,
				MachineGroupRef:        nil,
				Taints:                 nil,
				Labels:                 nil,
				UpgradeRolloutStrategy: nil,
			},
		},
	}
	for _, tt := range tests {
		t.Run(tt.name, func(t *testing.T) {
			cg := NewClusterGenerate("test-cluster", ControlPlaneConfigCount(1))
			g := NewWithT(t)
			g.Expect(cg.Spec.ControlPlaneConfiguration).To(Equal(tt.want))
		})
	}
}

func TestClusterCPUpgradeRolloutStrategyNotNil(t *testing.T) {
	tests := []struct {
		name    string
		cluster *Cluster
		want    ControlPlaneConfiguration
	}{
		{
			name: "with control plane rollout upgrade strategy non-nil",
			cluster: &Cluster{
				Spec: ClusterSpec{},
			},
			want: ControlPlaneConfiguration{
				Endpoint:               nil,
				Count:                  1,
				MachineGroupRef:        nil,
				Taints:                 nil,
				Labels:                 nil,
				UpgradeRolloutStrategy: &ControlPlaneUpgradeRolloutStrategy{Type: "RollingUpdate", RollingUpdate: ControlPlaneRollingUpdateParams{MaxSurge: 5}},
			},
		},
	}
	for _, tt := range tests {
		t.Run(tt.name, func(t *testing.T) {
			cg := NewClusterGenerate("test-cluster", ControlPlaneConfigCount(1), WithCPUpgradeRolloutStrategy(5, 2))
			g := NewWithT(t)
			g.Expect(cg.Spec.ControlPlaneConfiguration).To(Equal(tt.want))
		})
	}
}

func TestClusterMDUpgradeRolloutStrategyNil(t *testing.T) {
	tests := []struct {
		name    string
		cluster *Cluster
		want    []WorkerNodeGroupConfiguration
	}{
		{
			name: "with md rollout upgrade strategy knobs not specified",
			cluster: &Cluster{
				Spec: ClusterSpec{},
			},
			want: []WorkerNodeGroupConfiguration{
				{
					Count:           ptr.Int(1),
					MachineGroupRef: nil,
					Taints:          nil,
					Labels:          nil,
				},
			},
		},
	}
	for _, tt := range tests {
		t.Run(tt.name, func(t *testing.T) {
			cg := NewClusterGenerate("test-cluster", WorkerNodeConfigCount(1))
			g := NewWithT(t)
			g.Expect(cg.Spec.WorkerNodeGroupConfigurations).To(Equal(tt.want))
		})
	}
}

func TestClusterMDUpgradeRolloutStrategyNotNil(t *testing.T) {
	tests := []struct {
		name    string
		cluster *Cluster
		want    []WorkerNodeGroupConfiguration
	}{
		{
			name: "with md rollout upgrade strategy",
			cluster: &Cluster{
				Spec: ClusterSpec{},
			},
			want: []WorkerNodeGroupConfiguration{
				{
					Count:                  ptr.Int(1),
					MachineGroupRef:        nil,
					Taints:                 nil,
					Labels:                 nil,
					UpgradeRolloutStrategy: &WorkerNodesUpgradeRolloutStrategy{Type: "RollingUpdate", RollingUpdate: WorkerNodesRollingUpdateParams{MaxSurge: 5, MaxUnavailable: 2}},
				},
			},
		},
	}
	for _, tt := range tests {
		t.Run(tt.name, func(t *testing.T) {
			cg := NewClusterGenerate("test-cluster", WorkerNodeConfigCount(1), WithWorkerMachineUpgradeRolloutStrategy(5, 2))
			g := NewWithT(t)
			g.Expect(cg.Spec.WorkerNodeGroupConfigurations).To(Equal(tt.want))
		})
	}
}<|MERGE_RESOLUTION|>--- conflicted
+++ resolved
@@ -888,21 +888,12 @@
 			wantCluster: nil,
 			wantErr:     true,
 		},
-<<<<<<< HEAD
-		{
-			testName:    "docker config with endpoint specified",
-			fileName:    "testdata/cluster_invalid_docker_with_endpoint.yaml",
-			wantCluster: nil,
-			wantErr:     true,
-		},
 		{
 			testName:    "Invalid registry",
 			fileName:    "testdata/invalid_registry.yaml",
 			wantCluster: nil,
 			wantErr:     true,
 		},
-=======
->>>>>>> aac57cb0
 	}
 	for _, tt := range tests {
 		t.Run(tt.testName, func(t *testing.T) {
