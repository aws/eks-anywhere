--- conflicted
+++ resolved
@@ -313,13 +313,8 @@
 	if len(workerNodeGroupConfigs) <= 0 {
 		return errors.New("worker node group must be specified")
 	}
-<<<<<<< HEAD
-=======
-	if len(workerNodeGroupConfigs) > 1 {
-		return errors.New("only one worker node group is supported at this time")
-	}
 	if len(workerNodeGroupConfigs) == 1 && workerNodeGroupConfigs[0].Name == "" {
-		logger.Info("Worker node group name not specified. Defaulting name to md-0.")
+		logger.V(1).Info("Worker node group name not specified. Defaulting name to md-0.")
 		workerNodeGroupConfigs[0].Name = "md-0"
 	}
 	for _, workerNodeGroupConfig := range workerNodeGroupConfigs {
@@ -327,7 +322,6 @@
 			return errors.New("must specify name for worker nodes")
 		}
 	}
->>>>>>> 0095ee76
 	return nil
 }
 
