--- conflicted
+++ resolved
@@ -311,15 +311,6 @@
 	if len(workerNodeGroupConfigs) <= 0 {
 		return errors.New("worker node group must be specified")
 	}
-<<<<<<< HEAD
-	if len(workerNodeGroupConfigs) == 1 && workerNodeGroupConfigs[0].Name == "" {
-		logger.V(1).Info("Worker node group name not specified. Defaulting name to md-0.")
-		workerNodeGroupConfigs[0].Name = "md-0"
-=======
-	if len(workerNodeGroupConfigs) > 1 {
-		return errors.New("only one worker node group is supported at this time")
->>>>>>> 4b4ace3b
-	}
 	for _, workerNodeGroupConfig := range workerNodeGroupConfigs {
 		if workerNodeGroupConfig.Name == "" {
 			return errors.New("must specify name for worker nodes")
