// Copyright Amazon.com Inc. or its affiliates. All Rights Reserved.
//
// Licensed under the Apache License, Version 2.0 (the "License");
// you may not use this file except in compliance with the License.
// You may obtain a copy of the License at
//
//      http://www.apache.org/licenses/LICENSE-2.0
//
// Unless required by applicable law or agreed to in writing, software
// distributed under the License is distributed on an "AS IS" BASIS,
// WITHOUT WARRANTIES OR CONDITIONS OF ANY KIND, either express or implied.
// See the License for the specific language governing permissions and
// limitations under the License.

package v1alpha1

import (
	"fmt"

	apierrors "k8s.io/apimachinery/pkg/api/errors"
	"k8s.io/apimachinery/pkg/runtime"
	"k8s.io/apimachinery/pkg/util/validation/field"
	ctrl "sigs.k8s.io/controller-runtime"
	logf "sigs.k8s.io/controller-runtime/pkg/log"
	"sigs.k8s.io/controller-runtime/pkg/webhook"

	"github.com/aws/eks-anywhere/pkg/features"
)

// log is for logging in this package.
var clusterlog = logf.Log.WithName("cluster-resource")

func (r *Cluster) SetupWebhookWithManager(mgr ctrl.Manager) error {
	return ctrl.NewWebhookManagedBy(mgr).
		For(r).
		Complete()
}

//+kubebuilder:webhook:path=/mutate-anywhere-eks-amazonaws-com-v1alpha1-cluster,mutating=true,failurePolicy=fail,sideEffects=None,groups=anywhere.eks.amazonaws.com,resources=clusters,verbs=create;update,versions=v1alpha1,name=mutation.cluster.anywhere.amazonaws.com,admissionReviewVersions={v1,v1beta1}

var _ webhook.Defaulter = &Cluster{}

// Default implements webhook.Defaulter so a webhook will be registered for the type
func (r *Cluster) Default() {
	clusterlog.Info("Setting up Cluster defaults", "name", r.Name, "namespace", r.Namespace)
	r.SetDefaults()
}

// Change verbs to "verbs=create;update;delete" if you want to enable deletion validation.
//+kubebuilder:webhook:path=/validate-anywhere-eks-amazonaws-com-v1alpha1-cluster,mutating=false,failurePolicy=fail,sideEffects=None,groups=anywhere.eks.amazonaws.com,resources=clusters,verbs=create;update,versions=v1alpha1,name=validation.cluster.anywhere.amazonaws.com,admissionReviewVersions={v1,v1beta1}

var _ webhook.Validator = &Cluster{}

// ValidateCreate implements webhook.Validator so a webhook will be registered for the type
func (r *Cluster) ValidateCreate() error {
	clusterlog.Info("validate create", "name", r.Name)

	var allErrs field.ErrorList

	if !r.IsReconcilePaused() {
		if r.IsSelfManaged() {
			return apierrors.NewBadRequest("creating new cluster on existing cluster is not supported for self managed clusters")
		} else if !features.IsActive(features.FullLifecycleAPI()) {
			return apierrors.NewBadRequest("creating new managed cluster on existing cluster is not supported")
		}
	}

	if err := r.Validate(); err != nil {
		allErrs = append(allErrs, field.Invalid(field.NewPath("spec"), r.Spec, err.Error()))
	}

	if len(allErrs) != 0 {
		return apierrors.NewInvalid(GroupVersion.WithKind(ClusterKind).GroupKind(), r.Name, allErrs)
	}

	return nil
}

// ValidateUpdate implements webhook.Validator so a webhook will be registered for the type
func (r *Cluster) ValidateUpdate(old runtime.Object) error {
	clusterlog.Info("validate update", "name", r.Name)
	oldCluster, ok := old.(*Cluster)
	if !ok {
		return apierrors.NewBadRequest(fmt.Sprintf("expected a Cluster but got a %T", old))
	}
	clusterlog.Info("Attributes", "isReconcilePaused", r.IsReconcilePaused())

<<<<<<< HEAD
	// Makes it so mgmt cluster creation with CLI fails when attempting to unpause reconciliation
	//if r.IsSelfManaged() && !oldCluster.IsReconcilePaused() && features.IsActive(features.FullLifecycleAPI()) {
	//	return apierrors.NewBadRequest(fmt.Sprintf("upgrading self managed clusters is not supported: %s", r.Name))
	//}
=======
	if r.IsSelfManaged() && !r.IsReconcilePaused() && features.IsActive(features.FullLifecycleAPI()) && !r.Equal(oldCluster) {
		return apierrors.NewBadRequest(fmt.Sprintf("upgrading self managed clusters is not supported: %s", r.Name))
	}
>>>>>>> 308eca26

	var allErrs field.ErrorList

	allErrs = append(allErrs, validateImmutableFieldsCluster(r, oldCluster)...)

	allErrs = append(allErrs, validateBundlesRefCluster(r, oldCluster)...)

	if len(allErrs) != 0 {
		return apierrors.NewInvalid(GroupVersion.WithKind(ClusterKind).GroupKind(), r.Name, allErrs)
	}

	if err := r.Validate(); err != nil {
		allErrs = append(allErrs, field.Invalid(field.NewPath("spec"), r.Spec, err.Error()))
	}

	if len(allErrs) != 0 {
		return apierrors.NewInvalid(GroupVersion.WithKind(ClusterKind).GroupKind(), r.Name, allErrs)
	}

	return nil
}

func validateBundlesRefCluster(new, old *Cluster) field.ErrorList {
	var allErrs field.ErrorList
	bundlesRefPath := field.NewPath("spec").Child("BundlesRef")

	if old.Spec.BundlesRef != nil && new.Spec.BundlesRef == nil {
		allErrs = append(
			allErrs,
			field.Invalid(bundlesRefPath, new.Spec.BundlesRef, fmt.Sprintf("field cannot be removed after setting. Previous value %v", old.Spec.BundlesRef)))
	}

	return allErrs
}

func validateImmutableFieldsCluster(new, old *Cluster) field.ErrorList {
	if old.IsReconcilePaused() {
		return nil
	}

	var allErrs field.ErrorList
	specPath := field.NewPath("spec")

	if !old.ManagementClusterEqual(new) {
		allErrs = append(
			allErrs,
			field.Forbidden(specPath.Child("managementCluster", new.Spec.ManagementCluster.Name), fmt.Sprintf("field is immutable %v", new.Spec.ManagementCluster)))
	}

	if !new.Spec.ControlPlaneConfiguration.Endpoint.Equal(old.Spec.ControlPlaneConfiguration.Endpoint) {
		allErrs = append(
			allErrs,
			field.Forbidden(specPath.Child("ControlPlaneConfiguration.endpoint"), fmt.Sprintf("field is immutable %v", new.Spec.ControlPlaneConfiguration.Endpoint)))
	}

	if !new.Spec.DatacenterRef.Equal(&old.Spec.DatacenterRef) {
		allErrs = append(
			allErrs,
			field.Forbidden(specPath.Child("datacenterRef"), fmt.Sprintf("field is immutable %v", new.Spec.DatacenterRef)))
	}

	if !new.Spec.ClusterNetwork.Equal(&old.Spec.ClusterNetwork) {
		allErrs = append(
			allErrs,
			field.Forbidden(specPath.Child("ClusterNetwork"), fmt.Sprintf("field is immutable %v", new.Spec.ClusterNetwork)))
	}

	if !new.Spec.ProxyConfiguration.Equal(old.Spec.ProxyConfiguration) {
		allErrs = append(
			allErrs,
			field.Forbidden(specPath.Child("ProxyConfiguration"), fmt.Sprintf("field is immutable %v", new.Spec.ProxyConfiguration)))
	}

	if new.Spec.ExternalEtcdConfiguration != nil && old.Spec.ExternalEtcdConfiguration == nil {
		allErrs = append(
			allErrs,
			field.Forbidden(specPath.Child("externalEtcdConfiguration"), "cannot switch from local to external etcd topology"),
		)
	}
	if new.Spec.ExternalEtcdConfiguration != nil && old.Spec.ExternalEtcdConfiguration != nil {
		if old.Spec.ExternalEtcdConfiguration.Count != new.Spec.ExternalEtcdConfiguration.Count {
			allErrs = append(
				allErrs,
				field.Forbidden(specPath.Child("externalEtcdConfiguration.count"), fmt.Sprintf("field is immutable %v", new.Spec.ExternalEtcdConfiguration.Count)),
			)
		}
	}

	if !new.Spec.GitOpsRef.Equal(old.Spec.GitOpsRef) {
		allErrs = append(
			allErrs,
			field.Forbidden(specPath.Child("GitOpsRef"), fmt.Sprintf("field is immutable %v", new.Spec.GitOpsRef)))
	}

	if !old.IsSelfManaged() {
		clusterlog.Info("Cluster config is associated with workload cluster", "name", old.Name)

		oldAWSIamConfig, newAWSIamConfig := &Ref{}, &Ref{}
		for _, identityProvider := range new.Spec.IdentityProviderRefs {
			if identityProvider.Kind == AWSIamConfigKind {
				newAWSIamConfig = &identityProvider
				break
			}
		}

		for _, identityProvider := range old.Spec.IdentityProviderRefs {
			if identityProvider.Kind == AWSIamConfigKind {
				oldAWSIamConfig = &identityProvider
				break
			}
		}

		if !oldAWSIamConfig.Equal(newAWSIamConfig) {
			allErrs = append(
				allErrs,
				field.Forbidden(specPath.Child("identityProviderRefs", AWSIamConfigKind), fmt.Sprintf("field is immutable %v", newAWSIamConfig.Kind)))
		}
		return allErrs
	}

	clusterlog.Info("Cluster config is associated with management cluster", "name", old.Name)

	if !RefSliceEqual(new.Spec.IdentityProviderRefs, old.Spec.IdentityProviderRefs) {
		allErrs = append(
			allErrs,
			field.Forbidden(specPath.Child("IdentityProviderRefs"), fmt.Sprintf("field is immutable %v", new.Spec.IdentityProviderRefs)))
	}

	if old.Spec.KubernetesVersion != new.Spec.KubernetesVersion {
		allErrs = append(
			allErrs,
			field.Forbidden(specPath.Child("kubernetesVersion"), fmt.Sprintf("field is immutable %v", new.Spec.KubernetesVersion)),
		)
	}

	if !old.Spec.ControlPlaneConfiguration.Equal(&new.Spec.ControlPlaneConfiguration) {
		allErrs = append(
			allErrs,
			field.Forbidden(specPath.Child("ControlPlaneConfiguration"), fmt.Sprintf("field is immutable %v", new.Spec.ControlPlaneConfiguration)))
	}

	return allErrs
}

// ValidateDelete implements webhook.Validator so a webhook will be registered for the type
func (r *Cluster) ValidateDelete() error {
	clusterlog.Info("validate delete", "name", r.Name)

	return nil
}<|MERGE_RESOLUTION|>--- conflicted
+++ resolved
@@ -85,16 +85,9 @@
 	}
 	clusterlog.Info("Attributes", "isReconcilePaused", r.IsReconcilePaused())
 
-<<<<<<< HEAD
-	// Makes it so mgmt cluster creation with CLI fails when attempting to unpause reconciliation
-	//if r.IsSelfManaged() && !oldCluster.IsReconcilePaused() && features.IsActive(features.FullLifecycleAPI()) {
-	//	return apierrors.NewBadRequest(fmt.Sprintf("upgrading self managed clusters is not supported: %s", r.Name))
-	//}
-=======
 	if r.IsSelfManaged() && !r.IsReconcilePaused() && features.IsActive(features.FullLifecycleAPI()) && !r.Equal(oldCluster) {
 		return apierrors.NewBadRequest(fmt.Sprintf("upgrading self managed clusters is not supported: %s", r.Name))
 	}
->>>>>>> 308eca26
 
 	var allErrs field.ErrorList
 
