--- conflicted
+++ resolved
@@ -161,11 +161,7 @@
 	if n == nil || o == nil {
 		return false
 	}
-<<<<<<< HEAD
-	return n.Endpoint == o.Endpoint && n.Port == o.Port && n.OCINamespace == o.OCINamespace && n.PackageOCINamespace == o.PackageOCINamespace && n.CACertContent == o.CACertContent && n.InsecureSkipVerify == o.InsecureSkipVerify
-=======
-	return n.Endpoint == o.Endpoint && n.Port == o.Port && n.CACertContent == o.CACertContent && n.InsecureSkipVerify == o.InsecureSkipVerify && n.Authenticate == o.Authenticate
->>>>>>> ca74be75
+	return n.Endpoint == o.Endpoint && n.Port == o.Port && n.OCINamespace == o.OCINamespace && n.PackageOCINamespace == o.PackageOCINamespace && n.CACertContent == o.CACertContent && n.InsecureSkipVerify == o.InsecureSkipVerify && n.Authenticate == o.Authenticate
 }
 
 type ControlPlaneConfiguration struct {
