--- conflicted
+++ resolved
@@ -1,20 +1,10 @@
 package v1alpha1
 
 import (
-<<<<<<< HEAD
-	"fmt"
-
 	metav1 "k8s.io/apimachinery/pkg/apis/meta/v1"
-	yamlutil "k8s.io/apimachinery/pkg/util/yaml"
-	"sigs.k8s.io/yaml"
-=======
-	metav1 "k8s.io/apimachinery/pkg/apis/meta/v1"
->>>>>>> e84a1c4e
 
 	"github.com/aws/eks-anywhere/pkg/api/v1alpha1/thirdparty/tinkerbell"
 	"github.com/aws/eks-anywhere/release/api/v1alpha1"
-
-	yamlutilpkg "github.com/aws/eks-anywhere/pkg/yamlutil"
 )
 
 const TinkerbellTemplateConfigKind = "TinkerbellTemplateConfig"
@@ -69,31 +59,4 @@
 
 func (c *TinkerbellTemplateConfigGenerate) Name() string {
 	return c.ObjectMeta.Name
-<<<<<<< HEAD
-}
-
-func GetTinkerbellTemplateConfig(fileName string) (map[string]*TinkerbellTemplateConfig, error) {
-	templates := make(map[string]*TinkerbellTemplateConfig)
-	resources, err := yamlutilpkg.ParseMultiYamlFile(fileName)
-	if err != nil {
-		return nil, err
-	}
-
-	for _, d := range resources {
-		var template TinkerbellTemplateConfig
-		if err := yaml.Unmarshal(d, &template); err != nil {
-			return nil, fmt.Errorf("unable to unmarshall content from file due to: %v", err)
-		}
-
-		if template.Kind() == template.ExpectedKind() {
-			if err := yamlutil.UnmarshalStrict(d, &template); err != nil {
-				return nil, fmt.Errorf("invalid template config content: %v", err)
-			}
-			templates[template.Name] = &template
-		}
-
-	}
-	return templates, nil
-=======
->>>>>>> e84a1c4e
 }