--- conflicted
+++ resolved
@@ -35,12 +35,7 @@
   name: eksa-unit-test
 spec:
   account: "admin"
-<<<<<<< HEAD
-  network: "net1"
-  zone: "zone1"
-=======
   domain: "domain1"
-  insecure: false
   zones:
     - zone:
         value: "zone1"
@@ -48,7 +43,6 @@
       network:
         value: "net1"
         type: "Name"
->>>>>>> f7e675f0
   idont: "belonghere"
 
 ---
