--- conflicted
+++ resolved
@@ -36,15 +36,6 @@
 spec:
   account: "admin"
   domain: "domain1"
-<<<<<<< HEAD
-  network:
-    value: "net1"
-    type: "Name"
-  zone:
-    value: "zone1"
-    type: "Name"
-=======
-  insecure: false
   zones:
     - zone:
         value: "zone1"
@@ -52,7 +43,6 @@
       network:
         value: "net1"
         type: "Name"
->>>>>>> f7e675f0
 
 ---
 apiVersion: anywhere.eks.amazonaws.com/v1alpha1
