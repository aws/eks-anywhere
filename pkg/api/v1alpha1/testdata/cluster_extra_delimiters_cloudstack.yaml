---
apiVersion: anywhere.eks.amazonaws.com/v1alpha1
kind: Cluster
metadata:
  name: eksa-unit-test
spec:
  clusterNetwork:
    cni: cilium
    pods:
      cidrBlocks:
        - 192.168.0.0/16
    services:
      cidrBlocks:
        - 10.96.0.0/12
  controlPlaneConfiguration:
    count: 3
    endpoint:
      host: test-ip
    machineGroupRef:
      kind: CloudStackMachineConfig
      name: eksa-unit-test
  datacenterRef:
    kind: CloudStackDatacenterConfig
    name: eksa-unit-test
  kubernetesVersion: "1.19"
  workerNodeGroupConfigurations:
    - count: 3
      machineGroupRef:
        kind: CloudStackMachineConfig
        name: eksa-unit-test

---
apiVersion: anywhere.eks.amazonaws.com/v1alpha1
kind: CloudStackDatacenterConfig
metadata:
  name: eksa-unit-test
spec:
  account: "admin"
  domain: "domain1"
  zones:
    - name: "zone1"
      network:
        name: "net1"
<<<<<<< HEAD
  managementApiEndpoint: https://127.0.0.1:8080/client/api
=======
>>>>>>> e4f5a481

---
apiVersion: anywhere.eks.amazonaws.com/v1alpha1
kind: CloudStackMachineConfig
metadata:
  name: eksa-unit-test
spec:
  computeOffering:
    name: "m4-large"
  users:
    - name: "mySshUsername"
      sshAuthorizedKeys:
        - "mySshAuthorizedKey"
  template:
    name: "centos7-k8s-118"<|MERGE_RESOLUTION|>--- conflicted
+++ resolved
@@ -41,10 +41,7 @@
     - name: "zone1"
       network:
         name: "net1"
-<<<<<<< HEAD
-  managementApiEndpoint: https://127.0.0.1:8080/client/api
-=======
->>>>>>> e4f5a481
+  managementApiEndpoint: "https://127.0.0.1:8080/client/api"
 
 ---
 apiVersion: anywhere.eks.amazonaws.com/v1alpha1
