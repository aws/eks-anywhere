--- conflicted
+++ resolved
@@ -45,39 +45,9 @@
 							Name: "zone1",
 							Network: CloudStackResourceIdentifier{
 								Name: "net1",
-<<<<<<< HEAD
-=======
 							},
 						},
 					},
-				},
-			},
-			wantErr: false,
-		},
-		{
-			testName: "valid 1.21",
-			fileName: "testdata/cluster_1_21_cloudstack.yaml",
-			wantCloudStackDatacenter: &CloudStackDatacenterConfig{
-				TypeMeta: metav1.TypeMeta{
-					Kind:       CloudStackDatacenterKind,
-					APIVersion: SchemeBuilder.GroupVersion.String(),
-				},
-				ObjectMeta: metav1.ObjectMeta{
-					Name: "eksa-unit-test",
-				},
-				Spec: CloudStackDatacenterConfigSpec{
-					Domain:  "domain1",
-					Account: "admin",
-					Zones: []CloudStackZone{
-						{
-							Id: "zoneId",
-							Network: CloudStackResourceIdentifier{
-								Id: "netId",
->>>>>>> e4f5a481
-							},
-						},
-					},
-					ManagementApiEndpoint: "https://127.0.0.1:8080/client/api",
 				},
 			},
 			wantErr: false,
