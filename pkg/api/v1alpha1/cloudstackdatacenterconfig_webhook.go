--- conflicted
+++ resolved
@@ -110,20 +110,6 @@
 		)
 	}
 
-<<<<<<< HEAD
-	if old.Spec.Network != new.Spec.Network {
-		allErrs = append(
-			allErrs,
-			field.Invalid(field.NewPath("spec", "network"), new.Spec.Network, "field is immutable"),
-=======
-	if old.Spec.Insecure != new.Spec.Insecure {
-		allErrs = append(
-			allErrs,
-			field.Invalid(field.NewPath("spec", "insecure"), new.Spec.Insecure, "field is immutable"),
->>>>>>> f7e675f0
-		)
-	}
-
 	return allErrs
 }
 
