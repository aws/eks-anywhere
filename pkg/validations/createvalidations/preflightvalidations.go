--- conflicted
+++ resolved
@@ -18,10 +18,6 @@
 	createValidations := []validations.ValidationResult{
 		{
 			Name:        "validate taints support",
-<<<<<<< HEAD
-			Remediation: "",
-			Err:         validations.ValidateTaintsSupport(ctx, u.Opts.Spec),
-=======
 			Remediation: "ensure TAINTS_SUPPORT env variable is set",
 			Err:         validations.ValidateTaintsSupport(u.Opts.Spec),
 			Silent:      true,
@@ -31,7 +27,6 @@
 			Remediation: "ensure NODE_LABELS_SUPPORT env variable is set",
 			Err:         validations.ValidateNodeLabelsSupport(u.Opts.Spec),
 			Silent:      true,
->>>>>>> b655854a
 		},
 	}
 
