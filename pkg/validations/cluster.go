--- conflicted
+++ resolved
@@ -5,44 +5,39 @@
 
 	"github.com/aws/eks-anywhere/pkg/cluster"
 	"github.com/aws/eks-anywhere/pkg/config"
-<<<<<<< HEAD
-	"github.com/aws/eks-anywhere/pkg/features"
-	// "github.com/aws/eks-anywhere/pkg/logger"
-=======
 	"github.com/aws/eks-anywhere/pkg/logger"
->>>>>>> a59db9b3
 )
 
 func ValidateCertForRegistryMirror(clusterSpec *cluster.Spec, tlsValidator TlsValidator) error {
-	// cluster := clusterSpec.Cluster
-	// if cluster.Spec.RegistryMirrorConfiguration == nil {
-	// 	return nil
-	// }
+	cluster := clusterSpec.Cluster
+	if cluster.Spec.RegistryMirrorConfiguration == nil {
+		return nil
+	}
 
-	// if cluster.Spec.RegistryMirrorConfiguration.InsecureSkipVerify {
-	// 	logger.V(1).Info("Warning: skip registry certificate verification is enabled", "registryMirrorConfiguration.insecureSkipVerify", true)
-	// 	return nil
-	// }
+	if cluster.Spec.RegistryMirrorConfiguration.InsecureSkipVerify {
+		logger.V(1).Info("Warning: skip registry certificate verification is enabled", "registryMirrorConfiguration.insecureSkipVerify", true)
+		return nil
+	}
 
-	// host, port := cluster.Spec.RegistryMirrorConfiguration.Endpoint, cluster.Spec.RegistryMirrorConfiguration.Port
-	// authorityUnknown, err := tlsValidator.IsSignedByUnknownAuthority(host, port)
-	// if err != nil {
-	// 	return fmt.Errorf("validating registry mirror endpoint: %v", err)
-	// }
-	// if authorityUnknown {
-	// 	logger.V(1).Info(fmt.Sprintf("Warning: registry mirror endpoint %s is using self-signed certs", cluster.Spec.RegistryMirrorConfiguration.Endpoint))
-	// }
+	host, port := cluster.Spec.RegistryMirrorConfiguration.Endpoint, cluster.Spec.RegistryMirrorConfiguration.Port
+	authorityUnknown, err := tlsValidator.IsSignedByUnknownAuthority(host, port)
+	if err != nil {
+		return fmt.Errorf("validating registry mirror endpoint: %v", err)
+	}
+	if authorityUnknown {
+		logger.V(1).Info(fmt.Sprintf("Warning: registry mirror endpoint %s is using self-signed certs", cluster.Spec.RegistryMirrorConfiguration.Endpoint))
+	}
 
-	// certContent := cluster.Spec.RegistryMirrorConfiguration.CACertContent
-	// if certContent == "" && authorityUnknown {
-	// 	return fmt.Errorf("registry %s is using self-signed certs, please provide the certificate using caCertContent field. Or use insecureSkipVerify field to skip registry certificate verification", cluster.Spec.RegistryMirrorConfiguration.Endpoint)
-	// }
+	certContent := cluster.Spec.RegistryMirrorConfiguration.CACertContent
+	if certContent == "" && authorityUnknown {
+		return fmt.Errorf("registry %s is using self-signed certs, please provide the certificate using caCertContent field. Or use insecureSkipVerify field to skip registry certificate verification", cluster.Spec.RegistryMirrorConfiguration.Endpoint)
+	}
 
-	// if certContent != "" {
-	// 	if err = tlsValidator.ValidateCert(host, port, certContent); err != nil {
-	// 		return fmt.Errorf("invalid registry certificate: %v", err)
-	// 	}
-	// }
+	if certContent != "" {
+		if err = tlsValidator.ValidateCert(host, port, certContent); err != nil {
+			return fmt.Errorf("invalid registry certificate: %v", err)
+		}
+	}
 
 	return nil
 }
