--- conflicted
+++ resolved
@@ -267,12 +267,7 @@
 
 	f.buildSteps = append(f.buildSteps, func(ctx context.Context) error {
 		if f.registryMirror != nil {
-<<<<<<< HEAD
-			username, password, _ := f.registryMirror.Credentials()
-			err := f.executablesConfig.dockerClient.Login(context.Background(), f.registryMirror.BaseRegistry, username, password)
-=======
 			err := dockerLogin(ctx, f.registryMirror.BaseRegistry, f.executablesConfig.dockerClient)
->>>>>>> 85722792
 			if err != nil {
 				return err
 			}
