package dependencies

import (
	"context"
	"fmt"
	"os"
	"time"

	"github.com/google/uuid"

	"github.com/aws/eks-anywhere/pkg/api/v1alpha1"
	"github.com/aws/eks-anywhere/pkg/aws"
	"github.com/aws/eks-anywhere/pkg/awsiamauth"
	"github.com/aws/eks-anywhere/pkg/bootstrapper"
	"github.com/aws/eks-anywhere/pkg/clients/kubernetes"
	"github.com/aws/eks-anywhere/pkg/cluster"
	"github.com/aws/eks-anywhere/pkg/clusterapi"
	"github.com/aws/eks-anywhere/pkg/clustermanager"
	"github.com/aws/eks-anywhere/pkg/config"
	"github.com/aws/eks-anywhere/pkg/crypto"
	"github.com/aws/eks-anywhere/pkg/curatedpackages"
	"github.com/aws/eks-anywhere/pkg/diagnostics"
	"github.com/aws/eks-anywhere/pkg/eksd"
	"github.com/aws/eks-anywhere/pkg/executables"
	"github.com/aws/eks-anywhere/pkg/files"
	"github.com/aws/eks-anywhere/pkg/filewriter"
	gitfactory "github.com/aws/eks-anywhere/pkg/git/factory"
	"github.com/aws/eks-anywhere/pkg/gitops/flux"
	"github.com/aws/eks-anywhere/pkg/kubeconfig"
	"github.com/aws/eks-anywhere/pkg/logger"
	"github.com/aws/eks-anywhere/pkg/manifests"
	"github.com/aws/eks-anywhere/pkg/networking/cilium"
	"github.com/aws/eks-anywhere/pkg/networking/kindnetd"
	"github.com/aws/eks-anywhere/pkg/networkutils"
	"github.com/aws/eks-anywhere/pkg/providers"
	"github.com/aws/eks-anywhere/pkg/providers/cloudstack"
	"github.com/aws/eks-anywhere/pkg/providers/cloudstack/decoder"
	"github.com/aws/eks-anywhere/pkg/providers/docker"
	"github.com/aws/eks-anywhere/pkg/providers/snow"
	"github.com/aws/eks-anywhere/pkg/providers/tinkerbell"
	"github.com/aws/eks-anywhere/pkg/providers/vsphere"
	"github.com/aws/eks-anywhere/pkg/types"
	"github.com/aws/eks-anywhere/pkg/utils/urls"
	"github.com/aws/eks-anywhere/pkg/version"
	"github.com/aws/eks-anywhere/pkg/workflows/interfaces"
)

type Dependencies struct {
	Provider                  providers.Provider
	ClusterAwsCli             *executables.Clusterawsadm
	DockerClient              *executables.Docker
	Kubectl                   *executables.Kubectl
	Govc                      *executables.Govc
	Cmk                       *executables.Cmk
	SnowAwsClient             aws.Clients
	SnowConfigManager         *snow.ConfigManager
	Writer                    filewriter.FileWriter
	Kind                      *executables.Kind
	Clusterctl                *executables.Clusterctl
	Flux                      *executables.Flux
	Troubleshoot              *executables.Troubleshoot
	Helm                      *executables.Helm
	UnAuthKubeClient          *kubernetes.UnAuthClient
	Networking                clustermanager.Networking
	AwsIamAuth                clustermanager.AwsIamAuth
	ClusterManager            *clustermanager.ClusterManager
	Bootstrapper              *bootstrapper.Bootstrapper
	GitOpsFlux                *flux.Flux
	Git                       *gitfactory.GitTools
	EksdInstaller             *eksd.Installer
	EksdUpgrader              *eksd.Upgrader
	AnalyzerFactory           diagnostics.AnalyzerFactory
	CollectorFactory          diagnostics.CollectorFactory
	DignosticCollectorFactory diagnostics.DiagnosticBundleFactory
	CAPIManager               *clusterapi.Manager
	ResourceSetManager        *clusterapi.ResourceSetManager
	FileReader                *files.Reader
	ManifestReader            *manifests.Reader
	closers                   []types.Closer
	CliConfig                 *config.CliConfig
	PackageInstaller          interfaces.PackageInstaller
	BundleRegistry            curatedpackages.BundleRegistry
	PackageControllerClient   curatedpackages.PackageController
	PackageClient             curatedpackages.PackageHandler
	VSphereValidator          *vsphere.Validator
	VSphereDefaulter          *vsphere.Defaulter
	SnowValidator             *snow.Validator
}

func (d *Dependencies) Close(ctx context.Context) error {
	// Reverse the loop so we close like LIFO
	for i := len(d.closers) - 1; i >= 0; i-- {
		if err := d.closers[i].Close(ctx); err != nil {
			return err
		}
	}

	return nil
}

func ForSpec(ctx context.Context, clusterSpec *cluster.Spec) *Factory {
	eksaToolsImage := clusterSpec.VersionsBundle.Eksa.CliTools
	return NewFactory().
		UseExecutableImage(eksaToolsImage.VersionedImage()).
		WithRegistryMirror(clusterSpec.Cluster.RegistryMirror()).
		UseProxyConfiguration(clusterSpec.Cluster.ProxyConfiguration()).
		WithWriterFolder(clusterSpec.Cluster.Name).
		WithDiagnosticCollectorImage(clusterSpec.VersionsBundle.Eksa.DiagnosticCollector.VersionedImage())
}

type Factory struct {
	executablesConfig        *executablesConfig
	registryMirror           string
	proxyConfiguration       map[string]string
	writerFolder             string
	diagnosticCollectorImage string
	buildSteps               []buildStep
	dependencies             Dependencies
}

type executablesConfig struct {
	builder            *executables.ExecutablesBuilder
	image              string
	useDockerContainer bool
	dockerClient       executables.DockerClient
	mountDirs          []string
}

type buildStep func(ctx context.Context) error

func NewFactory() *Factory {
	return &Factory{
		writerFolder: "./",
		executablesConfig: &executablesConfig{
			useDockerContainer: executables.ExecutablesInDocker(),
		},
		buildSteps: make([]buildStep, 0),
	}
}

func (f *Factory) Build(ctx context.Context) (*Dependencies, error) {
	for _, step := range f.buildSteps {
		if err := step(ctx); err != nil {
			return nil, err
		}
	}

	// clean up stack
	f.buildSteps = make([]buildStep, 0)

	// Make copy of dependencies since its attributes are public
	d := f.dependencies

	return &d, nil
}

func (f *Factory) WithWriterFolder(folder string) *Factory {
	f.writerFolder = folder
	return f
}

func (f *Factory) WithRegistryMirror(mirror string) *Factory {
	f.registryMirror = mirror
	return f
}

func (f *Factory) UseProxyConfiguration(proxyConfig map[string]string) *Factory {
	f.proxyConfiguration = proxyConfig
	return f
}

func (f *Factory) GetProxyConfiguration() map[string]string {
	return f.proxyConfiguration
}

func (f *Factory) WithProxyConfiguration() *Factory {
	f.buildSteps = append(f.buildSteps, func(ctx context.Context) error {
		if f.proxyConfiguration == nil {
			proxyConfig := config.GetProxyConfigFromEnv()
			f.UseProxyConfiguration(proxyConfig)
		}
		return nil
	},
	)

	return f
}

func (f *Factory) UseExecutableImage(image string) *Factory {
	f.executablesConfig.image = image
	return f
}

// WithExecutableImage sets the right cli tools image for the executable builder, reading
// from the Bundle and using the first VersionsBundle
// This is just the default for when there is not an specific kubernetes version available
// For commands that receive a cluster config file or a kubernetes version directly as input,
// use UseExecutableImage to specify the image directly
func (f *Factory) WithExecutableImage() *Factory {
	f.WithManifestReader()

	f.buildSteps = append(f.buildSteps, func(ctx context.Context) error {
		if f.executablesConfig.image != "" {
			return nil
		}

		bundles, err := f.dependencies.ManifestReader.ReadBundlesForVersion(version.Get().GitVersion)
		if err != nil {
			return fmt.Errorf("retrieving executable tools image from bundle in dependency factory: %v", err)
		}

		f.executablesConfig.image = bundles.DefaultEksAToolsImage().VersionedImage()
		return nil
	})

	return f
}

func (f *Factory) WithExecutableMountDirs(mountDirs ...string) *Factory {
	f.executablesConfig.mountDirs = mountDirs
	return f
}

func (f *Factory) WithLocalExecutables() *Factory {
	f.executablesConfig.useDockerContainer = false
	return f
}

// UseExecutablesDockerClient forces a specific DockerClient to build
// Executables as opposed to follow the normal building flow
// This is only for testing
func (f *Factory) UseExecutablesDockerClient(client executables.DockerClient) *Factory {
	f.executablesConfig.dockerClient = client
	return f
}

func (f *Factory) WithExecutableBuilder() *Factory {
	if f.executablesConfig.useDockerContainer {
		f.WithExecutableImage().WithDocker()
	}

	f.buildSteps = append(f.buildSteps, func(ctx context.Context) error {
		if f.executablesConfig.builder != nil {
			return nil
		}

		if f.executablesConfig.useDockerContainer {
			image := urls.ReplaceHost(f.executablesConfig.image, f.registryMirror)
			b, err := executables.NewInDockerExecutablesBuilder(
				f.executablesConfig.dockerClient,
				image,
				f.executablesConfig.mountDirs...,
			)
			if err != nil {
				return err
			}

			f.executablesConfig.builder = b
		} else {
			f.executablesConfig.builder = executables.NewLocalExecutablesBuilder()
		}

		closer, err := f.executablesConfig.builder.Init(ctx)
		if err != nil {
			return err
		}
		f.dependencies.closers = append(f.dependencies.closers, closer)

		return nil
	})

	return f
}

func (f *Factory) WithProvider(clusterConfigFile string, clusterConfig *v1alpha1.Cluster, skipIpCheck bool, hardwareCSVPath string, force bool, tinkerbellBootstrapIp string) *Factory {
	switch clusterConfig.Spec.DatacenterRef.Kind {
	case v1alpha1.VSphereDatacenterKind:
		f.WithKubectl().WithGovc().WithWriter().WithCAPIClusterResourceSetManager()
	case v1alpha1.CloudStackDatacenterKind:
		f.WithKubectl().WithCmk().WithWriter()
	case v1alpha1.DockerDatacenterKind:
		f.WithDocker().WithKubectl()
	case v1alpha1.TinkerbellDatacenterKind:
		f.WithDocker().WithKubectl().WithWriter().WithHelm(false)
	case v1alpha1.SnowDatacenterKind:
		f.WithUnAuthKubeClient().WithSnowConfigManager()
	}

	f.buildSteps = append(f.buildSteps, func(ctx context.Context) error {
		if f.dependencies.Provider != nil {
			return nil
		}

		switch clusterConfig.Spec.DatacenterRef.Kind {
		case v1alpha1.VSphereDatacenterKind:
			datacenterConfig, err := v1alpha1.GetVSphereDatacenterConfig(clusterConfigFile)
			if err != nil {
				return fmt.Errorf("unable to get datacenter config from file %s: %v", clusterConfigFile, err)
			}

			machineConfigs, err := v1alpha1.GetVSphereMachineConfigs(clusterConfigFile)
			if err != nil {
				return fmt.Errorf("unable to get machine config from file %s: %v", clusterConfigFile, err)
			}

			f.dependencies.Provider = vsphere.NewProvider(
				datacenterConfig,
				machineConfigs,
				clusterConfig,
				f.dependencies.Govc,
				f.dependencies.Kubectl,
				f.dependencies.Writer,
				time.Now,
				skipIpCheck,
				f.dependencies.ResourceSetManager,
			)

		case v1alpha1.CloudStackDatacenterKind:
			datacenterConfig, err := v1alpha1.GetCloudStackDatacenterConfig(clusterConfigFile)
			if err != nil {
				return fmt.Errorf("unable to get datacenter config from file %s: %v", clusterConfigFile, err)
			}

			machineConfigs, err := v1alpha1.GetCloudStackMachineConfigs(clusterConfigFile)
			if err != nil {
				return fmt.Errorf("unable to get machine config from file %s: %v", clusterConfigFile, err)
			}

			f.dependencies.Provider = cloudstack.NewProvider(
				datacenterConfig,
				machineConfigs,
				clusterConfig,
				f.dependencies.Kubectl,
				f.dependencies.Cmk,
				f.dependencies.Writer,
				time.Now,
				skipIpCheck,
			)

		case v1alpha1.SnowDatacenterKind:
			f.dependencies.Provider = snow.NewProvider(
				f.dependencies.UnAuthKubeClient,
				f.dependencies.SnowConfigManager,
				skipIpCheck,
			)

		case v1alpha1.TinkerbellDatacenterKind:
			datacenterConfig, err := v1alpha1.GetTinkerbellDatacenterConfig(clusterConfigFile)
			if err != nil {
				return fmt.Errorf("unable to get datacenter config from file %s: %v", clusterConfigFile, err)
			}

			machineConfigs, err := v1alpha1.GetTinkerbellMachineConfigs(clusterConfigFile)
			if err != nil {
				return fmt.Errorf("unable to get machine config from file %s: %v", clusterConfigFile, err)
			}

			tinkerbellIp := tinkerbellBootstrapIp
			if tinkerbellIp == "" {
				logger.V(4).Info("Inferring local Tinkerbell Bootstrap IP from environment")
				localIp, err := networkutils.GetLocalIP()
				if err != nil {
					return err
				}
				tinkerbellIp = localIp.String()
			}
			logger.V(4).Info("Tinkerbell IP", "tinkerbell-ip", tinkerbellIp)

			provider, err := tinkerbell.NewProvider(
				datacenterConfig,
				machineConfigs,
				clusterConfig,
				hardwareCSVPath,
				f.dependencies.Writer,
				f.dependencies.DockerClient,
				f.dependencies.Helm,
				f.dependencies.Kubectl,
				tinkerbellIp,
				time.Now,
				force,
				skipIpCheck,
			)
			if err != nil {
				return err
			}

			f.dependencies.Provider = provider

		case v1alpha1.DockerDatacenterKind:
			datacenterConfig, err := v1alpha1.GetDockerDatacenterConfig(clusterConfigFile)
			if err != nil {
				return fmt.Errorf("unable to get datacenter config from file %s: %v", clusterConfigFile, err)
			}

			f.dependencies.Provider = docker.NewProvider(
				datacenterConfig,
				f.dependencies.DockerClient,
				f.dependencies.Kubectl,
				time.Now,
			)
		default:
			return fmt.Errorf("no provider support for datacenter kind: %s", clusterConfig.Spec.DatacenterRef.Kind)
		}

		return nil
	})

	return f
}

func (f *Factory) WithDocker() *Factory {
	f.buildSteps = append(f.buildSteps, func(ctx context.Context) error {
		if f.dependencies.DockerClient != nil {
			return nil
		}

		f.dependencies.DockerClient = executables.BuildDockerExecutable()
		if f.executablesConfig.dockerClient == nil {
			f.executablesConfig.dockerClient = f.dependencies.DockerClient
		}

		return nil
	})

	return f
}

func (f *Factory) WithKubectl() *Factory {
	f.WithExecutableBuilder()

	f.buildSteps = append(f.buildSteps, func(ctx context.Context) error {
		if f.dependencies.Kubectl != nil {
			return nil
		}

		f.dependencies.Kubectl = f.executablesConfig.builder.BuildKubectlExecutable()
		return nil
	})

	return f
}

func (f *Factory) WithGovc() *Factory {
	f.WithExecutableBuilder().WithWriter()

	f.buildSteps = append(f.buildSteps, func(ctx context.Context) error {
		if f.dependencies.Govc != nil {
			return nil
		}

		f.dependencies.Govc = f.executablesConfig.builder.BuildGovcExecutable(f.dependencies.Writer)
		f.dependencies.closers = append(f.dependencies.closers, f.dependencies.Govc)

		return nil
	})

	return f
}

func (f *Factory) WithCmk() *Factory {
	f.WithExecutableBuilder().WithWriter()

	f.buildSteps = append(f.buildSteps, func(ctx context.Context) error {
		if f.dependencies.Cmk != nil {
			return nil
		}

		execConfig, err := decoder.ParseCloudStackSecret()
		if err != nil {
			return fmt.Errorf("building cmk executable: %v", err)
		}

		f.dependencies.Cmk = f.executablesConfig.builder.BuildCmkExecutable(f.dependencies.Writer, execConfig.Profiles)
		f.dependencies.closers = append(f.dependencies.closers, f.dependencies.Cmk)

		return nil
	})

	return f
}

func (f *Factory) WithSnowConfigManager() *Factory {
	f.WithAwsSnow().WithWriter()

	f.buildSteps = append(f.buildSteps, func(ctx context.Context) error {
		if f.dependencies.SnowConfigManager != nil {
			return nil
		}

		validator := snow.NewValidator(f.dependencies.SnowAwsClient)
		defaulters := snow.NewDefaulters(f.dependencies.SnowAwsClient, f.dependencies.Writer)

		f.dependencies.SnowConfigManager = snow.NewConfigManager(defaulters, validator)

		return nil
	})

	return f
}

func (f *Factory) WithAwsSnow() *Factory {
	f.buildSteps = append(f.buildSteps, func(ctx context.Context) error {
		if f.dependencies.SnowAwsClient != nil {
			return nil
		}

		builder := aws.NewSnowAwsClientBuilder()
		deviceClientMap, err := builder.BuildSnowAwsClientMap(ctx)
		if err != nil {
			return err
		}
		f.dependencies.SnowAwsClient = deviceClientMap

		return nil
	})

	return f
}

func (f *Factory) WithWriter() *Factory {
	f.buildSteps = append(f.buildSteps, func(ctx context.Context) error {
		if f.dependencies.Writer != nil {
			return nil
		}

		var err error
		f.dependencies.Writer, err = filewriter.NewWriter(f.writerFolder)
		if err != nil {
			return err
		}

		return nil
	})

	return f
}

func (f *Factory) WithKind() *Factory {
	f.WithExecutableBuilder().WithWriter()

	f.buildSteps = append(f.buildSteps, func(ctx context.Context) error {
		if f.dependencies.Kind != nil {
			return nil
		}

		f.dependencies.Kind = f.executablesConfig.builder.BuildKindExecutable(f.dependencies.Writer)
		return nil
	})

	return f
}

func (f *Factory) WithClusterctl() *Factory {
	f.WithExecutableBuilder().WithWriter()

	f.buildSteps = append(f.buildSteps, func(ctx context.Context) error {
		if f.dependencies.Clusterctl != nil {
			return nil
		}

		f.dependencies.Clusterctl = f.executablesConfig.builder.BuildClusterCtlExecutable(f.dependencies.Writer)
		return nil
	})

	return f
}

func (f *Factory) WithFlux() *Factory {
	f.WithExecutableBuilder()

	f.buildSteps = append(f.buildSteps, func(ctx context.Context) error {
		if f.dependencies.Flux != nil {
			return nil
		}

		f.dependencies.Flux = f.executablesConfig.builder.BuildFluxExecutable()
		return nil
	})

	return f
}

func (f *Factory) WithTroubleshoot() *Factory {
	f.WithExecutableBuilder()

	f.buildSteps = append(f.buildSteps, func(ctx context.Context) error {
		if f.dependencies.Troubleshoot != nil {
			return nil
		}

		f.dependencies.Troubleshoot = f.executablesConfig.builder.BuildTroubleshootExecutable()
		return nil
	})

	return f
}

<<<<<<< HEAD
func (f *Factory) WithHelm(insecure bool) *Factory {
	f.WithExecutableBuilder()
=======
func (f *Factory) WithHelmSecure() *Factory {
	f.WithExecutableBuilder().WithProxyConfiguration()
>>>>>>> 91ee5de1

	f.buildSteps = append(f.buildSteps, func(ctx context.Context) error {
		if f.dependencies.Helm != nil {
			return nil
		}

		var opts []executables.HelmOpt
<<<<<<< HEAD
		if insecure {
			opts = append(opts, executables.WithInsecure())
=======
		if f.registryMirror != "" {
			opts = append(opts, executables.WithRegistryMirror(f.registryMirror))
		}

		if f.proxyConfiguration != nil {
			opts = append(opts, executables.WithEnv(f.proxyConfiguration))
		}

		f.dependencies.HelmSecure = f.executablesConfig.builder.BuildHelmExecutable(opts...)
		return nil
	})

	return f
}

func (f *Factory) WithHelmInsecure() *Factory {
	f.WithExecutableBuilder().WithProxyConfiguration()

	f.buildSteps = append(f.buildSteps, func(ctx context.Context) error {
		if f.dependencies.HelmInsecure != nil {
			return nil
>>>>>>> 91ee5de1
		}

		if f.registryMirror != "" {
			opts = append(opts, executables.WithRegistryMirror(f.registryMirror))
		}

		if f.proxyConfiguration != nil {
			opts = append(opts, executables.WithEnv(f.proxyConfiguration))
		}

		f.dependencies.Helm = f.executablesConfig.builder.BuildHelmExecutable(opts...)
		return nil
	})

	return f
}

func (f *Factory) WithNetworking(clusterConfig *v1alpha1.Cluster) *Factory {
	var networkingBuilder func() clustermanager.Networking
	if clusterConfig.Spec.ClusterNetwork.CNIConfig.Kindnetd != nil {
		f.WithKubectl()
		networkingBuilder = func() clustermanager.Networking {
			return kindnetd.NewKindnetd(f.dependencies.Kubectl)
		}
	} else {
		f.WithKubectl().WithHelm(true)
		networkingBuilder = func() clustermanager.Networking {
			return cilium.NewCilium(f.dependencies.Kubectl, f.dependencies.Helm)
		}
	}

	f.buildSteps = append(f.buildSteps, func(ctx context.Context) error {
		if f.dependencies.Networking != nil {
			return nil
		}
		f.dependencies.Networking = networkingBuilder()

		return nil
	})

	return f
}

func (f *Factory) WithAwsIamAuth() *Factory {
	f.buildSteps = append(f.buildSteps, func(ctx context.Context) error {
		if f.dependencies.AwsIamAuth != nil {
			return nil
		}
		certgen := crypto.NewCertificateGenerator()
		clusterId := uuid.New()
		f.dependencies.AwsIamAuth = awsiamauth.NewAwsIamAuth(certgen, clusterId)
		return nil
	})

	return f
}

type bootstrapperClient struct {
	*executables.Kind
	*executables.Kubectl
}

func (f *Factory) WithBootstrapper() *Factory {
	f.WithKind().WithKubectl()

	f.buildSteps = append(f.buildSteps, func(ctx context.Context) error {
		if f.dependencies.Bootstrapper != nil {
			return nil
		}

		f.dependencies.Bootstrapper = bootstrapper.New(&bootstrapperClient{f.dependencies.Kind, f.dependencies.Kubectl})
		return nil
	})

	return f
}

type clusterManagerClient struct {
	*executables.Clusterctl
	*executables.Kubectl
}

func (f *Factory) WithClusterManager(clusterConfig *v1alpha1.Cluster) *Factory {
	f.WithClusterctl().WithKubectl().WithNetworking(clusterConfig).WithWriter().WithDiagnosticBundleFactory().WithAwsIamAuth()

	f.buildSteps = append(f.buildSteps, func(ctx context.Context) error {
		if f.dependencies.ClusterManager != nil {
			return nil
		}
		maxWaitPerMachine := config.DefaultMaxWaitPerMachine
		if f.dependencies.CliConfig != nil {
			maxWaitPerMachine = f.dependencies.CliConfig.MaxWaitPerMachine
		}

		f.dependencies.ClusterManager = clustermanager.New(
			&clusterManagerClient{
				f.dependencies.Clusterctl,
				f.dependencies.Kubectl,
			},
			f.dependencies.Networking,
			f.dependencies.Writer,
			f.dependencies.DignosticCollectorFactory,
			f.dependencies.AwsIamAuth,
			maxWaitPerMachine,
		)
		return nil
	})

	return f
}

func (f *Factory) WithCliConfig(cliConfig *config.CliConfig) *Factory {
	f.dependencies.CliConfig = cliConfig
	return f
}

type eksdInstallerClient struct {
	*executables.Kubectl
}

func (f *Factory) WithEksdInstaller() *Factory {
	f.WithKubectl().WithFileReader()

	f.buildSteps = append(f.buildSteps, func(ctx context.Context) error {
		if f.dependencies.EksdInstaller != nil {
			return nil
		}

		f.dependencies.EksdInstaller = eksd.NewEksdInstaller(
			&eksdInstallerClient{
				f.dependencies.Kubectl,
			},
			f.dependencies.FileReader,
		)
		return nil
	})

	return f
}

func (f *Factory) WithEksdUpgrader() *Factory {
	f.WithKubectl().WithFileReader()

	f.buildSteps = append(f.buildSteps, func(ctx context.Context) error {
		if f.dependencies.EksdUpgrader != nil {
			return nil
		}

		f.dependencies.EksdUpgrader = eksd.NewUpgrader(
			&eksdInstallerClient{
				f.dependencies.Kubectl,
			},
			f.dependencies.FileReader,
		)
		return nil
	})

	return f
}

func (f *Factory) WithGit(clusterConfig *v1alpha1.Cluster, fluxConfig *v1alpha1.FluxConfig) *Factory {
	f.WithWriter()
	f.buildSteps = append(f.buildSteps, func(ctx context.Context) error {
		if f.dependencies.Git != nil {
			return nil
		}

		if fluxConfig == nil {
			return nil
		}

		tools, err := gitfactory.Build(ctx, clusterConfig, fluxConfig, f.dependencies.Writer)
		if err != nil {
			return fmt.Errorf("creating Git provider: %v", err)
		}

		if fluxConfig.Spec.Git != nil {
			err = tools.Client.ValidateRemoteExists(ctx)
			if err != nil {
				return err
			}
		}

		if tools.Provider != nil {
			err = tools.Provider.Validate(ctx)
			if err != nil {
				return fmt.Errorf("validating provider: %v", err)
			}
		}

		f.dependencies.Git = tools
		return nil
	})
	return f
}

func (f *Factory) WithGitOpsFlux(clusterConfig *v1alpha1.Cluster, fluxConfig *v1alpha1.FluxConfig, cliConfig *config.CliConfig) *Factory {
	f.WithWriter().WithFlux().WithKubectl().WithGit(clusterConfig, fluxConfig)

	f.buildSteps = append(f.buildSteps, func(ctx context.Context) error {
		if f.dependencies.GitOpsFlux != nil {
			return nil
		}

		f.dependencies.GitOpsFlux = flux.NewFlux(f.dependencies.Flux, f.dependencies.Kubectl, f.dependencies.Git, cliConfig)

		return nil
	})

	return f
}

func (f *Factory) WithPackageInstaller(spec *cluster.Spec, packagesLocation string) *Factory {
	f.WithKubectl().WithPackageControllerClient(spec).WithPackageClient()
	f.buildSteps = append(f.buildSteps, func(ctx context.Context) error {
		if f.dependencies.PackageInstaller != nil {
			return nil
		}

		f.dependencies.PackageInstaller = curatedpackages.NewInstaller(
			f.dependencies.Kubectl,
			f.dependencies.PackageClient,
			f.dependencies.PackageControllerClient,
			spec,
			packagesLocation,
		)
		return nil
	})
	return f
}

func (f *Factory) WithPackageControllerClient(spec *cluster.Spec) *Factory {
	f.WithHelm(true).WithKubectl()

	f.buildSteps = append(f.buildSteps, func(ctx context.Context) error {
		if f.dependencies.PackageControllerClient != nil {
			return nil
		}
		kubeConfig := kubeconfig.FromClusterName(spec.Cluster.Name)

		chart := spec.VersionsBundle.PackageController.HelmChart
		imageUrl := urls.ReplaceHost(chart.Image(), spec.Cluster.RegistryMirror())
		eksaAccessKeyId, eksaSecretKey, eksaRegion := os.Getenv(config.EksaAccessKeyIdEnv), os.Getenv(config.EksaSecretAcessKeyEnv), os.Getenv(config.EksaRegionEnv)
		f.dependencies.PackageControllerClient = curatedpackages.NewPackageControllerClient(
			f.dependencies.Helm,
			f.dependencies.Kubectl,
			kubeConfig,
			imageUrl,
			chart.Name,
			chart.Tag(),
			curatedpackages.WithEksaAccessKeyId(eksaAccessKeyId),
			curatedpackages.WithEksaSecretAccessKey(eksaSecretKey),
			curatedpackages.WithEksaRegion(eksaRegion),
		)
		return nil
	})

	return f
}

func (f *Factory) WithPackageClient() *Factory {
	f.WithKubectl()
	f.buildSteps = append(f.buildSteps, func(ctx context.Context) error {
		if f.dependencies.PackageClient != nil {
			return nil
		}

		f.dependencies.PackageClient = curatedpackages.NewPackageClient(
			f.dependencies.Kubectl,
		)
		return nil
	})
	return f
}

func (f *Factory) WithCuratedPackagesRegistry(registryName, kubeVersion string, version version.Info) *Factory {
	if registryName != "" {
		f.WithHelm(true)
	} else {
		f.WithManifestReader()
	}

	f.buildSteps = append(f.buildSteps, func(ctx context.Context) error {
		if f.dependencies.BundleRegistry != nil {
			return nil
		}

		if registryName != "" {
			f.dependencies.BundleRegistry = curatedpackages.NewCustomRegistry(
				f.dependencies.Helm,
				registryName,
			)
		} else {
			f.dependencies.BundleRegistry = curatedpackages.NewDefaultRegistry(
				f.dependencies.ManifestReader,
				kubeVersion,
				version,
			)
		}
		return nil
	})
	return f
}

func (f *Factory) WithDiagnosticBundleFactory() *Factory {
	f.WithWriter().WithTroubleshoot().WithCollectorFactory().WithAnalyzerFactory().WithKubectl()
	f.buildSteps = append(f.buildSteps, func(ctx context.Context) error {
		if f.dependencies.DignosticCollectorFactory != nil {
			return nil
		}

		opts := diagnostics.EksaDiagnosticBundleFactoryOpts{
			AnalyzerFactory:  f.dependencies.AnalyzerFactory,
			Client:           f.dependencies.Troubleshoot,
			CollectorFactory: f.dependencies.CollectorFactory,
			Kubectl:          f.dependencies.Kubectl,
			Writer:           f.dependencies.Writer,
		}

		f.dependencies.DignosticCollectorFactory = diagnostics.NewFactory(opts)
		return nil
	})

	return f
}

func (f *Factory) WithAnalyzerFactory() *Factory {
	f.buildSteps = append(f.buildSteps, func(ctx context.Context) error {
		if f.dependencies.AnalyzerFactory != nil {
			return nil
		}

		f.dependencies.AnalyzerFactory = diagnostics.NewAnalyzerFactory()
		return nil
	})

	return f
}

func (f *Factory) WithDiagnosticCollectorImage(diagnosticCollectorImage string) *Factory {
	f.diagnosticCollectorImage = diagnosticCollectorImage
	return f
}

func (f *Factory) WithCollectorFactory() *Factory {
	f.buildSteps = append(f.buildSteps, func(ctx context.Context) error {
		if f.dependencies.CollectorFactory != nil {
			return nil
		}

		if f.diagnosticCollectorImage == "" {
			f.dependencies.CollectorFactory = diagnostics.NewDefaultCollectorFactory()
		} else {
			f.dependencies.CollectorFactory = diagnostics.NewCollectorFactory(f.diagnosticCollectorImage)
		}
		return nil
	})

	return f
}

func (f *Factory) WithCAPIManager() *Factory {
	f.WithClusterctl()
	f.WithKubectl()

	f.buildSteps = append(f.buildSteps, func(ctx context.Context) error {
		if f.dependencies.CAPIManager != nil {
			return nil
		}

		f.dependencies.CAPIManager = clusterapi.NewManager(f.dependencies.Clusterctl, f.dependencies.Kubectl)
		return nil
	})

	return f
}

func (f *Factory) WithCAPIClusterResourceSetManager() *Factory {
	f.WithKubectl()

	f.buildSteps = append(f.buildSteps, func(ctx context.Context) error {
		if f.dependencies.ResourceSetManager != nil {
			return nil
		}

		f.dependencies.ResourceSetManager = clusterapi.NewResourceSetManager(f.dependencies.Kubectl)
		return nil
	})

	return f
}

func (f *Factory) WithFileReader() *Factory {
	f.buildSteps = append(f.buildSteps, func(ctx context.Context) error {
		if f.dependencies.FileReader != nil {
			return nil
		}

		f.dependencies.FileReader = files.NewReader(files.WithUserAgent(
			fmt.Sprintf("eks-a-cli/%s", version.Get().GitVersion)),
		)
		return nil
	})

	return f
}

func (f *Factory) WithManifestReader() *Factory {
	f.WithFileReader()

	f.buildSteps = append(f.buildSteps, func(ctx context.Context) error {
		if f.dependencies.ManifestReader != nil {
			return nil
		}

		f.dependencies.ManifestReader = manifests.NewReader(f.dependencies.FileReader)
		return nil
	})

	return f
}

func (f *Factory) WithUnAuthKubeClient() *Factory {
	f.WithKubectl()

	f.buildSteps = append(f.buildSteps, func(ctx context.Context) error {
		if f.dependencies.UnAuthKubeClient != nil {
			return nil
		}

		f.dependencies.UnAuthKubeClient = kubernetes.NewUnAuthClient(f.dependencies.Kubectl)
		if err := f.dependencies.UnAuthKubeClient.Init(); err != nil {
			return fmt.Errorf("building unauth kube client: %v", err)
		}

		return nil
	})

	return f
}

func (f *Factory) WithVSphereValidator() *Factory {
	f.WithGovc()

	f.buildSteps = append(f.buildSteps, func(ctx context.Context) error {
		if f.dependencies.VSphereValidator != nil {
			return nil
		}

		f.dependencies.VSphereValidator = vsphere.NewValidator(f.dependencies.Govc, &networkutils.DefaultNetClient{})

		return nil
	})

	return f
}

func (f *Factory) WithVSphereDefaulter() *Factory {
	f.WithGovc()

	f.buildSteps = append(f.buildSteps, func(ctx context.Context) error {
		if f.dependencies.VSphereDefaulter != nil {
			return nil
		}

		f.dependencies.VSphereDefaulter = vsphere.NewDefaulter(f.dependencies.Govc)

		return nil
	})

	return f
}<|MERGE_RESOLUTION|>--- conflicted
+++ resolved
@@ -595,13 +595,8 @@
 	return f
 }
 
-<<<<<<< HEAD
 func (f *Factory) WithHelm(insecure bool) *Factory {
-	f.WithExecutableBuilder()
-=======
-func (f *Factory) WithHelmSecure() *Factory {
 	f.WithExecutableBuilder().WithProxyConfiguration()
->>>>>>> 91ee5de1
 
 	f.buildSteps = append(f.buildSteps, func(ctx context.Context) error {
 		if f.dependencies.Helm != nil {
@@ -609,10 +604,8 @@
 		}
 
 		var opts []executables.HelmOpt
-<<<<<<< HEAD
 		if insecure {
 			opts = append(opts, executables.WithInsecure())
-=======
 		if f.registryMirror != "" {
 			opts = append(opts, executables.WithRegistryMirror(f.registryMirror))
 		}
@@ -622,30 +615,6 @@
 		}
 
 		f.dependencies.HelmSecure = f.executablesConfig.builder.BuildHelmExecutable(opts...)
-		return nil
-	})
-
-	return f
-}
-
-func (f *Factory) WithHelmInsecure() *Factory {
-	f.WithExecutableBuilder().WithProxyConfiguration()
-
-	f.buildSteps = append(f.buildSteps, func(ctx context.Context) error {
-		if f.dependencies.HelmInsecure != nil {
-			return nil
->>>>>>> 91ee5de1
-		}
-
-		if f.registryMirror != "" {
-			opts = append(opts, executables.WithRegistryMirror(f.registryMirror))
-		}
-
-		if f.proxyConfiguration != nil {
-			opts = append(opts, executables.WithEnv(f.proxyConfiguration))
-		}
-
-		f.dependencies.Helm = f.executablesConfig.builder.BuildHelmExecutable(opts...)
 		return nil
 	})
 
