--- conflicted
+++ resolved
@@ -2,7 +2,11 @@
 
 import (
 	"context"
+	b64 "encoding/base64"
+	"fmt"
 	"github.com/google/uuid"
+	"gopkg.in/ini.v1"
+	"os"
 
 	"github.com/aws/eks-anywhere/pkg/addonmanager/addonclients"
 	"github.com/aws/eks-anywhere/pkg/api/v1alpha1"
@@ -23,16 +27,15 @@
 	"github.com/aws/eks-anywhere/pkg/types"
 )
 
+const eksacloudStackCloudConfigB64SecretKey = "EKSA_CLOUDSTACK_B64ENCODED_SECRET"
+
 type Dependencies struct {
 	Provider                  providers.Provider
 	ClusterAwsCli             *executables.Clusterawsadm
 	DockerClient              *executables.Docker
 	Kubectl                   *executables.Kubectl
 	Govc                      *executables.Govc
-<<<<<<< HEAD
 	Tink                      *executables.Tink
-=======
->>>>>>> 2c4fefa5
 	Cmk                       *executables.Cmk
 	Writer                    filewriter.FileWriter
 	Kind                      *executables.Kind
@@ -161,13 +164,8 @@
 	return f
 }
 
-<<<<<<< HEAD
 func (f *Factory) WithProviderFactory(clusterConfigFile string, clusterConfig *v1alpha1.Cluster) *Factory {
 	switch clusterConfig.Spec.DatacenterRef.Kind {
-=======
-func (f *Factory) WithProviderFactory(clusterConfig *v1alpha1.Cluster) *Factory {
-   	switch clusterConfig.Spec.DatacenterRef.Kind {
->>>>>>> 2c4fefa5
 	case v1alpha1.VSphereDatacenterKind:
 		f.WithKubectl().WithGovc().WithWriter().WithCAPIClusterResourceSetManager()
 	case v1alpha1.CloudStackDatacenterKind:
@@ -175,14 +173,8 @@
 	case v1alpha1.DockerDatacenterKind:
 		   f.WithDocker().WithKubectl()
 	case v1alpha1.TinkerbellDatacenterKind:
-<<<<<<< HEAD
 		f.WithKubectl().WithTink(clusterConfigFile)
 	}
-=======
-		   f.WithKubectl()
-   }
-
->>>>>>> 2c4fefa5
 
 	f.buildSteps = append(f.buildSteps, func(ctx context.Context) error {
 		if f.providerFactory != nil {
@@ -190,7 +182,6 @@
 		}
 
 		f.providerFactory = &factory.ProviderFactory{
-<<<<<<< HEAD
 			DockerClient:              f.dependencies.DockerClient,
 			DockerKubectlClient:       f.dependencies.Kubectl,
 			VSphereGovcClient:         f.dependencies.Govc,
@@ -201,17 +192,6 @@
 			TinkerbellTinkClient:      f.dependencies.Tink,
 			Writer:                    f.dependencies.Writer,
 			ClusterResourceSetManager: f.dependencies.ResourceSetManager,
-=======
-			DockerClient:                f.dependencies.DockerClient,
-			DockerKubectlClient:         f.dependencies.Kubectl,
-			VSphereGovcClient:           f.dependencies.Govc,
-			VSphereKubectlClient:        f.dependencies.Kubectl,
-			CloudStackCloudMonkeyClient: f.dependencies.Cmk,
-			CloudStackKubectlClient:     f.dependencies.Kubectl,
-			TinkerbellKubectlClient:   	 f.dependencies.Kubectl,
-			Writer:                      f.dependencies.Writer,
-			ClusterResourceSetManager:   f.dependencies.ResourceSetManager,
->>>>>>> 2c4fefa5
 		}
 
 		return nil
@@ -288,9 +268,12 @@
 		if f.dependencies.Cmk != nil {
 			return nil
 		}
-<<<<<<< HEAD
-
-		f.dependencies.Cmk = f.executableBuilder.BuildCmkExecutable(f.dependencies.Writer)
+		csExecConfig, err := parseCloudStackSecret()
+		if err != nil {
+			return fmt.Errorf("failed to generate cloudstack exec config: %v", err)
+		}
+
+		f.dependencies.Cmk = f.executableBuilder.BuildCmkExecutable(f.dependencies.Writer, *csExecConfig)
 		f.dependencies.closers = append(f.dependencies.closers, f.dependencies.Cmk)
 		return nil
 	})
@@ -310,10 +293,6 @@
 			return err
 		}
 		f.dependencies.Tink = f.executableBuilder.BuildTinkExecutable(tinkerbellDatacenterConfig.Spec.TinkerbellCertURL, tinkerbellDatacenterConfig.Spec.TinkerbellGRPCAuth)
-=======
->>>>>>> 2c4fefa5
-
-		f.dependencies.Cmk = f.executableBuilder.BuildCmkExecutable(f.dependencies.Writer)
 		f.dependencies.closers = append(f.dependencies.closers, f.dependencies.Cmk)
 		return nil
 	})
@@ -615,4 +594,40 @@
 	})
 
 	return f
+}
+
+func parseCloudStackSecret() (*v1alpha1.CloudStackExecConfig, error) {
+	cloudStackB64EncodedSecret, ok := os.LookupEnv(eksacloudStackCloudConfigB64SecretKey)
+	if !ok {
+		return nil, fmt.Errorf("%s is not set or is empty", eksacloudStackCloudConfigB64SecretKey)
+	}
+	decodedString, err := b64.StdEncoding.DecodeString(cloudStackB64EncodedSecret)
+	if err != nil {
+		return nil, fmt.Errorf("failed to decode value for %s with base64: %v", eksacloudStackCloudConfigB64SecretKey, err)
+	}
+	cfg, err := ini.Load(decodedString)
+	if err != nil {
+		return nil, fmt.Errorf("failed to extract values from %s with ini: %v", eksacloudStackCloudConfigB64SecretKey, err)
+	}
+	section, err := cfg.GetSection("Global")
+	if err != nil {
+		return nil, fmt.Errorf("failed to extract section 'Global' from %s: %v", eksacloudStackCloudConfigB64SecretKey, err)
+	}
+	apiKey, err := section.GetKey("api-key")
+	if err != nil {
+		return nil, fmt.Errorf("failed to extract value of 'api-key' from %s: %v", eksacloudStackCloudConfigB64SecretKey, err)
+	}
+	secretKey, err := section.GetKey("secret-key")
+	if err != nil {
+		return nil, fmt.Errorf("failed to extract value of 'secret-key' from %s: %v", eksacloudStackCloudConfigB64SecretKey, err)
+	}
+	apiUrl, err := section.GetKey("api-url")
+	if err != nil {
+		return nil, fmt.Errorf("failed to extract value of 'api-url' from %s: %v", eksacloudStackCloudConfigB64SecretKey, err)
+	}
+	return &v1alpha1.CloudStackExecConfig{
+		CloudStackApiKey:        apiKey.Value(),
+		CloudStackSecretKey:     secretKey.Value(),
+		CloudStackManagementUrl: apiUrl.Value(),
+	}, nil
 }