--- conflicted
+++ resolved
@@ -85,13 +85,9 @@
 	PackageClient             curatedpackages.PackageHandler
 	VSphereValidator          *vsphere.Validator
 	VSphereDefaulter          *vsphere.Defaulter
-<<<<<<< HEAD
+	SnowValidator             *snow.AwsClientValidator
 	CloudStackValidator       *cloudstack.Validator
 	CloudStackDefaulter       *cloudstack.Defaulter
-	SnowValidator             *snow.Validator
-=======
-	SnowValidator             *snow.AwsClientValidator
->>>>>>> 0e126cb9
 }
 
 func (d *Dependencies) Close(ctx context.Context) error {
