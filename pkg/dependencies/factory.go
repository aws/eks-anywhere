package dependencies

import (
	"context"
	"fmt"
	"os"
	"time"

	"github.com/google/uuid"

	"github.com/aws/eks-anywhere/pkg/api/v1alpha1"
	"github.com/aws/eks-anywhere/pkg/awsiamauth"
	"github.com/aws/eks-anywhere/pkg/bootstrapper"
	"github.com/aws/eks-anywhere/pkg/clients/kubernetes"
	"github.com/aws/eks-anywhere/pkg/cluster"
	"github.com/aws/eks-anywhere/pkg/clusterapi"
	"github.com/aws/eks-anywhere/pkg/clustermanager"
	"github.com/aws/eks-anywhere/pkg/config"
	"github.com/aws/eks-anywhere/pkg/crypto"
	"github.com/aws/eks-anywhere/pkg/curatedpackages"
	"github.com/aws/eks-anywhere/pkg/diagnostics"
	"github.com/aws/eks-anywhere/pkg/eksd"
	"github.com/aws/eks-anywhere/pkg/executables"
	"github.com/aws/eks-anywhere/pkg/files"
	"github.com/aws/eks-anywhere/pkg/filewriter"
	gitfactory "github.com/aws/eks-anywhere/pkg/git/factory"
	"github.com/aws/eks-anywhere/pkg/gitops/flux"
	"github.com/aws/eks-anywhere/pkg/govmomi"
	"github.com/aws/eks-anywhere/pkg/kubeconfig"
	"github.com/aws/eks-anywhere/pkg/logger"
	"github.com/aws/eks-anywhere/pkg/manifests"
	"github.com/aws/eks-anywhere/pkg/networking/cilium"
	"github.com/aws/eks-anywhere/pkg/networking/kindnetd"
	"github.com/aws/eks-anywhere/pkg/networkutils"
	"github.com/aws/eks-anywhere/pkg/providers"
	"github.com/aws/eks-anywhere/pkg/providers/cloudstack"
	"github.com/aws/eks-anywhere/pkg/providers/cloudstack/decoder"
	"github.com/aws/eks-anywhere/pkg/providers/docker"
	"github.com/aws/eks-anywhere/pkg/providers/snow"
	"github.com/aws/eks-anywhere/pkg/providers/tinkerbell"
	"github.com/aws/eks-anywhere/pkg/providers/vsphere"
	"github.com/aws/eks-anywhere/pkg/types"
	"github.com/aws/eks-anywhere/pkg/utils/urls"
	"github.com/aws/eks-anywhere/pkg/version"
	"github.com/aws/eks-anywhere/pkg/workflows/interfaces"
)

type Dependencies struct {
	Provider                  providers.Provider
	ClusterAwsCli             *executables.Clusterawsadm
	DockerClient              *executables.Docker
	Kubectl                   *executables.Kubectl
	Govc                      *executables.Govc
	Cmk                       *executables.Cmk
	SnowAwsClientRegistry     *snow.AwsClientRegistry
	SnowConfigManager         *snow.ConfigManager
	Writer                    filewriter.FileWriter
	Kind                      *executables.Kind
	Clusterctl                *executables.Clusterctl
	Flux                      *executables.Flux
	Troubleshoot              *executables.Troubleshoot
	Helm                      *executables.Helm
	UnAuthKubeClient          *kubernetes.UnAuthClient
	Networking                clustermanager.Networking
	CiliumTemplater           *cilium.Templater
	AwsIamAuth                clustermanager.AwsIamAuth
	ClusterManager            *clustermanager.ClusterManager
	Bootstrapper              *bootstrapper.Bootstrapper
	GitOpsFlux                *flux.Flux
	Git                       *gitfactory.GitTools
	EksdInstaller             *eksd.Installer
	EksdUpgrader              *eksd.Upgrader
	AnalyzerFactory           diagnostics.AnalyzerFactory
	CollectorFactory          diagnostics.CollectorFactory
	DignosticCollectorFactory diagnostics.DiagnosticBundleFactory
	CAPIManager               *clusterapi.Manager
	ResourceSetManager        *clusterapi.ResourceSetManager
	FileReader                *files.Reader
	ManifestReader            *manifests.Reader
	closers                   []types.Closer
	CliConfig                 *config.CliConfig
	PackageInstaller          interfaces.PackageInstaller
	BundleRegistry            curatedpackages.BundleRegistry
	PackageControllerClient   *curatedpackages.PackageControllerClient
	PackageClient             curatedpackages.PackageHandler
	VSphereValidator          *vsphere.Validator
	VSphereDefaulter          *vsphere.Defaulter
	SnowValidator             *snow.AwsClientValidator
	CloudStackValidator       *cloudstack.Validator
	CloudStackDefaulter       *cloudstack.Defaulter
}

func (d *Dependencies) Close(ctx context.Context) error {
	// Reverse the loop so we close like LIFO
	for i := len(d.closers) - 1; i >= 0; i-- {
		if err := d.closers[i].Close(ctx); err != nil {
			return err
		}
	}

	return nil
}

func ForSpec(ctx context.Context, clusterSpec *cluster.Spec) *Factory {
	eksaToolsImage := clusterSpec.VersionsBundle.Eksa.CliTools
	return NewFactory().
		UseExecutableImage(eksaToolsImage.VersionedImage()).
		WithRegistryMirror(clusterSpec.Cluster.RegistryMirror()).
		UseProxyConfiguration(clusterSpec.Cluster.ProxyConfiguration()).
		WithWriterFolder(clusterSpec.Cluster.Name).
		WithDiagnosticCollectorImage(clusterSpec.VersionsBundle.Eksa.DiagnosticCollector.VersionedImage())
}

type Factory struct {
	executablesConfig        *executablesConfig
	registryMirror           string
	proxyConfiguration       map[string]string
	writerFolder             string
	diagnosticCollectorImage string
	buildSteps               []buildStep
	dependencies             Dependencies
}

type executablesConfig struct {
	builder            *executables.ExecutablesBuilder
	image              string
	useDockerContainer bool
	dockerClient       executables.DockerClient
	mountDirs          []string
}

type buildStep func(ctx context.Context) error

func NewFactory() *Factory {
	return &Factory{
		writerFolder: "./",
		executablesConfig: &executablesConfig{
			useDockerContainer: executables.ExecutablesInDocker(),
		},
		buildSteps: make([]buildStep, 0),
	}
}

func (f *Factory) Build(ctx context.Context) (*Dependencies, error) {
	for _, step := range f.buildSteps {
		if err := step(ctx); err != nil {
			return nil, err
		}
	}

	// clean up stack
	f.buildSteps = make([]buildStep, 0)

	// Make copy of dependencies since its attributes are public
	d := f.dependencies

	return &d, nil
}

func (f *Factory) WithWriterFolder(folder string) *Factory {
	f.writerFolder = folder
	return f
}

func (f *Factory) WithRegistryMirror(mirror string) *Factory {
	f.registryMirror = mirror
	return f
}

func (f *Factory) UseProxyConfiguration(proxyConfig map[string]string) *Factory {
	f.proxyConfiguration = proxyConfig
	return f
}

func (f *Factory) GetProxyConfiguration() map[string]string {
	return f.proxyConfiguration
}

func (f *Factory) WithProxyConfiguration() *Factory {
	f.buildSteps = append(f.buildSteps, func(ctx context.Context) error {
		if f.proxyConfiguration == nil {
			proxyConfig := config.GetProxyConfigFromEnv()
			f.UseProxyConfiguration(proxyConfig)
		}
		return nil
	},
	)

	return f
}

func (f *Factory) UseExecutableImage(image string) *Factory {
	f.executablesConfig.image = image
	return f
}

// WithExecutableImage sets the right cli tools image for the executable builder, reading
// from the Bundle and using the first VersionsBundle
// This is just the default for when there is not an specific kubernetes version available
// For commands that receive a cluster config file or a kubernetes version directly as input,
// use UseExecutableImage to specify the image directly
func (f *Factory) WithExecutableImage() *Factory {
	f.WithManifestReader()

	f.buildSteps = append(f.buildSteps, func(ctx context.Context) error {
		if f.executablesConfig.image != "" {
			return nil
		}

		bundles, err := f.dependencies.ManifestReader.ReadBundlesForVersion(version.Get().GitVersion)
		if err != nil {
			return fmt.Errorf("retrieving executable tools image from bundle in dependency factory: %v", err)
		}

		f.executablesConfig.image = bundles.DefaultEksAToolsImage().VersionedImage()
		return nil
	})

	return f
}

func (f *Factory) WithExecutableMountDirs(mountDirs ...string) *Factory {
	f.executablesConfig.mountDirs = mountDirs
	return f
}

func (f *Factory) WithLocalExecutables() *Factory {
	f.executablesConfig.useDockerContainer = false
	return f
}

// UseExecutablesDockerClient forces a specific DockerClient to build
// Executables as opposed to follow the normal building flow
// This is only for testing
func (f *Factory) UseExecutablesDockerClient(client executables.DockerClient) *Factory {
	f.executablesConfig.dockerClient = client
	return f
}

func (f *Factory) WithExecutableBuilder() *Factory {
	if f.executablesConfig.useDockerContainer {
		f.WithExecutableImage().WithDocker()
	}

	f.buildSteps = append(f.buildSteps, func(ctx context.Context) error {
		if f.executablesConfig.builder != nil {
			return nil
		}

		if f.executablesConfig.useDockerContainer {
			image := urls.ReplaceHost(f.executablesConfig.image, f.registryMirror)
			b, err := executables.NewInDockerExecutablesBuilder(
				f.executablesConfig.dockerClient,
				image,
				f.executablesConfig.mountDirs...,
			)
			if err != nil {
				return err
			}

			f.executablesConfig.builder = b
		} else {
			f.executablesConfig.builder = executables.NewLocalExecutablesBuilder()
		}

		closer, err := f.executablesConfig.builder.Init(ctx)
		if err != nil {
			return err
		}
		f.dependencies.closers = append(f.dependencies.closers, closer)

		return nil
	})

	return f
}

func (f *Factory) WithProvider(clusterConfigFile string, clusterConfig *v1alpha1.Cluster, skipIpCheck bool, hardwareCSVPath string, force bool, tinkerbellBootstrapIp string) *Factory {
	switch clusterConfig.Spec.DatacenterRef.Kind {
	case v1alpha1.VSphereDatacenterKind:
		f.WithKubectl().WithGovc().WithWriter().WithCAPIClusterResourceSetManager()
	case v1alpha1.CloudStackDatacenterKind:
		f.WithKubectl().WithCmk().WithWriter()
	case v1alpha1.DockerDatacenterKind:
		f.WithDocker().WithKubectl()
	case v1alpha1.TinkerbellDatacenterKind:
		if clusterConfig.Spec.RegistryMirrorConfiguration != nil {
			f.WithDocker().WithKubectl().WithWriter().WithHelm(executables.WithInsecure())
		} else {
			f.WithDocker().WithKubectl().WithWriter().WithHelm()
		}
	case v1alpha1.SnowDatacenterKind:
		f.WithUnAuthKubeClient().WithSnowConfigManager()
	}

	f.buildSteps = append(f.buildSteps, func(ctx context.Context) error {
		if f.dependencies.Provider != nil {
			return nil
		}

		switch clusterConfig.Spec.DatacenterRef.Kind {
		case v1alpha1.VSphereDatacenterKind:
			datacenterConfig, err := v1alpha1.GetVSphereDatacenterConfig(clusterConfigFile)
			if err != nil {
				return fmt.Errorf("unable to get datacenter config from file %s: %v", clusterConfigFile, err)
			}

			machineConfigs, err := v1alpha1.GetVSphereMachineConfigs(clusterConfigFile)
			if err != nil {
				return fmt.Errorf("unable to get machine config from file %s: %v", clusterConfigFile, err)
			}

			f.dependencies.Provider = vsphere.NewProvider(
				datacenterConfig,
				machineConfigs,
				clusterConfig,
				f.dependencies.Govc,
				f.dependencies.Kubectl,
				f.dependencies.Writer,
				time.Now,
				skipIpCheck,
				f.dependencies.ResourceSetManager,
			)

		case v1alpha1.CloudStackDatacenterKind:
			datacenterConfig, err := v1alpha1.GetCloudStackDatacenterConfig(clusterConfigFile)
			if err != nil {
				return fmt.Errorf("unable to get datacenter config from file %s: %v", clusterConfigFile, err)
			}

			machineConfigs, err := v1alpha1.GetCloudStackMachineConfigs(clusterConfigFile)
			if err != nil {
				return fmt.Errorf("unable to get machine config from file %s: %v", clusterConfigFile, err)
			}

			f.dependencies.Provider = cloudstack.NewProvider(
				datacenterConfig,
				machineConfigs,
				clusterConfig,
				f.dependencies.Kubectl,
				f.dependencies.Cmk,
				f.dependencies.Writer,
				time.Now,
				skipIpCheck,
			)

		case v1alpha1.SnowDatacenterKind:
			f.dependencies.Provider = snow.NewProvider(
				f.dependencies.UnAuthKubeClient,
				f.dependencies.SnowConfigManager,
				skipIpCheck,
			)

		case v1alpha1.TinkerbellDatacenterKind:
			datacenterConfig, err := v1alpha1.GetTinkerbellDatacenterConfig(clusterConfigFile)
			if err != nil {
				return fmt.Errorf("unable to get datacenter config from file %s: %v", clusterConfigFile, err)
			}

			machineConfigs, err := v1alpha1.GetTinkerbellMachineConfigs(clusterConfigFile)
			if err != nil {
				return fmt.Errorf("unable to get machine config from file %s: %v", clusterConfigFile, err)
			}

			tinkerbellIp := tinkerbellBootstrapIp
			if tinkerbellIp == "" {
				logger.V(4).Info("Inferring local Tinkerbell Bootstrap IP from environment")
				localIp, err := networkutils.GetLocalIP()
				if err != nil {
					return err
				}
				tinkerbellIp = localIp.String()
			}
			logger.V(4).Info("Tinkerbell IP", "tinkerbell-ip", tinkerbellIp)

			provider, err := tinkerbell.NewProvider(
				datacenterConfig,
				machineConfigs,
				clusterConfig,
				hardwareCSVPath,
				f.dependencies.Writer,
				f.dependencies.DockerClient,
				f.dependencies.Helm,
				f.dependencies.Kubectl,
				tinkerbellIp,
				time.Now,
				force,
				skipIpCheck,
			)
			if err != nil {
				return err
			}

			f.dependencies.Provider = provider

		case v1alpha1.DockerDatacenterKind:
			datacenterConfig, err := v1alpha1.GetDockerDatacenterConfig(clusterConfigFile)
			if err != nil {
				return fmt.Errorf("unable to get datacenter config from file %s: %v", clusterConfigFile, err)
			}

			f.dependencies.Provider = docker.NewProvider(
				datacenterConfig,
				f.dependencies.DockerClient,
				f.dependencies.Kubectl,
				time.Now,
			)
		default:
			return fmt.Errorf("no provider support for datacenter kind: %s", clusterConfig.Spec.DatacenterRef.Kind)
		}

		return nil
	})

	return f
}

func (f *Factory) WithDocker() *Factory {
	f.buildSteps = append(f.buildSteps, func(ctx context.Context) error {
		if f.dependencies.DockerClient != nil {
			return nil
		}

		f.dependencies.DockerClient = executables.BuildDockerExecutable()
		if f.executablesConfig.dockerClient == nil {
			f.executablesConfig.dockerClient = f.dependencies.DockerClient
		}

		return nil
	})

	return f
}

func (f *Factory) WithKubectl() *Factory {
	f.WithExecutableBuilder()

	f.buildSteps = append(f.buildSteps, func(ctx context.Context) error {
		if f.dependencies.Kubectl != nil {
			return nil
		}

		f.dependencies.Kubectl = f.executablesConfig.builder.BuildKubectlExecutable()
		return nil
	})

	return f
}

func (f *Factory) WithGovc() *Factory {
	f.WithExecutableBuilder().WithWriter()

	f.buildSteps = append(f.buildSteps, func(ctx context.Context) error {
		if f.dependencies.Govc != nil {
			return nil
		}

		f.dependencies.Govc = f.executablesConfig.builder.BuildGovcExecutable(f.dependencies.Writer)
		f.dependencies.closers = append(f.dependencies.closers, f.dependencies.Govc)

		return nil
	})

	return f
}

func (f *Factory) WithCmk() *Factory {
	f.WithExecutableBuilder().WithWriter()

	f.buildSteps = append(f.buildSteps, func(ctx context.Context) error {
		if f.dependencies.Cmk != nil {
			return nil
		}

		execConfig, err := decoder.ParseCloudStackCredsFromEnv()
		if err != nil {
			return fmt.Errorf("building cmk executable: %v", err)
		}

		f.dependencies.Cmk = f.executablesConfig.builder.BuildCmkExecutable(f.dependencies.Writer, execConfig)
		f.dependencies.closers = append(f.dependencies.closers, f.dependencies.Cmk)

		return nil
	})

	return f
}

func (f *Factory) WithSnowConfigManager() *Factory {
	f.WithAwsSnow().WithWriter()

	f.buildSteps = append(f.buildSteps, func(ctx context.Context) error {
		if f.dependencies.SnowConfigManager != nil {
			return nil
		}

		validator := snow.NewValidator(f.dependencies.SnowAwsClientRegistry)
		defaulters := snow.NewDefaulters(f.dependencies.SnowAwsClientRegistry, f.dependencies.Writer)

		f.dependencies.SnowConfigManager = snow.NewConfigManager(defaulters, validator)

		return nil
	})

	return f
}

func (f *Factory) WithAwsSnow() *Factory {
	f.buildSteps = append(f.buildSteps, func(ctx context.Context) error {
		if f.dependencies.SnowAwsClientRegistry != nil {
			return nil
		}

		clientRegistry := snow.NewAwsClientRegistry()
		err := clientRegistry.Build(ctx)
		if err != nil {
			return err
		}
		f.dependencies.SnowAwsClientRegistry = clientRegistry

		return nil
	})

	return f
}

func (f *Factory) WithWriter() *Factory {
	f.buildSteps = append(f.buildSteps, func(ctx context.Context) error {
		if f.dependencies.Writer != nil {
			return nil
		}

		var err error
		f.dependencies.Writer, err = filewriter.NewWriter(f.writerFolder)
		if err != nil {
			return err
		}

		return nil
	})

	return f
}

func (f *Factory) WithKind() *Factory {
	f.WithExecutableBuilder().WithWriter()

	f.buildSteps = append(f.buildSteps, func(ctx context.Context) error {
		if f.dependencies.Kind != nil {
			return nil
		}

		f.dependencies.Kind = f.executablesConfig.builder.BuildKindExecutable(f.dependencies.Writer)
		return nil
	})

	return f
}

func (f *Factory) WithClusterctl() *Factory {
	f.WithExecutableBuilder().WithWriter()

	f.buildSteps = append(f.buildSteps, func(ctx context.Context) error {
		if f.dependencies.Clusterctl != nil {
			return nil
		}

		f.dependencies.Clusterctl = f.executablesConfig.builder.BuildClusterCtlExecutable(f.dependencies.Writer)
		return nil
	})

	return f
}

func (f *Factory) WithFlux() *Factory {
	f.WithExecutableBuilder()

	f.buildSteps = append(f.buildSteps, func(ctx context.Context) error {
		if f.dependencies.Flux != nil {
			return nil
		}

		f.dependencies.Flux = f.executablesConfig.builder.BuildFluxExecutable()
		return nil
	})

	return f
}

func (f *Factory) WithTroubleshoot() *Factory {
	f.WithExecutableBuilder()

	f.buildSteps = append(f.buildSteps, func(ctx context.Context) error {
		if f.dependencies.Troubleshoot != nil {
			return nil
		}

		f.dependencies.Troubleshoot = f.executablesConfig.builder.BuildTroubleshootExecutable()
		return nil
	})

	return f
}

func (f *Factory) WithHelm(opts ...executables.HelmOpt) *Factory {
	f.WithExecutableBuilder().WithProxyConfiguration()

	f.buildSteps = append(f.buildSteps, func(ctx context.Context) error {
		if f.registryMirror != "" {
			opts = append(opts, executables.WithRegistryMirror(f.registryMirror))
		}

		if f.proxyConfiguration != nil {
			opts = append(opts, executables.WithEnv(f.proxyConfiguration))
		}

		f.dependencies.Helm = f.executablesConfig.builder.BuildHelmExecutable(opts...)
		return nil
	})

	return f
}

func (f *Factory) WithNetworking(clusterConfig *v1alpha1.Cluster) *Factory {
	var networkingBuilder func() clustermanager.Networking
	if clusterConfig.Spec.ClusterNetwork.CNIConfig.Kindnetd != nil {
		f.WithKubectl()
		networkingBuilder = func() clustermanager.Networking {
			return kindnetd.NewKindnetd(f.dependencies.Kubectl)
		}
	} else {
		f.WithKubectl().WithHelm(executables.WithInsecure())
		networkingBuilder = func() clustermanager.Networking {
			return cilium.NewCilium(f.dependencies.Kubectl, f.dependencies.Helm)
		}
	}

	f.buildSteps = append(f.buildSteps, func(ctx context.Context) error {
		if f.dependencies.Networking != nil {
			return nil
		}
		f.dependencies.Networking = networkingBuilder()

		return nil
	})

	return f
}

func (f *Factory) WithCiliumTemplater() *Factory {
	f.WithHelm()

	f.buildSteps = append(f.buildSteps, func(ctx context.Context) error {
		if f.dependencies.CiliumTemplater != nil {
			return nil
		}
		f.dependencies.CiliumTemplater = cilium.NewTemplater(f.dependencies.Helm)

		return nil
	})

	return f
}

func (f *Factory) WithAwsIamAuth() *Factory {
	f.buildSteps = append(f.buildSteps, func(ctx context.Context) error {
		if f.dependencies.AwsIamAuth != nil {
			return nil
		}
		certgen := crypto.NewCertificateGenerator()
		clusterId := uuid.New()
		f.dependencies.AwsIamAuth = awsiamauth.NewAwsIamAuth(certgen, clusterId)
		return nil
	})

	return f
}

type bootstrapperClient struct {
	*executables.Kind
	*executables.Kubectl
}

func (f *Factory) WithBootstrapper() *Factory {
	f.WithKind().WithKubectl()

	f.buildSteps = append(f.buildSteps, func(ctx context.Context) error {
		if f.dependencies.Bootstrapper != nil {
			return nil
		}

		f.dependencies.Bootstrapper = bootstrapper.New(&bootstrapperClient{f.dependencies.Kind, f.dependencies.Kubectl})
		return nil
	})

	return f
}

type clusterManagerClient struct {
	*executables.Clusterctl
	*executables.Kubectl
}

func (f *Factory) WithClusterManager(clusterConfig *v1alpha1.Cluster, opts ...clustermanager.ClusterManagerOpt) *Factory {
	f.WithClusterctl().WithKubectl().WithNetworking(clusterConfig).WithWriter().WithDiagnosticBundleFactory().WithAwsIamAuth()

	f.buildSteps = append(f.buildSteps, func(ctx context.Context) error {
		if f.dependencies.ClusterManager != nil {
			return nil
		}

		f.dependencies.ClusterManager = clustermanager.New(
			&clusterManagerClient{
				f.dependencies.Clusterctl,
				f.dependencies.Kubectl,
			},
			f.dependencies.Networking,
			f.dependencies.Writer,
			f.dependencies.DignosticCollectorFactory,
			f.dependencies.AwsIamAuth,
			opts...,
		)
		return nil
	})

	return f
}

func (f *Factory) WithCliConfig(cliConfig *config.CliConfig) *Factory {
	f.dependencies.CliConfig = cliConfig
	return f
}

type eksdInstallerClient struct {
	*executables.Kubectl
}

func (f *Factory) WithEksdInstaller() *Factory {
	f.WithKubectl().WithFileReader()

	f.buildSteps = append(f.buildSteps, func(ctx context.Context) error {
		if f.dependencies.EksdInstaller != nil {
			return nil
		}

		f.dependencies.EksdInstaller = eksd.NewEksdInstaller(
			&eksdInstallerClient{
				f.dependencies.Kubectl,
			},
			f.dependencies.FileReader,
		)
		return nil
	})

	return f
}

func (f *Factory) WithEksdUpgrader() *Factory {
	f.WithKubectl().WithFileReader()

	f.buildSteps = append(f.buildSteps, func(ctx context.Context) error {
		if f.dependencies.EksdUpgrader != nil {
			return nil
		}

		f.dependencies.EksdUpgrader = eksd.NewUpgrader(
			&eksdInstallerClient{
				f.dependencies.Kubectl,
			},
			f.dependencies.FileReader,
		)
		return nil
	})

	return f
}

func (f *Factory) WithGit(clusterConfig *v1alpha1.Cluster, fluxConfig *v1alpha1.FluxConfig) *Factory {
	f.WithWriter()
	f.buildSteps = append(f.buildSteps, func(ctx context.Context) error {
		if f.dependencies.Git != nil {
			return nil
		}

		if fluxConfig == nil {
			return nil
		}

		tools, err := gitfactory.Build(ctx, clusterConfig, fluxConfig, f.dependencies.Writer)
		if err != nil {
			return fmt.Errorf("creating Git provider: %v", err)
		}

		if fluxConfig.Spec.Git != nil {
			err = tools.Client.ValidateRemoteExists(ctx)
			if err != nil {
				return err
			}
		}

		if tools.Provider != nil {
			err = tools.Provider.Validate(ctx)
			if err != nil {
				return fmt.Errorf("validating provider: %v", err)
			}
		}

		f.dependencies.Git = tools
		return nil
	})
	return f
}

func (f *Factory) WithGitOpsFlux(clusterConfig *v1alpha1.Cluster, fluxConfig *v1alpha1.FluxConfig, cliConfig *config.CliConfig) *Factory {
	f.WithWriter().WithFlux().WithKubectl().WithGit(clusterConfig, fluxConfig)

	f.buildSteps = append(f.buildSteps, func(ctx context.Context) error {
		if f.dependencies.GitOpsFlux != nil {
			return nil
		}

		f.dependencies.GitOpsFlux = flux.NewFlux(f.dependencies.Flux, f.dependencies.Kubectl, f.dependencies.Git, cliConfig)

		return nil
	})

	return f
}

func (f *Factory) WithPackageInstaller(spec *cluster.Spec, packagesLocation string) *Factory {
	f.WithKubectl().WithPackageControllerClient(spec).WithPackageClient()
	f.buildSteps = append(f.buildSteps, func(ctx context.Context) error {
		if f.dependencies.PackageInstaller != nil {
			return nil
		}

		f.dependencies.PackageInstaller = curatedpackages.NewInstaller(
			f.dependencies.Kubectl,
			f.dependencies.PackageClient,
			f.dependencies.PackageControllerClient,
			spec,
			packagesLocation,
		)
		return nil
	})
	return f
}

func (f *Factory) WithPackageControllerClient(spec *cluster.Spec) *Factory {
	f.WithHelm(executables.WithInsecure()).WithKubectl()

	f.buildSteps = append(f.buildSteps, func(ctx context.Context) error {
		if f.dependencies.PackageControllerClient != nil || spec == nil {
			return nil
		}
		kubeConfig := kubeconfig.FromClusterName(spec.Cluster.Name)

		chart := spec.VersionsBundle.PackageController.HelmChart
		imageUrl := urls.ReplaceHost(chart.Image(), spec.Cluster.RegistryMirror())

		httpProxy, httpsProxy, noProxy := getProxyConfiguration(spec)
		eksaAccessKeyId, eksaSecretKey, eksaRegion := os.Getenv(config.EksaAccessKeyIdEnv), os.Getenv(config.EksaSecretAccessKeyEnv), os.Getenv(config.EksaRegionEnv)
		f.dependencies.PackageControllerClient = curatedpackages.NewPackageControllerClient(
			f.dependencies.Helm,
			f.dependencies.Kubectl,
			spec.Cluster.Name,
			kubeConfig,
			imageUrl,
			chart.Name,
			chart.Tag(),
			curatedpackages.WithEksaAccessKeyId(eksaAccessKeyId),
			curatedpackages.WithEksaSecretAccessKey(eksaSecretKey),
			curatedpackages.WithEksaRegion(eksaRegion),
			curatedpackages.WithHTTPProxy(httpProxy),
			curatedpackages.WithHTTPSProxy(httpsProxy),
			curatedpackages.WithNoProxy(noProxy),
		)
		return nil
	})

	return f
}

func (f *Factory) WithPackageClient() *Factory {
	f.WithKubectl()
	f.buildSteps = append(f.buildSteps, func(ctx context.Context) error {
		if f.dependencies.PackageClient != nil {
			return nil
		}

		f.dependencies.PackageClient = curatedpackages.NewPackageClient(
			f.dependencies.Kubectl,
		)
		return nil
	})
	return f
}

func (f *Factory) WithCuratedPackagesRegistry(registryName, kubeVersion string, version version.Info) *Factory {
	if registryName != "" {
		f.WithHelm(executables.WithInsecure())
	} else {
		f.WithManifestReader()
	}

	f.buildSteps = append(f.buildSteps, func(ctx context.Context) error {
		if f.dependencies.BundleRegistry != nil {
			return nil
		}

		if registryName != "" {
			f.dependencies.BundleRegistry = curatedpackages.NewCustomRegistry(
				f.dependencies.Helm,
				registryName,
			)
		} else {
			f.dependencies.BundleRegistry = curatedpackages.NewDefaultRegistry(
				f.dependencies.ManifestReader,
				kubeVersion,
				version,
			)
		}
		return nil
	})
	return f
}

func (f *Factory) WithDiagnosticBundleFactory() *Factory {
	f.WithWriter().WithTroubleshoot().WithCollectorFactory().WithAnalyzerFactory().WithKubectl()
	f.buildSteps = append(f.buildSteps, func(ctx context.Context) error {
		if f.dependencies.DignosticCollectorFactory != nil {
			return nil
		}

		opts := diagnostics.EksaDiagnosticBundleFactoryOpts{
			AnalyzerFactory:  f.dependencies.AnalyzerFactory,
			Client:           f.dependencies.Troubleshoot,
			CollectorFactory: f.dependencies.CollectorFactory,
			Kubectl:          f.dependencies.Kubectl,
			Writer:           f.dependencies.Writer,
		}

		f.dependencies.DignosticCollectorFactory = diagnostics.NewFactory(opts)
		return nil
	})

	return f
}

func (f *Factory) WithAnalyzerFactory() *Factory {
	f.buildSteps = append(f.buildSteps, func(ctx context.Context) error {
		if f.dependencies.AnalyzerFactory != nil {
			return nil
		}

		f.dependencies.AnalyzerFactory = diagnostics.NewAnalyzerFactory()
		return nil
	})

	return f
}

func (f *Factory) WithDiagnosticCollectorImage(diagnosticCollectorImage string) *Factory {
	f.diagnosticCollectorImage = diagnosticCollectorImage
	return f
}

func (f *Factory) WithCollectorFactory() *Factory {
	f.buildSteps = append(f.buildSteps, func(ctx context.Context) error {
		if f.dependencies.CollectorFactory != nil {
			return nil
		}

		if f.diagnosticCollectorImage == "" {
			f.dependencies.CollectorFactory = diagnostics.NewDefaultCollectorFactory()
		} else {
			f.dependencies.CollectorFactory = diagnostics.NewCollectorFactory(f.diagnosticCollectorImage)
		}
		return nil
	})

	return f
}

func (f *Factory) WithCAPIManager() *Factory {
	f.WithClusterctl()
	f.WithKubectl()

	f.buildSteps = append(f.buildSteps, func(ctx context.Context) error {
		if f.dependencies.CAPIManager != nil {
			return nil
		}

		f.dependencies.CAPIManager = clusterapi.NewManager(f.dependencies.Clusterctl, f.dependencies.Kubectl)
		return nil
	})

	return f
}

func (f *Factory) WithCAPIClusterResourceSetManager() *Factory {
	f.WithKubectl()

	f.buildSteps = append(f.buildSteps, func(ctx context.Context) error {
		if f.dependencies.ResourceSetManager != nil {
			return nil
		}

		f.dependencies.ResourceSetManager = clusterapi.NewResourceSetManager(f.dependencies.Kubectl)
		return nil
	})

	return f
}

func (f *Factory) WithFileReader() *Factory {
	f.buildSteps = append(f.buildSteps, func(ctx context.Context) error {
		if f.dependencies.FileReader != nil {
			return nil
		}

		f.dependencies.FileReader = files.NewReader(files.WithUserAgent(
			fmt.Sprintf("eks-a-cli/%s", version.Get().GitVersion)),
		)
		return nil
	})

	return f
}

func (f *Factory) WithManifestReader() *Factory {
	f.WithFileReader()

	f.buildSteps = append(f.buildSteps, func(ctx context.Context) error {
		if f.dependencies.ManifestReader != nil {
			return nil
		}

		f.dependencies.ManifestReader = manifests.NewReader(f.dependencies.FileReader)
		return nil
	})

	return f
}

func (f *Factory) WithUnAuthKubeClient() *Factory {
	f.WithKubectl()

	f.buildSteps = append(f.buildSteps, func(ctx context.Context) error {
		if f.dependencies.UnAuthKubeClient != nil {
			return nil
		}

		f.dependencies.UnAuthKubeClient = kubernetes.NewUnAuthClient(f.dependencies.Kubectl)
		if err := f.dependencies.UnAuthKubeClient.Init(); err != nil {
			return fmt.Errorf("building unauth kube client: %v", err)
		}

		return nil
	})

	return f
}

func (f *Factory) WithVSphereValidator() *Factory {
	f.WithGovc()

	f.buildSteps = append(f.buildSteps, func(ctx context.Context) error {
		if f.dependencies.VSphereValidator != nil {
			return nil
		}
		vcb := govmomi.NewVMOMIClientBuilder()
		v := vsphere.NewValidator(
			f.dependencies.Govc,
			&networkutils.DefaultNetClient{},
			vcb,
		)
		f.dependencies.VSphereValidator = v

		return nil
	})

	return f
}

func (f *Factory) WithVSphereDefaulter() *Factory {
	f.WithGovc()

	f.buildSteps = append(f.buildSteps, func(ctx context.Context) error {
		if f.dependencies.VSphereDefaulter != nil {
			return nil
		}

		f.dependencies.VSphereDefaulter = vsphere.NewDefaulter(f.dependencies.Govc)

		return nil
	})

	return f
}

<<<<<<< HEAD
func (f *Factory) WithCloudStackValidator() *Factory {
	f.WithCmk()

	f.buildSteps = append(f.buildSteps, func(ctx context.Context) error {
		if f.dependencies.CloudStackValidator != nil {
			return nil
		}

		f.dependencies.CloudStackValidator = cloudstack.NewValidator(f.dependencies.Cmk)

		return nil
	})

	return f
}

func (f *Factory) WithCloudStackDefaulter() *Factory {
	f.WithCmk()

	f.buildSteps = append(f.buildSteps, func(ctx context.Context) error {
		if f.dependencies.CloudStackDefaulter != nil {
			return nil
		}

		f.dependencies.CloudStackDefaulter = cloudstack.NewDefaulter(f.dependencies.Cmk)

		return nil
	})

	return f
=======
func getProxyConfiguration(clusterSpec *cluster.Spec) (httpProxy, httpsProxy string, noProxy []string) {
	proxyConfiguration := clusterSpec.Cluster.Spec.ProxyConfiguration
	if proxyConfiguration != nil {
		return proxyConfiguration.HttpProxy, proxyConfiguration.HttpsProxy, proxyConfiguration.NoProxy
	}
	return "", "", nil
>>>>>>> 318af16d
}<|MERGE_RESOLUTION|>--- conflicted
+++ resolved
@@ -1099,7 +1099,6 @@
 	return f
 }
 
-<<<<<<< HEAD
 func (f *Factory) WithCloudStackValidator() *Factory {
 	f.WithCmk()
 
@@ -1130,12 +1129,12 @@
 	})
 
 	return f
-=======
+}
+
 func getProxyConfiguration(clusterSpec *cluster.Spec) (httpProxy, httpsProxy string, noProxy []string) {
 	proxyConfiguration := clusterSpec.Cluster.Spec.ProxyConfiguration
 	if proxyConfiguration != nil {
 		return proxyConfiguration.HttpProxy, proxyConfiguration.HttpsProxy, proxyConfiguration.NoProxy
 	}
 	return "", "", nil
->>>>>>> 318af16d
 }