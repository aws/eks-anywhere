--- conflicted
+++ resolved
@@ -235,7 +235,6 @@
 			VSphereGovcClient:         f.dependencies.Govc,
 			VSphereKubectlClient:      f.dependencies.Kubectl,
 			SnowKubectlClient:         f.dependencies.Kubectl,
-			SnowAwsClients:            f.dependencies.AwsSnowClient,
 			TinkerbellKubectlClient:   f.dependencies.Kubectl,
 			TinkerbellClients:         tinkerbell.TinkerbellClients{ProviderTinkClient: f.dependencies.Tink, ProviderPbnjClient: f.dependencies.Pbnj},
 			Writer:                    f.dependencies.Writer,
@@ -353,11 +352,7 @@
 		deviceClientMap := make(aws.Clients, len(deviceIps))
 
 		for _, ip := range deviceIps {
-<<<<<<< HEAD
-			config, err := aws.LoadConfig(ctx, aws.WithSnow(ip, certsFile, credsFile))
-=======
 			config, err := aws.LoadConfig(ctx, aws.WithSnowEndpointAccess(ip, certsFile, credsFile))
->>>>>>> 4d62c253
 			if err != nil {
 				return fmt.Errorf("setting up aws client: %v", err)
 			}
