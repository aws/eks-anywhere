package management

import (
	"context"

	"github.com/aws/eks-anywhere/pkg/cluster"
	"github.com/aws/eks-anywhere/pkg/workflow"
	"github.com/aws/eks-anywhere/pkg/workflow/task/bootstrap"
)

// Define tasks names for each task run as part of the create cluster workflow. To aid readability
// the order of task names should be representative of the order of execution.
const (
	CreateBootstrapCluster workflow.TaskName = "CreateBootstrapCluster"
	DeleteBootstrapCluster workflow.TaskName = "DeleteBootstrapCluster"
)

// Define tasks names for each task run as part of the create cluster workflow. To aid readability
// the order of task names should be representative of the order of execution.
const (
	CreateBootstrapCluster workflow.TaskName = "CreateBootstrapCluster"
	DeleteBootstrapCluster workflow.TaskName = "DeleteBootstrapCluster"
)

// CreateClusterHookRegistrar is a Hook registrar that binds hooks to a create management cluster
// workflow.
type CreateClusterHookRegistrar interface {
	RegisterCreateManagementClusterHooks(workflow.HookBinder)
}

// CreateCluster defines the configuration for a managment cluster creation workflow.
// It executes tasks in the following order:
//  1. CreateBootstrapCluster
//  2. DeleteBootstrapCluster
type CreateCluster struct {
	// The spec used to construcft all other dependencies.
	Spec *cluster.Spec

	// CreateBootstrapOptions supplies bootstrap cluster options for creating bootstrap clusters.
	CreateBootstrapOptions bootstrap.BootstrapOptionsRetriever

	// Bootstrapper creates and destroys bootstrap clusters.
	Bootstrapper bootstrap.Bootstrapper

	// hookRegistrars are data structures that wish to bind runtime hooks to the workflow.
	// They should be added via the WithHookRegistrar method.
	hookRegistrars []CreateClusterHookRegistrar
}

// WithHookRegistrar adds a hook registrar to the create cluster workflow builder.
func (b *CreateCluster) WithHookRegistrar(registrar CreateClusterHookRegistrar) *CreateCluster {
	b.hookRegistrars = append(b.hookRegistrars, registrar)
	return b
}

func (b CreateCluster) Run(ctx context.Context) error {
	wflw, err := b.build()
	if err != nil {
		return err
	}

	return wflw.Execute(ctx)
}

// Build builds the create cluster workflow.
func (cfg CreateCluster) build() (*workflow.Workflow, error) {
	wflw := workflow.New(workflow.Config{})

	for _, r := range cfg.hookRegistrars {
		r.RegisterCreateManagementClusterHooks(wflw)
	}

<<<<<<< HEAD
	err := wflw.AppendTask(CreateBootstrapCluster, bootstrap.CreateBootstrapCluster{
=======
	err := wflw.AppendTask(CreateBootstrapCluster, task.CreateBootstrapCluster{
>>>>>>> 1eac9034
		Spec:         cfg.Spec,
		Options:      cfg.CreateBootstrapOptions,
		Bootstrapper: cfg.Bootstrapper,
	})
	if err != nil {
		return nil, err
	}

<<<<<<< HEAD
	err = wflw.AppendTask(DeleteBootstrapCluster, bootstrap.DeleteBootstrapCluster{
=======
	err = wflw.AppendTask(DeleteBootstrapCluster, task.DeleteBootstrapCluster{
>>>>>>> 1eac9034
		Bootstrapper: cfg.Bootstrapper,
	})
	if err != nil {
		return nil, err
	}

	return wflw, nil
}<|MERGE_RESOLUTION|>--- conflicted
+++ resolved
@@ -70,11 +70,7 @@
 		r.RegisterCreateManagementClusterHooks(wflw)
 	}
 
-<<<<<<< HEAD
 	err := wflw.AppendTask(CreateBootstrapCluster, bootstrap.CreateBootstrapCluster{
-=======
-	err := wflw.AppendTask(CreateBootstrapCluster, task.CreateBootstrapCluster{
->>>>>>> 1eac9034
 		Spec:         cfg.Spec,
 		Options:      cfg.CreateBootstrapOptions,
 		Bootstrapper: cfg.Bootstrapper,
@@ -83,11 +79,7 @@
 		return nil, err
 	}
 
-<<<<<<< HEAD
 	err = wflw.AppendTask(DeleteBootstrapCluster, bootstrap.DeleteBootstrapCluster{
-=======
-	err = wflw.AppendTask(DeleteBootstrapCluster, task.DeleteBootstrapCluster{
->>>>>>> 1eac9034
 		Bootstrapper: cfg.Bootstrapper,
 	})
 	if err != nil {
