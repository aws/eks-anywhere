package hardware

import (
	"bufio"
	"bytes"
	stdcsv "encoding/csv"
	"fmt"
	"io"
	"os"
	"strings"

	csv "github.com/gocarina/gocsv"

	unstructuredutil "github.com/aws/eks-anywhere/pkg/utils/unstructured"
)

// CSVReader reads a CSV file and provides Machine instances. It satisfies the MachineReader interface. The ID field of
// the Machine is optional in the CSV. If unspecified, CSVReader will generate a UUID and apply it to the machine.
type CSVReader struct {
	reader *csv.Unmarshaller
}

// NewCSVReader returns a new CSVReader instance that consumes csv data from r. r should return io.EOF when no more
// records are available.
func NewCSVReader(r io.Reader) (CSVReader, error) {
	stdreader := stdcsv.NewReader(r)

	reader, err := csv.NewUnmarshaller(stdreader, Machine{})
	if err != nil {
		return CSVReader{}, err
	}

	if err := ensureRequiredColumnsInCSV(reader.MismatchedStructFields); err != nil {
		return CSVReader{}, err
	}

	return CSVReader{reader: reader}, nil
}

// Read reads a single entry from the CSV data source and returns a new Machine representation.
func (cr CSVReader) Read() (Machine, error) {
	machine, err := cr.reader.Read()
	if err != nil {
		return Machine{}, err
	}
	return machine.(Machine), nil
}

// NewNormalizedCSVReaderFromFile creates a MachineReader instance backed by a CSVReader reading from path
// that applies default normalizations to machines.
func NewNormalizedCSVReaderFromFile(path string) (MachineReader, error) {
	fh, err := os.Open(path)
	if err != nil {
		return CSVReader{}, err
	}

	reader, err := NewCSVReader(bufio.NewReader(fh))
	if err != nil {
		return nil, err
	}

	return NewNormalizer(reader), nil
}

// requiredColumns matches the csv tags on the Machine struct. These must remain in sync with
// the struct. We may consider an alternative that uses reflection to interpret whether a field
// is required in the future.
var requiredColumns = map[string]struct{}{
	"hostname":    {},
	"ip_address":  {},
	"netmask":     {},
	"gateway":     {},
	"nameservers": {},
	"mac":         {},
	"disk":        {},
	"labels":      {},
}

func ensureRequiredColumnsInCSV(unmatched []string) error {
	var intersection []string
	for _, column := range unmatched {
		if _, ok := requiredColumns[column]; ok {
			intersection = append(intersection, column)
		}
	}

	if len(intersection) > 0 {
		return fmt.Errorf("missing required columns in csv: %v", strings.Join(intersection, ", "))
	}

	return nil
}

<<<<<<< HEAD
func BuildHardwareManifestFromCSV(path string) ([]byte, error) {
	reader, err := NewNormalizedCSVReaderFromFile(path)
	if err != nil {
		return nil, fmt.Errorf("csv: %v", err)
	}

	var b bytes.Buffer
	bufferedWriter := io.Writer(&b)
	writer := NewTinkerbellManifestYAML(bufferedWriter)
=======
// BuildHardwareYAML builds a hardware yaml from the csv at the provided path.
func BuildHardwareYAML(path string) ([]byte, error) {
	reader, err := NewNormalizedCSVReaderFromFile(path)
	if err != nil {
		return nil, fmt.Errorf("reading csv: %v", err)
	}

	var b bytes.Buffer
	writer := NewTinkerbellManifestYAML(&b)
>>>>>>> f4403d22

	validator := NewDefaultMachineValidator()

	err = TranslateAll(reader, writer, validator)
	if err != nil {
<<<<<<< HEAD
		return nil, fmt.Errorf("generating hardware: %v", err)
	}

	return b.Bytes(), nil
=======
		return nil, fmt.Errorf("generating hardware yaml: %v", err)
	}

	return unstructuredutil.StripNull(b.Bytes())
>>>>>>> f4403d22
}<|MERGE_RESOLUTION|>--- conflicted
+++ resolved
@@ -91,17 +91,6 @@
 	return nil
 }
 
-<<<<<<< HEAD
-func BuildHardwareManifestFromCSV(path string) ([]byte, error) {
-	reader, err := NewNormalizedCSVReaderFromFile(path)
-	if err != nil {
-		return nil, fmt.Errorf("csv: %v", err)
-	}
-
-	var b bytes.Buffer
-	bufferedWriter := io.Writer(&b)
-	writer := NewTinkerbellManifestYAML(bufferedWriter)
-=======
 // BuildHardwareYAML builds a hardware yaml from the csv at the provided path.
 func BuildHardwareYAML(path string) ([]byte, error) {
 	reader, err := NewNormalizedCSVReaderFromFile(path)
@@ -111,21 +100,13 @@
 
 	var b bytes.Buffer
 	writer := NewTinkerbellManifestYAML(&b)
->>>>>>> f4403d22
 
 	validator := NewDefaultMachineValidator()
 
 	err = TranslateAll(reader, writer, validator)
 	if err != nil {
-<<<<<<< HEAD
-		return nil, fmt.Errorf("generating hardware: %v", err)
-	}
-
-	return b.Bytes(), nil
-=======
 		return nil, fmt.Errorf("generating hardware yaml: %v", err)
 	}
 
 	return unstructuredutil.StripNull(b.Bytes())
->>>>>>> f4403d22
 }