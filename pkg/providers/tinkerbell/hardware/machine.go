package hardware

import (
	"fmt"
	"sort"
	"strings"

<<<<<<< HEAD
	"github.com/aws/eks-anywhere/pkg/collection"
	rufiov1alpha1 "github.com/tinkerbell/rufio/api/v1alpha1"
	tinkv1alpha1 "github.com/tinkerbell/tink/pkg/apis/core/v1alpha1"
	corev1 "k8s.io/api/core/v1"
=======
	rufiov1alpha1 "github.com/tinkerbell/rufio/api/v1alpha1"
	tinkv1alpha1 "github.com/tinkerbell/tink/pkg/apis/core/v1alpha1"
	corev1 "k8s.io/api/core/v1"

	"github.com/aws/eks-anywhere/pkg/collection"
>>>>>>> aad68418
)

// Machine is a machine configuration with optional BMC interface configuration.
type Machine struct {
	Hostname    string      `csv:"hostname"`
	IPAddress   string      `csv:"ip_address"`
	Netmask     string      `csv:"netmask"`
	Gateway     string      `csv:"gateway"`
	Nameservers Nameservers `csv:"nameservers"`
	MACAddress  string      `csv:"mac"`

	// Disk used to populate the default workflow actions.
	// Currently needs to be the same for all hardware residing in the same group where a group
	// is either: control plane hardware, external etcd hard, or the definable worker node groups.
	Disk string `csv:"disk"`

	// Labels to be applied to the Hardware resource.
	Labels Labels `csv:"labels"`

	BMCIPAddress string `csv:"bmc_ip, omitempty"`
	BMCUsername  string `csv:"bmc_username, omitempty"`
	BMCPassword  string `csv:"bmc_password, omitempty"`
	VLANID       string `csv:"vlan_id, omitempty"`
}

<<<<<<< HEAD
// NewMachineFromHardware creates a new Machine from the given hardware and it's dependencies, if any
=======
// NewMachineFromHardware creates a new Machine from the given hardware and it's dependencies, if any.
>>>>>>> aad68418
func NewMachineFromHardware(hw tinkv1alpha1.Hardware, rm *rufiov1alpha1.Machine, s *corev1.Secret) *Machine {
	var bmcIPAddress, bmcUsername, bmcPassword string
	if rm != nil && s != nil {
		bmcIPAddress = rm.Spec.Connection.Host
		bmcUsername = string(s.Data["username"])
		bmcPassword = string(s.Data["password"])
	}

	excludedLabels := collection.NewSetFrom(OwnerNameLabel, OwnerNamespaceLabel)
	labels := make(map[string]string, len(hw.Labels)-len(excludedLabels))
	for key, value := range hw.Labels {
		if !excludedLabels.Contains(key) {
			labels[key] = value
		}
	}

	return &Machine{
		Hostname:     hw.Name,
		IPAddress:    hw.Spec.Interfaces[0].DHCP.IP.Address,
		Netmask:      hw.Spec.Interfaces[0].DHCP.IP.Netmask,
		Gateway:      hw.Spec.Interfaces[0].DHCP.IP.Gateway,
		Nameservers:  hw.Spec.Interfaces[0].DHCP.NameServers,
		MACAddress:   hw.Spec.Interfaces[0].DHCP.MAC,
		Disk:         hw.Spec.Disks[0].Device,
		Labels:       labels,
		BMCIPAddress: bmcIPAddress,
		BMCUsername:  bmcUsername,
		BMCPassword:  bmcPassword,
		VLANID:       hw.Spec.Interfaces[0].DHCP.VLANID,
	}
}

// HasBMC determines if m has a BMC configuration. A BMC configuration is present if any of the BMC fields
// contain non-empty strings.
func (m *Machine) HasBMC() bool {
	return m.BMCIPAddress != "" || m.BMCUsername != "" || m.BMCPassword != ""
}

// NameserversSeparator is used to unmarshal Nameservers.
const NameserversSeparator = "|"

// Nameservers is a custom type that can unmarshal a CSV representation of nameservers.
type Nameservers []string

func (n *Nameservers) String() string {
	return strings.Join(*n, NameserversSeparator)
}

// UnmarshalCSV unmarshalls s where is is a list of nameservers separated by NameserversSeparator.
func (n *Nameservers) UnmarshalCSV(s string) error {
	servers := strings.Split(s, NameserversSeparator)
	*n = append(*n, servers...)
	return nil
}

// MarshalCSV marshalls Nameservers into a string list of nameservers separated by NameserversSeparator.
func (n *Nameservers) MarshalCSV() (string, error) {
	return n.String(), nil
}

// LabelSSeparator is used to separate key value label pairs.
const LabelsSeparator = "|"

// Labels defines a lebsl set. It satisfies https://pkg.go.dev/k8s.io/apimachinery/pkg/labels#Labels.
type Labels map[string]string

// Get returns the value for the provided label.
func (l Labels) Has(k string) bool {
	_, ok := l[k]
	return ok
}

// See https://pkg.go.dev/k8s.io/apimachinery/pkg/labels#Labels
func (l Labels) Get(k string) string {
	return l[k]
}

func (l *Labels) MarshalCSV() (string, error) {
	return l.String(), nil
}

func (l *Labels) UnmarshalCSV(s string) error {
	// Ensure we make the map so consumers of l don't segfault.
	*l = make(Labels)

	// Cater for no labels being specified.
	split := strings.Split(s, LabelsSeparator)
	if len(split) == 1 && split[0] == "" {
		return nil
	}

	for _, pair := range split {
		keyValue := strings.Split(strings.TrimSpace(pair), "=")
		if len(keyValue) != 2 {
			return fmt.Errorf("badly formatted key-value pair: %v", pair)
		}

		(*l)[strings.TrimSpace(keyValue[0])] = strings.TrimSpace(keyValue[1])
	}
	return nil
}

func (l Labels) String() string {
	labels := make([]string, 0, len(l))
	for key, value := range l {
		labels = append(labels, fmt.Sprintf("%v=%v", key, value))
	}
	// Sort for determinism.
	sort.StringSlice(labels).Sort()
	return strings.Join(labels, LabelsSeparator)
}

func newEmptyFieldError(s string) error {
	return newMachineError(fmt.Sprintf("%v is empty", s))
}

func newMachineError(s string) error {
	return fmt.Errorf("machine: %v", s)
}<|MERGE_RESOLUTION|>--- conflicted
+++ resolved
@@ -5,18 +5,11 @@
 	"sort"
 	"strings"
 
-<<<<<<< HEAD
-	"github.com/aws/eks-anywhere/pkg/collection"
-	rufiov1alpha1 "github.com/tinkerbell/rufio/api/v1alpha1"
-	tinkv1alpha1 "github.com/tinkerbell/tink/pkg/apis/core/v1alpha1"
-	corev1 "k8s.io/api/core/v1"
-=======
 	rufiov1alpha1 "github.com/tinkerbell/rufio/api/v1alpha1"
 	tinkv1alpha1 "github.com/tinkerbell/tink/pkg/apis/core/v1alpha1"
 	corev1 "k8s.io/api/core/v1"
 
 	"github.com/aws/eks-anywhere/pkg/collection"
->>>>>>> aad68418
 )
 
 // Machine is a machine configuration with optional BMC interface configuration.
@@ -42,11 +35,7 @@
 	VLANID       string `csv:"vlan_id, omitempty"`
 }
 
-<<<<<<< HEAD
-// NewMachineFromHardware creates a new Machine from the given hardware and it's dependencies, if any
-=======
 // NewMachineFromHardware creates a new Machine from the given hardware and it's dependencies, if any.
->>>>>>> aad68418
 func NewMachineFromHardware(hw tinkv1alpha1.Hardware, rm *rufiov1alpha1.Machine, s *corev1.Secret) *Machine {
 	var bmcIPAddress, bmcUsername, bmcPassword string
 	if rm != nil && s != nil {
