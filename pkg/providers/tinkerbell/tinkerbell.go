package tinkerbell

import (
	"context"
	"errors"
	"fmt"
	"time"

	unstructuredutil "github.com/aws/eks-anywhere/pkg/utils/unstructured"
	etcdv1 "github.com/aws/etcdadm-controller/api/v1beta1"
	rufiov1alpha1 "github.com/tinkerbell/rufio/api/v1alpha1"
	tinkv1alpha1 "github.com/tinkerbell/tink/pkg/apis/core/v1alpha1"
	corev1 "k8s.io/api/core/v1"
	clusterv1 "sigs.k8s.io/cluster-api/api/v1beta1"
	controlplanev1 "sigs.k8s.io/cluster-api/controlplane/kubeadm/api/v1beta1"

	"github.com/aws/eks-anywhere/pkg/api/v1alpha1"
	"github.com/aws/eks-anywhere/pkg/clients/kubernetes"
	"github.com/aws/eks-anywhere/pkg/cluster"
	"github.com/aws/eks-anywhere/pkg/constants"
	"github.com/aws/eks-anywhere/pkg/executables"
	"github.com/aws/eks-anywhere/pkg/filewriter"
	"github.com/aws/eks-anywhere/pkg/networkutils"
	"github.com/aws/eks-anywhere/pkg/providers"
	"github.com/aws/eks-anywhere/pkg/providers/common"
	"github.com/aws/eks-anywhere/pkg/providers/tinkerbell/hardware"
	"github.com/aws/eks-anywhere/pkg/providers/tinkerbell/rufiounreleased"
	"github.com/aws/eks-anywhere/pkg/providers/tinkerbell/stack"
	"github.com/aws/eks-anywhere/pkg/registrymirror"
	"github.com/aws/eks-anywhere/pkg/retrier"
	"github.com/aws/eks-anywhere/pkg/types"
	unstructuredutil "github.com/aws/eks-anywhere/pkg/utils/unstructured"
	releasev1alpha1 "github.com/aws/eks-anywhere/release/api/v1alpha1"
)

const (
	maxRetries    = 30
	backOffPeriod = 5 * time.Second
)

var (
	eksaTinkerbellDatacenterResourceType = fmt.Sprintf("tinkerbelldatacenterconfigs.%s", v1alpha1.GroupVersion.Group)
	eksaTinkerbellMachineResourceType    = fmt.Sprintf("tinkerbellmachineconfigs.%s", v1alpha1.GroupVersion.Group)
	tinkerbellStackPorts                 = []int{42113, 50051, 50061}

	// errExternalEtcdUnsupported is returned from create or update when the user attempts to create
	// or upgrade a cluster with an external etcd configuration.
	errExternalEtcdUnsupported = errors.New("external etcd configuration is unsupported")
)

type Provider struct {
	clusterConfig         *v1alpha1.Cluster
	datacenterConfig      *v1alpha1.TinkerbellDatacenterConfig
	machineConfigs        map[string]*v1alpha1.TinkerbellMachineConfig
	stackInstaller        stack.StackInstaller
	providerKubectlClient ProviderKubectlClient
	templateBuilder       *TemplateBuilder
	writer                filewriter.FileWriter
	keyGenerator          SSHAuthKeyGenerator

	hardwareCSVFile string
	hardwareSpec    []byte
	catalogue       *hardware.Catalogue
	tinkerbellIP    string

	// TODO(chrisdoheryt4) Temporarily depend on the netclient until the validator can be injected.
	// This is already a dependency, just uncached, because we require it during the initializing
	// constructor call for constructing the validator in-line.
	netClient networkutils.NetClient

	forceCleanup bool
	skipIpCheck  bool
	retrier      *retrier.Retrier
}

type ProviderKubectlClient interface {
	ApplyKubeSpecFromBytesForce(ctx context.Context, cluster *types.Cluster, data []byte) error
	ApplyKubeSpecFromBytesWithNamespace(ctx context.Context, cluster *types.Cluster, data []byte, namespace string) error
	DeleteEksaDatacenterConfig(ctx context.Context, eksaTinkerbellDatacenterResourceType string, tinkerbellDatacenterConfigName string, kubeconfigFile string, namespace string) error
	DeleteEksaMachineConfig(ctx context.Context, eksaTinkerbellMachineResourceType string, tinkerbellMachineConfigName string, kubeconfigFile string, namespace string) error
	GetMachineDeployment(ctx context.Context, machineDeploymentName string, opts ...executables.KubectlOpt) (*clusterv1.MachineDeployment, error)
	GetEksaCluster(ctx context.Context, cluster *types.Cluster, clusterName string) (*v1alpha1.Cluster, error)
	GetEksaTinkerbellDatacenterConfig(ctx context.Context, tinkerbellDatacenterConfigName string, kubeconfigFile string, namespace string) (*v1alpha1.TinkerbellDatacenterConfig, error)
	GetEksaTinkerbellMachineConfig(ctx context.Context, tinkerbellMachineConfigName string, kubeconfigFile string, namespace string) (*v1alpha1.TinkerbellMachineConfig, error)
	GetKubeadmControlPlane(ctx context.Context, cluster *types.Cluster, clusterName string, opts ...executables.KubectlOpt) (*controlplanev1.KubeadmControlPlane, error)
	GetEtcdadmCluster(ctx context.Context, cluster *types.Cluster, clusterName string, opts ...executables.KubectlOpt) (*etcdv1.EtcdadmCluster, error)
	GetSecret(ctx context.Context, secretObjectName string, opts ...executables.KubectlOpt) (*corev1.Secret, error)
	GetSecretFromNamespace(ctx context.Context, kubeconfigFile, name, namespace string) (*corev1.Secret, error)
	GetRufioMachine(ctx context.Context, name string, namespace string, kubeconfig string) (*rufiov1alpha1.Machine, error)
	UpdateAnnotation(ctx context.Context, resourceType, objectName string, annotations map[string]string, opts ...executables.KubectlOpt) error
	WaitForDeployment(ctx context.Context, cluster *types.Cluster, timeout string, condition string, target string, namespace string) error
	GetUnprovisionedTinkerbellHardware(_ context.Context, kubeconfig, namespace string) ([]tinkv1alpha1.Hardware, error)
	GetProvisionedTinkerbellHardware(_ context.Context, kubeconfig, namespace string) ([]tinkv1alpha1.Hardware, error)
	WaitForRufioMachines(ctx context.Context, cluster *types.Cluster, timeout string, condition string, namespace string) error
	SearchTinkerbellMachineConfig(ctx context.Context, name string, kubeconfigFile string, namespace string) ([]*v1alpha1.TinkerbellMachineConfig, error)
	SearchTinkerbellDatacenterConfig(ctx context.Context, name string, kubeconfigFile string, namespace string) ([]*v1alpha1.TinkerbellDatacenterConfig, error)

	AllTinkerbellHardware(ctx context.Context, kuebconfig string) ([]tinkv1alpha1.Hardware, error)
	AllBaseboardManagements(ctx context.Context, kubeconfig string) ([]rufiounreleased.BaseboardManagement, error)

	HasCRD(ctx context.Context, kubeconfig, crd string) (bool, error)
	DeleteCRD(ctx context.Context, kubeconfig, crd string) error
}

// KeyGenerator generates ssh keys and writes them to a FileWriter.
type SSHAuthKeyGenerator interface {
	GenerateSSHAuthKey(filewriter.FileWriter) (string, error)
}

func NewProvider(
	datacenterConfig *v1alpha1.TinkerbellDatacenterConfig,
	machineConfigs map[string]*v1alpha1.TinkerbellMachineConfig,
	clusterConfig *v1alpha1.Cluster,
	hardwareCSVPath string,
	writer filewriter.FileWriter,
	docker stack.Docker,
	helm stack.Helm,
	providerKubectlClient ProviderKubectlClient,
	tinkerbellIP string,
	now types.NowFunc,
	forceCleanup bool,
	skipIpCheck bool,
) (*Provider, error) {
	var controlPlaneMachineSpec, workerNodeGroupMachineSpec, etcdMachineSpec *v1alpha1.TinkerbellMachineConfigSpec
	if clusterConfig.Spec.ControlPlaneConfiguration.MachineGroupRef != nil && machineConfigs[clusterConfig.Spec.ControlPlaneConfiguration.MachineGroupRef.Name] != nil {
		controlPlaneMachineSpec = &machineConfigs[clusterConfig.Spec.ControlPlaneConfiguration.MachineGroupRef.Name].Spec
	}
	workerNodeGroupMachineSpecs := make(map[string]v1alpha1.TinkerbellMachineConfigSpec, len(machineConfigs))
	for _, wnConfig := range clusterConfig.Spec.WorkerNodeGroupConfigurations {
		if wnConfig.MachineGroupRef != nil && machineConfigs[wnConfig.MachineGroupRef.Name] != nil {
			workerNodeGroupMachineSpec = &machineConfigs[wnConfig.MachineGroupRef.Name].Spec
			workerNodeGroupMachineSpecs[wnConfig.MachineGroupRef.Name] = *workerNodeGroupMachineSpec
		}
	}
	if clusterConfig.Spec.ExternalEtcdConfiguration != nil {
		if clusterConfig.Spec.ExternalEtcdConfiguration.MachineGroupRef != nil && machineConfigs[clusterConfig.Spec.ExternalEtcdConfiguration.MachineGroupRef.Name] != nil {
			etcdMachineSpec = &machineConfigs[clusterConfig.Spec.ExternalEtcdConfiguration.MachineGroupRef.Name].Spec
		}
	}

	return &Provider{
		clusterConfig:         clusterConfig,
		datacenterConfig:      datacenterConfig,
		machineConfigs:        machineConfigs,
		stackInstaller:        stack.NewInstaller(docker, writer, helm, constants.EksaSystemNamespace, clusterConfig.Spec.ClusterNetwork.Pods.CidrBlocks[0], registrymirror.FromCluster(clusterConfig)),
		providerKubectlClient: providerKubectlClient,
		templateBuilder: &TemplateBuilder{
			datacenterSpec:              &datacenterConfig.Spec,
			controlPlaneMachineSpec:     controlPlaneMachineSpec,
			WorkerNodeGroupMachineSpecs: workerNodeGroupMachineSpecs,
			etcdMachineSpec:             etcdMachineSpec,
			tinkerbellIP:                tinkerbellIP,
			now:                         now,
		},
		writer:          writer,
		hardwareCSVFile: hardwareCSVPath,
		// TODO(chrisdoherty4) Inject the catalogue dependency so we can dynamically construcft the
		// indexing capabilities.
		catalogue: hardware.NewCatalogue(
			hardware.WithHardwareIDIndex(),
			hardware.WithHardwareBMCRefIndex(),
			hardware.WithBMCNameIndex(),
			hardware.WithSecretNameIndex(),
		),
		tinkerbellIP: tinkerbellIP,
		netClient:    &networkutils.DefaultNetClient{},
		retrier:      retrier.NewWithMaxRetries(maxRetries, backOffPeriod),
		// (chrisdoherty4) We're hard coding the dependency and monkey patching in testing because the provider
		// isn't very testable right now and we already have tests in the `tinkerbell` package so can monkey patch
		// directly. This is very much a hack for testability.
		keyGenerator: common.SshAuthKeyGenerator{},
		// Behavioral flags.
		forceCleanup: forceCleanup,
		skipIpCheck:  skipIpCheck,
	}, nil
}

func (p *Provider) Name() string {
	return constants.TinkerbellProviderName
}

func (p *Provider) DatacenterResourceType() string {
	return eksaTinkerbellDatacenterResourceType
}

func (p *Provider) MachineResourceType() string {
	return eksaTinkerbellMachineResourceType
}

func (p *Provider) UpdateSecrets(ctx context.Context, cluster *types.Cluster, _ *cluster.Spec) error {
	// TODO: implement
	return nil
}

func (p *Provider) UpdateKubeConfig(content *[]byte, clusterName string) error {
	// TODO: Figure out if something is needed here
	return nil
}

func (p *Provider) Version(clusterSpec *cluster.Spec) string {
	return clusterSpec.VersionsBundle.Tinkerbell.Version
}

func (p *Provider) EnvMap(spec *cluster.Spec) (map[string]string, error) {
	return map[string]string{
		// The TINKERBELL_IP is input for the CAPT deployment and used as part of default template
		// generation. However, we use custom templates and leverage the template override
		// functionality of CAPT hence this never gets used.
		//
		// Deployment manifest requiring the env var for replacement.
		// https://github.com/tinkerbell/cluster-api-provider-tinkerbell/blob/main/config/manager/manager.yaml#L23
		//
		// Template override
		// https://github.com/tinkerbell/cluster-api-provider-tinkerbell/blob/main/controllers/machine.go#L182
		//
		// Env read having set TINKERBELL_IP in the deployment manifest.
		// https://github.com/tinkerbell/cluster-api-provider-tinkerbell/blob/main/controllers/machine.go#L192
		"TINKERBELL_IP":               "IGNORED",
		"KUBEADM_BOOTSTRAP_TOKEN_TTL": "120m",
	}, nil
}

func (p *Provider) GetDeployments() map[string][]string {
	return map[string][]string{
		"capt-system": {"capt-controller-manager"},
	}
}

func (p *Provider) GetInfrastructureBundle(clusterSpec *cluster.Spec) *types.InfrastructureBundle {
	bundle := clusterSpec.VersionsBundle
	folderName := fmt.Sprintf("infrastructure-tinkerbell/%s/", bundle.Tinkerbell.Version)

	infraBundle := types.InfrastructureBundle{
		FolderName: folderName,
		Manifests: []releasev1alpha1.Manifest{
			bundle.Tinkerbell.Components,
			bundle.Tinkerbell.Metadata,
			bundle.Tinkerbell.ClusterTemplate,
		},
	}
	return &infraBundle
}

func (p *Provider) DatacenterConfig(_ *cluster.Spec) providers.DatacenterConfig {
	return p.datacenterConfig
}

func (p *Provider) MachineConfigs(_ *cluster.Spec) []providers.MachineConfig {
	configs := make(map[string]providers.MachineConfig, len(p.machineConfigs))
	controlPlaneMachineName := p.clusterConfig.Spec.ControlPlaneConfiguration.MachineGroupRef.Name
	p.machineConfigs[controlPlaneMachineName].Annotations = map[string]string{p.clusterConfig.ControlPlaneAnnotation(): "true"}
	if p.clusterConfig.IsManaged() {
		p.machineConfigs[controlPlaneMachineName].SetManagedBy(p.clusterConfig.ManagedBy())
	}
	configs[controlPlaneMachineName] = p.machineConfigs[controlPlaneMachineName]

	if p.clusterConfig.Spec.ExternalEtcdConfiguration != nil {
		etcdMachineName := p.clusterConfig.Spec.ExternalEtcdConfiguration.MachineGroupRef.Name
		p.machineConfigs[etcdMachineName].Annotations = map[string]string{p.clusterConfig.EtcdAnnotation(): "true"}
		if etcdMachineName != controlPlaneMachineName {
			configs[etcdMachineName] = p.machineConfigs[etcdMachineName]
			if p.clusterConfig.IsManaged() {
				p.machineConfigs[etcdMachineName].SetManagedBy(p.clusterConfig.ManagedBy())
			}
		}
	}

	for _, workerNodeGroupConfiguration := range p.clusterConfig.Spec.WorkerNodeGroupConfigurations {
		workerMachineName := workerNodeGroupConfiguration.MachineGroupRef.Name
		if _, ok := configs[workerMachineName]; !ok {
			configs[workerMachineName] = p.machineConfigs[workerMachineName]
			if p.clusterConfig.IsManaged() {
				p.machineConfigs[workerMachineName].SetManagedBy(p.clusterConfig.ManagedBy())
			}
		}
	}

	return providers.ConfigsMapToSlice(configs)
}

func (p *Provider) ChangeDiff(currentSpec, newSpec *cluster.Spec) *types.ComponentChangeDiff {
	if currentSpec.VersionsBundle.Tinkerbell.Version == newSpec.VersionsBundle.Tinkerbell.Version {
		return nil
	}

	return &types.ComponentChangeDiff{
		ComponentName: constants.TinkerbellProviderName,
		NewVersion:    newSpec.VersionsBundle.Tinkerbell.Version,
		OldVersion:    currentSpec.VersionsBundle.Tinkerbell.Version,
	}
}

func (p *Provider) InstallCustomProviderComponents(ctx context.Context, kubeconfigFile string) error {
	return nil
}

<<<<<<< HEAD
=======
// HardwareSpec returns the hardware yaml containing configurations for the hardware in the cluster.
>>>>>>> aad68418
func (p *Provider) HardwareSpec() []byte {
	return p.hardwareSpec
}

<<<<<<< HEAD
func (p *Provider) generateHardwareSpec(ctx context.Context, cluster *types.Cluster) error {
	client, err := kubernetes.NewRuntimeClientFromFileName(cluster.KubeconfigFile)
	if err != nil {
		return fmt.Errorf("creating client for cluster %s: %v", cluster.Name, err)
	}

	etcdReader := hardware.NewETCDReader(client)
	err = etcdReader.NewMachineCatalogueFromETCD(ctx)
	if err != nil {
		return fmt.Errorf("creating machine catalogue from etcd: %v", err)
	}

	hardwareSpec, err := hardware.MarshalCatalogue(etcdReader.GetCatalogue())
=======
// generateHardwareSpec reads the hardware information from the available cluster, generates a yaml that can be submitted to a kubernetes cluster
// and caches it on the Provider.
func (p *Provider) generateHardwareSpec(ctx context.Context, cluster *types.Cluster) error {
	catalogue := hardware.NewCatalogue()
	err := p.readMachineCatalogueFromCluster(ctx, catalogue, cluster)
	if err != nil {
		return fmt.Errorf("reading machine catalogue from cluster: %v", err)
	}

	hardwareSpec, err := hardware.MarshalCatalogue(catalogue)
>>>>>>> aad68418
	if err != nil {
		return fmt.Errorf("marshing hardware catalogue: %v", err)
	}
	hardwareSpec, err = unstructuredutil.StripNull(hardwareSpec)
	if err != nil {
		return err
	}
	p.hardwareSpec = hardwareSpec

	return nil
<<<<<<< HEAD
=======
}

// readMachineCatalogueFromCluster fetches all the hardware, bmc and related secret objects and inserts in to ETCDReader catalogue.
func (p *Provider) readMachineCatalogueFromCluster(ctx context.Context, catalogue *hardware.Catalogue, cluster *types.Cluster) error {
	catalogueWriter := hardware.NewMachineCatalogueWriter(catalogue)
	hwList, err := p.providerKubectlClient.AllTinkerbellHardware(ctx, cluster.KubeconfigFile)
	if err != nil {
		return fmt.Errorf("failed to build catalogue: %v", err)
	}

	for _, hw := range hwList {
		rufioMachine, err := p.providerKubectlClient.GetRufioMachine(ctx, hw.Spec.BMCRef.Name, hw.Namespace, cluster.KubeconfigFile)
		if err != nil {
			return err
		}
		if rufioMachine == nil {
			continue
		}

		authSecret, err := p.providerKubectlClient.GetSecretFromNamespace(ctx, cluster.KubeconfigFile, rufioMachine.Spec.Connection.AuthSecretRef.Name, hw.Namespace)
		if err != nil {
			return err
		}

		machine := hardware.NewMachineFromHardware(hw, rufioMachine, authSecret)
		err = catalogueWriter.Write(*machine)
		if err != nil {
			return fmt.Errorf("writing machine to catalogue: %v", err)
		}
	}

	return nil
>>>>>>> aad68418
}<|MERGE_RESOLUTION|>--- conflicted
+++ resolved
@@ -6,7 +6,6 @@
 	"fmt"
 	"time"
 
-	unstructuredutil "github.com/aws/eks-anywhere/pkg/utils/unstructured"
 	etcdv1 "github.com/aws/etcdadm-controller/api/v1beta1"
 	rufiov1alpha1 "github.com/tinkerbell/rufio/api/v1alpha1"
 	tinkv1alpha1 "github.com/tinkerbell/tink/pkg/apis/core/v1alpha1"
@@ -15,7 +14,6 @@
 	controlplanev1 "sigs.k8s.io/cluster-api/controlplane/kubeadm/api/v1beta1"
 
 	"github.com/aws/eks-anywhere/pkg/api/v1alpha1"
-	"github.com/aws/eks-anywhere/pkg/clients/kubernetes"
 	"github.com/aws/eks-anywhere/pkg/cluster"
 	"github.com/aws/eks-anywhere/pkg/constants"
 	"github.com/aws/eks-anywhere/pkg/executables"
@@ -294,29 +292,11 @@
 	return nil
 }
 
-<<<<<<< HEAD
-=======
 // HardwareSpec returns the hardware yaml containing configurations for the hardware in the cluster.
->>>>>>> aad68418
 func (p *Provider) HardwareSpec() []byte {
 	return p.hardwareSpec
 }
 
-<<<<<<< HEAD
-func (p *Provider) generateHardwareSpec(ctx context.Context, cluster *types.Cluster) error {
-	client, err := kubernetes.NewRuntimeClientFromFileName(cluster.KubeconfigFile)
-	if err != nil {
-		return fmt.Errorf("creating client for cluster %s: %v", cluster.Name, err)
-	}
-
-	etcdReader := hardware.NewETCDReader(client)
-	err = etcdReader.NewMachineCatalogueFromETCD(ctx)
-	if err != nil {
-		return fmt.Errorf("creating machine catalogue from etcd: %v", err)
-	}
-
-	hardwareSpec, err := hardware.MarshalCatalogue(etcdReader.GetCatalogue())
-=======
 // generateHardwareSpec reads the hardware information from the available cluster, generates a yaml that can be submitted to a kubernetes cluster
 // and caches it on the Provider.
 func (p *Provider) generateHardwareSpec(ctx context.Context, cluster *types.Cluster) error {
@@ -327,7 +307,6 @@
 	}
 
 	hardwareSpec, err := hardware.MarshalCatalogue(catalogue)
->>>>>>> aad68418
 	if err != nil {
 		return fmt.Errorf("marshing hardware catalogue: %v", err)
 	}
@@ -338,8 +317,6 @@
 	p.hardwareSpec = hardwareSpec
 
 	return nil
-<<<<<<< HEAD
-=======
 }
 
 // readMachineCatalogueFromCluster fetches all the hardware, bmc and related secret objects and inserts in to ETCDReader catalogue.
@@ -372,5 +349,4 @@
 	}
 
 	return nil
->>>>>>> aad68418
 }