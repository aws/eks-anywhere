--- conflicted
+++ resolved
@@ -73,10 +73,6 @@
       - echo "127.0.0.1   localhost" >>/etc/hosts
       - echo "127.0.0.1   {{`{{ ds.meta_data.local_hostname }}`}}" >>/etc/hosts
       - echo "{{`{{ ds.meta_data.local_hostname }}`}}" >/etc/hostname
-<<<<<<< HEAD
-      users:{{ range $user := .workerSshUsers }}
-      - name: {{ $user.Name }}
-=======
 {{- if .cloudstackDiskOfferingProvided }}
       diskSetup:
         filesystems:
@@ -96,9 +92,8 @@
         - - LABEL={{ .cloudstackDiskOfferingLabel }}
           - {{ .cloudstackDiskOfferingPath }}
 {{- end }}
-      users:
-      - name: {{.workerSshUsername}}
->>>>>>> 3b65c394
+      users:{{ range $user := .workerSshUsers }}
+      - name: {{ $user.Name }}
         sshAuthorizedKeys:
         {{- range $user.SshAuthorizedKeys }}
         - '{{.}}'
