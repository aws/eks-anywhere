--- conflicted
+++ resolved
@@ -19,12 +19,12 @@
     apiVersion: infrastructure.cluster.x-k8s.io/v1beta1
     kind: CloudStackCluster
     name: {{.clusterName}}
-  { { - if .externalEtcd } }
+          {{- if .externalEtcd}}
 managedExternalEtcdRef:
   apiVersion: etcdcluster.cluster.x-k8s.io/v1beta1
   kind: EtcdadmCluster
   name: {{.clusterName}}-etcd
-  { { - end } }
+          {{- end}}
 ---
 apiVersion: infrastructure.cluster.x-k8s.io/v1beta1
 kind: CloudStackCluster
@@ -36,10 +36,10 @@
     host: {{.controlPlaneEndpointHost}}
     port: {{.controlPlaneEndpointPort}}
   zones:{{ range $zone := .cloudstackZones }}
-    - network:
-        {{ $zone.Network.Type}}: {{ $zone.Network.Value}}
-      {{ $zone.Zone.Type }}: {{ $zone.Zone.Value }}
-  {{- end }}
+  - network:
+            {{$zone.Network.Type}}: {{$zone.Network.Value}}
+                    {{$zone.Zone.Type}}: {{$zone.Zone.Value}}
+                    {{- end}}
 ---
 apiVersion: infrastructure.cluster.x-k8s.io/v1beta1
 kind: CloudStackMachineTemplate
@@ -49,35 +49,14 @@
 spec:
   template:
     spec:
-<<<<<<< HEAD
-      offering:
-        id: {{.cloudstackControlPlaneComputeOfferingId}}
-        name: {{.cloudstackControlPlaneComputeOfferingName}}
-      template:
-        id: {{.cloudstackControlPlaneTemplateOfferingId}}
-        name: {{.cloudstackControlPlaneTemplateOfferingName}}
-  { { - if .affinityGroupIds } }
-affinitygroupids:
-  { { - range .affinityGroupIds } }
-  - { { . } }
-    { { - end } }
-    { { - end } }
-=======
       offering: {{.cloudstackControlPlaneComputeOffering}}
       template: {{.cloudstackControlPlaneTemplateOffering}}
-      {{- if .cloudstackControlPlaneCustomDetails }}
-      details:
-      {{- range $key, $value := .cloudstackControlPlaneCustomDetails}}
-        {{$key}}: {{$value}}
-      {{- end}}
-      {{- end}}
-{{- if .affinityGroupIds }}
-      affinitygroupids:
-      {{- range .affinityGroupIds}}
-      - {{.}}
-      {{- end }}
-{{- end }}
->>>>>>> 78588842
+          {{- if .affinityGroupIds}}
+affinitygroupids:
+        {{- range .affinityGroupIds}}
+  - {{.}}
+          {{- end}}
+          {{- end}}
 ---
 apiVersion: controlplane.cluster.x-k8s.io/v1beta1
 kind: KubeadmControlPlane
@@ -94,17 +73,17 @@
     clusterConfiguration:
       imageRepository: {{.kubernetesRepository}}
       etcd:
-  { { - if .externalEtcd } }
+          {{- if .externalEtcd}}
 external:
-  endpoints: [ ]
+  endpoints: []
   caFile: "/etc/kubernetes/pki/etcd/ca.crt"
   certFile: "/etc/kubernetes/pki/apiserver-etcd-client.crt"
   keyFile: "/etc/kubernetes/pki/apiserver-etcd-client.key"
-  { { - else } }
+          {{- else}}
 local:
   imageRepository: {{.etcdRepository}}
   imageTag: {{.etcdImageTag}}
-  { { - end } }
+          {{- end}}
 dns:
   imageRepository: {{.corednsRepository}}
   imageTag: {{.corednsVersion}}
@@ -117,9 +96,9 @@
     audit-log-maxbackup: "10"
     audit-log-maxsize: "512"
     profiling: "false"
-  { { - if .apiserverExtraArgs } }
-  { { .apiserverExtraArgs.ToYaml | indent 10 } }
-  { { - end } }
+          {{- if .apiserverExtraArgs}}
+          {{.apiserverExtraArgs.ToYaml | indent 10}}
+          {{- end}}
 extraVolumes:
   - hostPath: /etc/kubernetes/audit-policy.yaml
     mountPath: /etc/kubernetes/audit-policy.yaml
@@ -136,7 +115,7 @@
     name: audit-log
     pathType: FileOrCreate
     readOnly: false
-  { { - if .awsIamAuth } }
+      {{- if .awsIamAuth}}
   - hostPath: /var/lib/kubeadm/aws-iam-authenticator/
     mountPath: /etc/kubernetes/aws-iam-authenticator/
     name: authconfig
@@ -145,7 +124,7 @@
     mountPath: /var/aws-iam-authenticator/
     name: awsiamcert
     readOnly: false
-    { { - end } }
+      {{- end}}
 controllerManager:
   extraArgs:
     cloud-provider: external
@@ -155,10 +134,10 @@
     profiling: "false"
 files:
   - content: |
-  { { .auditPolicy | indent 8 } }
+      {{ .auditPolicy | indent 8 }}
 owner: root:root
 path: /etc/kubernetes/audit-policy.yaml
-  { { - if .proxyConfig } }
+  {{- if .proxyConfig }}
   - content: |
       [Service]
       Environment="HTTP_PROXY={{.httpProxy}}"
@@ -166,14 +145,14 @@
       Environment="NO_PROXY={{ stringsJoin .noProxy "," }}"
     owner: root:root
     path: /etc/systemd/system/containerd.service.d/http-proxy.conf
-    { { - end } }
-    { { - if .registryCACert } }
+      {{- end }}
+      {{- if .registryCACert }}
   - content: |
-    { { .registryCACert | indent 8 } }
+      {{ .registryCACert | indent 8 }}
 owner: root:root
 path: "/etc/containerd/certs.d/{{.registryMirrorConfiguration}}/ca.crt"
-  { { - end } }
-  { { - if .registryMirrorConfiguration } }
+        {{- end}}
+        {{- if .registryMirrorConfiguration}}
         - content: |
             [plugins."io.containerd.grpc.v1.cri".registry.mirrors]
               [plugins."io.containerd.grpc.v1.cri".registry.mirrors."public.ecr.aws"]
@@ -184,8 +163,8 @@
               {{- end }}
           owner: root:root
           path: "/etc/containerd/config_append.toml"
-          { { - end } }
-          { { - if .awsIamAuth } }
+                  {{- end}}
+                  {{- if .awsIamAuth}}
         - content: |
             # clusters refers to the remote service.
             clusters:
@@ -221,7 +200,7 @@
           permissions: "0640"
           owner: root:root
           path: /var/lib/kubeadm/aws-iam-authenticator/pki/key.pem
-          { { - end } }
+            {{- end}}
 initConfiguration:
   nodeRegistration:
     criSocket: /var/run/containerd/containerd.sock
@@ -240,13 +219,13 @@
     name: '{{`{{ ds.meta_data.local_hostname }}`}}'
 preKubeadmCommands:
   - swapoff -a
-  { { - if.registryMirrorConfiguration } }
+    {{- if.registryMirrorConfiguration }}
   - cat /etc/containerd/config_append.toml >> /etc/containerd/config.toml
-    { { - end } }
-    { { - if or .proxyConfig .registryMirrorConfiguration } }
+    {{- end }}
+    {{- if or .proxyConfig .registryMirrorConfiguration }}
   - sudo systemctl daemon-reload
   - sudo systemctl restart containerd
-    { { - end } }
+    {{- end }}
   - hostname "{{`{{ ds.meta_data.local_hostname }}`}}"
   - echo "::1         ipv6-localhost ipv6-loopback" >/etc/hosts
   - echo "127.0.0.1   localhost" >>/etc/hosts
@@ -261,7 +240,7 @@
 format: {{.format}}
 replicas: {{.controlPlaneReplicas}}
 version: {{.kubernetesVersion}}
-  { { - if .externalEtcd } }
+        {{- if .externalEtcd}}
 ---
 kind: EtcdadmCluster
 apiVersion: etcdcluster.cluster.x-k8s.io/v1beta1
@@ -288,22 +267,22 @@
         sshAuthorizedKeys:
           - '{{.cloudstackEtcdSshAuthorizedKey}}'
         sudo: ALL=(ALL) NOPASSWD:ALL
-  { { - if .proxyConfig } }
+          {{- if .proxyConfig}}
 proxy:
-  httpProxy: { { .httpProxy } }
-  httpsProxy: { { .httpsProxy } }
-  noProxy: { { range .noProxy } }
-    - { { . } }
-  { { - end } }
-  { { - end } }
-  { { - if .registryMirrorConfiguration } }
+  httpProxy: {{.httpProxy}}
+  httpsProxy: {{.httpsProxy}}
+  noProxy: {{range .noProxy}}
+    - {{.}}
+          {{- end}}
+          {{- end}}
+          {{- if .registryMirrorConfiguration}}
 registryMirror:
   endpoint: {{.registryMirrorConfiguration}}
-  { { - if .registryCACert } }
+          {{- if .registryCACert}}
   caCert: |
-  { { .registryCACert | indent 8 } }
-  { { - end } }
-  { { - end } }
+    {{ .registryCACert | indent 8 }}
+    {{- end }}
+    {{- end }}
 infrastructureTemplate:
   apiVersion: infrastructure.cluster.x-k8s.io/v1beta1
   kind: CloudStackMachineTemplate
@@ -317,34 +296,12 @@
 spec:
   template:
     spec:
-<<<<<<< HEAD
-      offering:
-        id: {{.cloudstackEtcdComputeOfferingId}}
-        name: {{.cloudstackEtcdComputeOfferingName}}
-      template:
-        id: {{.cloudstackEtcdTemplateOfferingId}}
-        name: {{.cloudstackEtcdTemplateOfferingName}}
-  { { - if .cloudstackEtcdAffinityGroupIds } }
-affinitygroupids:
-  { { - range .cloudstackEtcdAffinityGroupIds } }
-  - { { . } }
-    { { - end } }
-    { { - end } }
-    { { - end } }
-=======
       offering: {{.cloudstackEtcdComputeOffering}}
       template: {{.cloudstackEtcdTemplateOffering}}
-      {{- if .cloudstackEtcdCustomDetails }}
-      details:
-      {{- range $key, $value := .cloudstackEtcdCustomDetails}}
-        {{$key}}: {{$value}}
-      {{- end}}
-      {{- end}}
-{{- if .cloudstackEtcdAffinityGroupIds }}
-      affinitygroupids:
-      {{- range .cloudstackEtcdAffinityGroupIds }}
-      - {{.}}
-      {{- end }}
-{{- end }}
-{{- end }}
->>>>>>> 78588842
+          {{- if .cloudstackEtcdAffinityGroupIds}}
+affinitygroupids:
+        {{- range .cloudstackEtcdAffinityGroupIds}}
+  - {{.}}
+          {{- end}}
+          {{- end}}
+          {{- end}}