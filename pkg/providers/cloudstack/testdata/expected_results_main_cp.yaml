apiVersion: cluster.x-k8s.io/v1beta1
kind: Cluster
metadata:
  labels:
    cluster.x-k8s.io/cluster-name: test
  name: test
  namespace: eksa-system
spec:
  clusterNetwork:
    pods:
      cidrBlocks: [192.168.0.0/16]
    services:
      cidrBlocks: [10.96.0.0/12]
  controlPlaneRef:
    apiVersion: controlplane.cluster.x-k8s.io/v1beta1
    kind: KubeadmControlPlane
    name: test
  infrastructureRef:
    apiVersion: infrastructure.cluster.x-k8s.io/v1beta1
    kind: CloudStackCluster
    name: test
  managedExternalEtcdRef:
    apiVersion: etcdcluster.cluster.x-k8s.io/v1beta1
    kind: EtcdadmCluster
    name: test-etcd
---
apiVersion: infrastructure.cluster.x-k8s.io/v1beta1
kind: CloudStackCluster
metadata:
  name: test
  namespace: eksa-system
spec:
  controlPlaneEndpoint:
    host: 1.2.3.4
    port: 6443
  zones:
<<<<<<< HEAD
    - id: 
      name: zone1
      network:
        id: 
        name: net1
=======
    - network:
        Name: net1
      Name: zone1
  domain: domain1
  account: admin
>>>>>>> 2bd30832
---
apiVersion: infrastructure.cluster.x-k8s.io/v1beta1
kind: CloudStackMachineTemplate
metadata:
  name: test-control-plane-template-1234567890000
  namespace: eksa-system
spec:
  template:
    spec:
      offering:
        id: 
        name: m4-large
      template:
        id: 
        name: centos7-k8s-118
      affinitygroupids:
      - control-plane-anti-affinity
---
apiVersion: controlplane.cluster.x-k8s.io/v1beta1
kind: KubeadmControlPlane
metadata:
  name: test
  namespace: eksa-system
spec:
  machineTemplate:
    infrastructureRef:
      apiVersion: infrastructure.cluster.x-k8s.io/v1beta1
      kind: CloudStackMachineTemplate
      name: test-control-plane-template-1234567890000
  kubeadmConfigSpec:
    clusterConfiguration:
      imageRepository: public.ecr.aws/eks-distro/kubernetes
      etcd:
        external:
          endpoints: []
          caFile: "/etc/kubernetes/pki/etcd/ca.crt"
          certFile: "/etc/kubernetes/pki/apiserver-etcd-client.crt"
          keyFile: "/etc/kubernetes/pki/apiserver-etcd-client.key"
      dns:
        imageRepository: public.ecr.aws/eks-distro/coredns
        imageTag: v1.8.3-eks-1-21-4
      apiServer:
        extraArgs:
          cloud-provider: external
          audit-policy-file: /etc/kubernetes/audit-policy.yaml
          audit-log-path: /var/log/kubernetes/api-audit.log
          audit-log-maxage: "30"
          audit-log-maxbackup: "10"
          audit-log-maxsize: "512"
          profiling: "false"
        extraVolumes:
        - hostPath: /etc/kubernetes/audit-policy.yaml
          mountPath: /etc/kubernetes/audit-policy.yaml
          name: audit-policy
          pathType: File
          readOnly: true
        - hostPath: /var/log/kubernetes
          mountPath: /var/log/kubernetes
          name: audit-log-dir
          pathType: DirectoryOrCreate
          readOnly: false
        - hostPath: /var/log/kubernetes/api-audit.log
          mountPath: /var/log/kubernetes/api-audit.log
          name: audit-log
          pathType: FileOrCreate
          readOnly: false
      controllerManager:
        extraArgs:
          cloud-provider: external
          profiling: "false"
      scheduler:
        extraArgs:
          profiling: "false"
    files:
    - content: |
        apiVersion: audit.k8s.io/v1beta1
        kind: Policy
        rules:
        # Log aws-auth configmap changes
        - level: RequestResponse
          namespaces: ["kube-system"]
          verbs: ["update", "patch", "delete"]
          resources:
          - group: "" # core
            resources: ["configmaps"]
            resourceNames: ["aws-auth"]
          omitStages:
          - "RequestReceived"
        # The following requests were manually identified as high-volume and low-risk,
        # so drop them.
        - level: None
          users: ["system:kube-proxy"]
          verbs: ["watch"]
          resources:
          - group: "" # core
            resources: ["endpoints", "services", "services/status"]
        - level: None
          users: ["kubelet"] # legacy kubelet identity
          verbs: ["get"]
          resources:
          - group: "" # core
            resources: ["nodes", "nodes/status"]
        - level: None
          userGroups: ["system:nodes"]
          verbs: ["get"]
          resources:
          - group: "" # core
            resources: ["nodes", "nodes/status"]
        - level: None
          users:
          - system:kube-controller-manager
          - system:kube-scheduler
          - system:serviceaccount:kube-system:endpoint-controller
          verbs: ["get", "update"]
          namespaces: ["kube-system"]
          resources:
          - group: "" # core
            resources: ["endpoints"]
        - level: None
          users: ["system:apiserver"]
          verbs: ["get"]
          resources:
          - group: "" # core
            resources: ["namespaces", "namespaces/status", "namespaces/finalize"]
        # Don't log HPA fetching metrics.
        - level: None
          users:
          - system:kube-controller-manager
          verbs: ["get", "list"]
          resources:
          - group: "metrics.k8s.io"
        # Don't log these read-only URLs.
        - level: None
          nonResourceURLs:
          - /healthz*
          - /version
          - /swagger*
        # Don't log events requests.
        - level: None
          resources:
          - group: "" # core
            resources: ["events"]
        # node and pod status calls from nodes are high-volume and can be large, don't log responses for expected updates from nodes
        - level: Request
          users: ["kubelet", "system:node-problem-detector", "system:serviceaccount:kube-system:node-problem-detector"]
          verbs: ["update","patch"]
          resources:
          - group: "" # core
            resources: ["nodes/status", "pods/status"]
          omitStages:
          - "RequestReceived"
        - level: Request
          userGroups: ["system:nodes"]
          verbs: ["update","patch"]
          resources:
          - group: "" # core
            resources: ["nodes/status", "pods/status"]
          omitStages:
          - "RequestReceived"
        # deletecollection calls can be large, don't log responses for expected namespace deletions
        - level: Request
          users: ["system:serviceaccount:kube-system:namespace-controller"]
          verbs: ["deletecollection"]
          omitStages:
          - "RequestReceived"
        # Secrets, ConfigMaps, and TokenReviews can contain sensitive & binary data,
        # so only log at the Metadata level.
        - level: Metadata
          resources:
          - group: "" # core
            resources: ["secrets", "configmaps"]
          - group: authentication.k8s.io
            resources: ["tokenreviews"]
          omitStages:
            - "RequestReceived"
        - level: Request
          resources:
          - group: ""
            resources: ["serviceaccounts/token"]
        # Get repsonses can be large; skip them.
        - level: Request
          verbs: ["get", "list", "watch"]
          resources:
          - group: "" # core
          - group: "admissionregistration.k8s.io"
          - group: "apiextensions.k8s.io"
          - group: "apiregistration.k8s.io"
          - group: "apps"
          - group: "authentication.k8s.io"
          - group: "authorization.k8s.io"
          - group: "autoscaling"
          - group: "batch"
          - group: "certificates.k8s.io"
          - group: "extensions"
          - group: "metrics.k8s.io"
          - group: "networking.k8s.io"
          - group: "policy"
          - group: "rbac.authorization.k8s.io"
          - group: "scheduling.k8s.io"
          - group: "settings.k8s.io"
          - group: "storage.k8s.io"
          omitStages:
          - "RequestReceived"
        # Default level for known APIs
        - level: RequestResponse
          resources:
          - group: "" # core
          - group: "admissionregistration.k8s.io"
          - group: "apiextensions.k8s.io"
          - group: "apiregistration.k8s.io"
          - group: "apps"
          - group: "authentication.k8s.io"
          - group: "authorization.k8s.io"
          - group: "autoscaling"
          - group: "batch"
          - group: "certificates.k8s.io"
          - group: "extensions"
          - group: "metrics.k8s.io"
          - group: "networking.k8s.io"
          - group: "policy"
          - group: "rbac.authorization.k8s.io"
          - group: "scheduling.k8s.io"
          - group: "settings.k8s.io"
          - group: "storage.k8s.io"
          omitStages:
          - "RequestReceived"
        # Default level for all other requests.
        - level: Metadata
          omitStages:
          - "RequestReceived"
      owner: root:root
      path: /etc/kubernetes/audit-policy.yaml
    initConfiguration:
      nodeRegistration:
        criSocket: /var/run/containerd/containerd.sock
        kubeletExtraArgs:
          provider-id: cloudstack:///'{{ ds.meta_data.instance_id }}'
          read-only-port: "0"
          anonymous-auth: "false"
        name: '{{ ds.meta_data.local_hostname }}'
    joinConfiguration:
      nodeRegistration:
        criSocket: /var/run/containerd/containerd.sock
        kubeletExtraArgs:
          provider-id: cloudstack:///'{{ ds.meta_data.instance_id }}'
          read-only-port: "0"
          anonymous-auth: "false"
        name: '{{ ds.meta_data.local_hostname }}'
    preKubeadmCommands:
    - swapoff -a
    - hostname "{{ ds.meta_data.local_hostname }}"
    - echo "::1         ipv6-localhost ipv6-loopback" >/etc/hosts
    - echo "127.0.0.1   localhost" >>/etc/hosts
    - echo "127.0.0.1   {{ ds.meta_data.local_hostname }}" >>/etc/hosts
    - echo "{{ ds.meta_data.local_hostname }}" >/etc/hostname
    useExperimentalRetryJoin: true
    users:
    - name: mySshUsername
      sshAuthorizedKeys:
      - 'ssh-rsa AAAAB3NzaC1yc2EAAAADAQABAAACAQC1BK73XhIzjX+meUr7pIYh6RHbvI3tmHeQIXY5lv7aztN1UoX+bhPo3dwo2sfSQn5kuxgQdnxIZ/CTzy0p0GkEYVv3gwspCeurjmu0XmrdmaSGcGxCEWT/65NtvYrQtUE5ELxJ+N/aeZNlK2B7IWANnw/82913asXH4VksV1NYNduP0o1/G4XcwLLSyVFB078q/oEnmvdNIoS61j4/o36HVtENJgYr0idcBvwJdvcGxGnPaqOhx477t+kfJAa5n5dSA5wilIaoXH5i1Tf/HsTCM52L+iNCARvQzJYZhzbWI1MDQwzILtIBEQCJsl2XSqIupleY8CxqQ6jCXt2mhae+wPc3YmbO5rFvr2/EvC57kh3yDs1Nsuj8KOvD78KeeujbR8n8pScm3WDp62HFQ8lEKNdeRNj6kB8WnuaJvPnyZfvzOhwG65/9w13IBl7B1sWxbFnq2rMpm5uHVK7mAmjL0Tt8zoDhcE1YJEnp9xte3/pvmKPkST5Q/9ZtR9P5sI+02jY0fvPkPyC03j2gsPixG7rpOCwpOdbny4dcj0TDeeXJX8er+oVfJuLYz0pNWJcT2raDdFfcqvYA0B0IyNYlj5nWX4RuEcyT3qocLReWPnZojetvAG/H8XwOh7fEVGqHAKOVSnPXCSQJPl6s0H12jPJBDJMTydtYPEszl4/CeQ=='
      sudo: ALL=(ALL) NOPASSWD:ALL
    format: cloud-config
  replicas: 3
  version: v1.21.2-eks-1-21-4
---
kind: EtcdadmCluster
apiVersion: etcdcluster.cluster.x-k8s.io/v1beta1
metadata:
  name: test-etcd
  namespace: eksa-system
spec:
  replicas: 3
  etcdadmConfigSpec:
    etcdadmBuiltin: true
    format: cloud-config
    cloudInitConfig:
      version: 3.4.16
      installDir: "/usr/bin"
    preEtcdadmCommands:
    - swapoff -a
    - hostname "{{ ds.meta_data.local_hostname }}"
    - echo "::1         ipv6-localhost ipv6-loopback" >/etc/hosts
    - echo "127.0.0.1   localhost" >>/etc/hosts
    - echo "127.0.0.1   {{ ds.meta_data.local_hostname }}" >>/etc/hosts
    - echo "{{ ds.meta_data.local_hostname }}" >/etc/hostname
    users:
    - name: mySshUsername
      sshAuthorizedKeys:
      - 'ssh-rsa AAAAB3NzaC1yc2EAAAADAQABAAACAQC1BK73XhIzjX+meUr7pIYh6RHbvI3tmHeQIXY5lv7aztN1UoX+bhPo3dwo2sfSQn5kuxgQdnxIZ/CTzy0p0GkEYVv3gwspCeurjmu0XmrdmaSGcGxCEWT/65NtvYrQtUE5ELxJ+N/aeZNlK2B7IWANnw/82913asXH4VksV1NYNduP0o1/G4XcwLLSyVFB078q/oEnmvdNIoS61j4/o36HVtENJgYr0idcBvwJdvcGxGnPaqOhx477t+kfJAa5n5dSA5wilIaoXH5i1Tf/HsTCM52L+iNCARvQzJYZhzbWI1MDQwzILtIBEQCJsl2XSqIupleY8CxqQ6jCXt2mhae+wPc3YmbO5rFvr2/EvC57kh3yDs1Nsuj8KOvD78KeeujbR8n8pScm3WDp62HFQ8lEKNdeRNj6kB8WnuaJvPnyZfvzOhwG65/9w13IBl7B1sWxbFnq2rMpm5uHVK7mAmjL0Tt8zoDhcE1YJEnp9xte3/pvmKPkST5Q/9ZtR9P5sI+02jY0fvPkPyC03j2gsPixG7rpOCwpOdbny4dcj0TDeeXJX8er+oVfJuLYz0pNWJcT2raDdFfcqvYA0B0IyNYlj5nWX4RuEcyT3qocLReWPnZojetvAG/H8XwOh7fEVGqHAKOVSnPXCSQJPl6s0H12jPJBDJMTydtYPEszl4/CeQ=='
      sudo: ALL=(ALL) NOPASSWD:ALL
  infrastructureTemplate:
    apiVersion: infrastructure.cluster.x-k8s.io/v1beta1
    kind: CloudStackMachineTemplate
    name: test-etcd-template-1234567890000
---
apiVersion: infrastructure.cluster.x-k8s.io/v1beta1
kind: CloudStackMachineTemplate
metadata:
  name: test-etcd-template-1234567890000
  namespace: 'eksa-system'
spec:
  template:
    spec:
      offering:
        id: 
        name: m4-large
      template:
        id: 
        name: centos7-k8s-118
      affinitygroupids:
      - etcd-affinity<|MERGE_RESOLUTION|>--- conflicted
+++ resolved
@@ -34,19 +34,13 @@
     host: 1.2.3.4
     port: 6443
   zones:
-<<<<<<< HEAD
     - id: 
       name: zone1
       network:
         id: 
         name: net1
-=======
-    - network:
-        Name: net1
-      Name: zone1
   domain: domain1
   account: admin
->>>>>>> 2bd30832
 ---
 apiVersion: infrastructure.cluster.x-k8s.io/v1beta1
 kind: CloudStackMachineTemplate
