apiVersion: anywhere.eks.amazonaws.com/v1alpha1
kind: Cluster
metadata:
  name: test
  namespace: test-namespace
spec:
  clusterNetwork:
    cni: cilium
    pods:
      cidrBlocks:
        - 192.168.0.0/16
    services:
      cidrBlocks:
        - 10.96.0.0/12
  controlPlaneConfiguration:
    count: 3
    endpoint:
      host: 1.2.3.4
    machineGroupRef:
      kind: CloudStackMachineConfig
      name: test-cp
  datacenterRef:
    kind: CloudStackDatacenterConfig
    name: test
  externalEtcdConfiguration:
    count: 3
    machineGroupRef:
      kind: CloudStackMachineConfig
      name: test-etcd
  kubernetesVersion: "1.21"
  workerNodeGroupConfigurations:
    - count: 3
      machineGroupRef:
        kind: CloudStackMachineConfig
        name: test
---
apiVersion: anywhere.eks.amazonaws.com/v1alpha1
kind: CloudStackDatacenterConfig
metadata:
  name: test
  namespace: test-namespace
spec:
  account: "admin"
  domain: "domain1"
<<<<<<< HEAD
  network:
    value: "net1"
    type: "name"
  zone:
    value: "zone1"
    type: "name"
=======
  insecure: false
  zones:
    - zone:
        value: "zone1"
        type: "Name"
      network:
        value: "net1"
        type: "Name"
>>>>>>> f7e675f0
---
apiVersion: anywhere.eks.amazonaws.com/v1alpha1
kind: CloudStackMachineConfig
metadata:
  name: test-cp
  namespace: test-namespace
spec:
  computeOffering:
    value: "m4-large"
    type: "name"
  users:
  - name: "mySshUsername"
    sshAuthorizedKeys:  # The key below was manually generated and not used in any production systems
    - "ssh-rsa AAAAB3NzaC1yc2EAAAADAQABAAACAQC1BK73XhIzjX+meUr7pIYh6RHbvI3tmHeQIXY5lv7aztN1UoX+bhPo3dwo2sfSQn5kuxgQdnxIZ/CTzy0p0GkEYVv3gwspCeurjmu0XmrdmaSGcGxCEWT/65NtvYrQtUE5ELxJ+N/aeZNlK2B7IWANnw/82913asXH4VksV1NYNduP0o1/G4XcwLLSyVFB078q/oEnmvdNIoS61j4/o36HVtENJgYr0idcBvwJdvcGxGnPaqOhx477t+kfJAa5n5dSA5wilIaoXH5i1Tf/HsTCM52L+iNCARvQzJYZhzbWI1MDQwzILtIBEQCJsl2XSqIupleY8CxqQ6jCXt2mhae+wPc3YmbO5rFvr2/EvC57kh3yDs1Nsuj8KOvD78KeeujbR8n8pScm3WDp62HFQ8lEKNdeRNj6kB8WnuaJvPnyZfvzOhwG65/9w13IBl7B1sWxbFnq2rMpm5uHVK7mAmjL0Tt8zoDhcE1YJEnp9xte3/pvmKPkST5Q/9ZtR9P5sI+02jY0fvPkPyC03j2gsPixG7rpOCwpOdbny4dcj0TDeeXJX8er+oVfJuLYz0pNWJcT2raDdFfcqvYA0B0IyNYlj5nWX4RuEcyT3qocLReWPnZojetvAG/H8XwOh7fEVGqHAKOVSnPXCSQJPl6s0H12jPJBDJMTydtYPEszl4/CeQ== testemail@test.com"
  template:
    value: "centos7-k8s-118"
    type: "name"
  affinityGroupIds:
  - control-plane-anti-affinity
---
apiVersion: anywhere.eks.amazonaws.com/v1alpha1
kind: CloudStackMachineConfig
metadata:
  name: test
  namespace: test-namespace
spec:
  computeOffering:
    value: "m4-large"
    type: "name"
  users:
    - name: "mySshUsername"
      sshAuthorizedKeys:  # The key below was manually generated and not used in any production systems
        - "ssh-rsa AAAAB3NzaC1yc2EAAAADAQABAAACAQC1BK73XhIzjX+meUr7pIYh6RHbvI3tmHeQIXY5lv7aztN1UoX+bhPo3dwo2sfSQn5kuxgQdnxIZ/CTzy0p0GkEYVv3gwspCeurjmu0XmrdmaSGcGxCEWT/65NtvYrQtUE5ELxJ+N/aeZNlK2B7IWANnw/82913asXH4VksV1NYNduP0o1/G4XcwLLSyVFB078q/oEnmvdNIoS61j4/o36HVtENJgYr0idcBvwJdvcGxGnPaqOhx477t+kfJAa5n5dSA5wilIaoXH5i1Tf/HsTCM52L+iNCARvQzJYZhzbWI1MDQwzILtIBEQCJsl2XSqIupleY8CxqQ6jCXt2mhae+wPc3YmbO5rFvr2/EvC57kh3yDs1Nsuj8KOvD78KeeujbR8n8pScm3WDp62HFQ8lEKNdeRNj6kB8WnuaJvPnyZfvzOhwG65/9w13IBl7B1sWxbFnq2rMpm5uHVK7mAmjL0Tt8zoDhcE1YJEnp9xte3/pvmKPkST5Q/9ZtR9P5sI+02jY0fvPkPyC03j2gsPixG7rpOCwpOdbny4dcj0TDeeXJX8er+oVfJuLYz0pNWJcT2raDdFfcqvYA0B0IyNYlj5nWX4RuEcyT3qocLReWPnZojetvAG/H8XwOh7fEVGqHAKOVSnPXCSQJPl6s0H12jPJBDJMTydtYPEszl4/CeQ== testemail@test.com"
  template:
    value: "centos7-k8s-118"
    type: "name"
  affinityGroupIds:
  - worker-affinity
---
apiVersion: anywhere.eks.amazonaws.com/v1alpha1
kind: CloudStackMachineConfig
metadata:
  name: test-etcd
  namespace: test-namespace
spec:
  computeOffering:
    value: "m4-large"
    type: "name"
  users:
    - name: "mySshUsername"
      sshAuthorizedKeys:  # The key below was manually generated and not used in any production systems
        - "ssh-rsa AAAAB3NzaC1yc2EAAAADAQABAAACAQC1BK73XhIzjX+meUr7pIYh6RHbvI3tmHeQIXY5lv7aztN1UoX+bhPo3dwo2sfSQn5kuxgQdnxIZ/CTzy0p0GkEYVv3gwspCeurjmu0XmrdmaSGcGxCEWT/65NtvYrQtUE5ELxJ+N/aeZNlK2B7IWANnw/82913asXH4VksV1NYNduP0o1/G4XcwLLSyVFB078q/oEnmvdNIoS61j4/o36HVtENJgYr0idcBvwJdvcGxGnPaqOhx477t+kfJAa5n5dSA5wilIaoXH5i1Tf/HsTCM52L+iNCARvQzJYZhzbWI1MDQwzILtIBEQCJsl2XSqIupleY8CxqQ6jCXt2mhae+wPc3YmbO5rFvr2/EvC57kh3yDs1Nsuj8KOvD78KeeujbR8n8pScm3WDp62HFQ8lEKNdeRNj6kB8WnuaJvPnyZfvzOhwG65/9w13IBl7B1sWxbFnq2rMpm5uHVK7mAmjL0Tt8zoDhcE1YJEnp9xte3/pvmKPkST5Q/9ZtR9P5sI+02jY0fvPkPyC03j2gsPixG7rpOCwpOdbny4dcj0TDeeXJX8er+oVfJuLYz0pNWJcT2raDdFfcqvYA0B0IyNYlj5nWX4RuEcyT3qocLReWPnZojetvAG/H8XwOh7fEVGqHAKOVSnPXCSQJPl6s0H12jPJBDJMTydtYPEszl4/CeQ== testemail@test.com"
  template:
    value: "centos7-k8s-118"
    type: "name"
  affinityGroupIds:
  - etcd-affinity
---<|MERGE_RESOLUTION|>--- conflicted
+++ resolved
@@ -42,15 +42,6 @@
 spec:
   account: "admin"
   domain: "domain1"
-<<<<<<< HEAD
-  network:
-    value: "net1"
-    type: "name"
-  zone:
-    value: "zone1"
-    type: "name"
-=======
-  insecure: false
   zones:
     - zone:
         value: "zone1"
@@ -58,7 +49,6 @@
       network:
         value: "net1"
         type: "Name"
->>>>>>> f7e675f0
 ---
 apiVersion: anywhere.eks.amazonaws.com/v1alpha1
 kind: CloudStackMachineConfig
