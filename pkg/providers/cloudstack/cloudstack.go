--- conflicted
+++ resolved
@@ -133,8 +133,6 @@
 		return fmt.Errorf("spec.account is immutable. Previous value %s, new value %s", oSpec.Account, nSpec.Account)
 	}
 
-<<<<<<< HEAD
-=======
 	if len(nSpec.Zones) != len(oSpec.Zones) {
 		return fmt.Errorf("spec.zones is immutable. Previous value %s, new value %s", oSpec.Zones, nSpec.Zones)
 	} else {
@@ -145,7 +143,6 @@
 		}
 	}
 
->>>>>>> e4f5a481
 	return nil
 }
 
@@ -484,10 +481,6 @@
 		!v1alpha1.WorkerNodeGroupConfigurationsLabelsMapEqual(oldSpec.Spec.WorkerNodeGroupConfigurations, newSpec.Spec.WorkerNodeGroupConfigurations) {
 		return true
 	}
-<<<<<<< HEAD
-	logger.Info("NeedsNewWorkloadTemplate")
-=======
->>>>>>> e4f5a481
 	return AnyImmutableFieldChanged(oldCsdc, newCsdc, oldCsmc, newCsmc)
 }
 
@@ -538,11 +531,7 @@
 	if oldCsmc.Spec.ComputeOffering != newCsmc.Spec.ComputeOffering {
 		return true
 	}
-<<<<<<< HEAD
 	return !reflect.DeepEqual(oldCsmc.Spec.UserCustomDetails, newCsmc.Spec.UserCustomDetails)
-=======
-	return false
->>>>>>> e4f5a481
 }
 
 func NewCloudStackTemplateBuilder(CloudStackDatacenterConfigSpec *v1alpha1.CloudStackDatacenterConfigSpec, controlPlaneMachineSpec, etcdMachineSpec *v1alpha1.CloudStackMachineConfigSpec, workerNodeGroupMachineSpecs map[string]v1alpha1.CloudStackMachineConfigSpec, now types.NowFunc) providers.TemplateBuilder {
@@ -682,13 +671,10 @@
 
 		// Add no-proxy defaults
 		noProxyList = append(noProxyList, common.NoProxyDefaults...)
-<<<<<<< HEAD
 		cloudStackManagementApiEndpointHostname, err := getHostnameFromUrl(datacenterConfigSpec.ManagementApiEndpoint)
 		if err == nil {
 			noProxyList = append(noProxyList, cloudStackManagementApiEndpointHostname)
 		}
-=======
->>>>>>> e4f5a481
 		noProxyList = append(noProxyList,
 			clusterSpec.Spec.ControlPlaneConfiguration.Endpoint.Host,
 		)
@@ -760,13 +746,10 @@
 
 		// Add no-proxy defaults
 		noProxyList = append(noProxyList, common.NoProxyDefaults...)
-<<<<<<< HEAD
 		cloudStackManagementApiEndpointHostname, err := getHostnameFromUrl(datacenterConfigSpec.ManagementApiEndpoint)
 		if err == nil {
 			noProxyList = append(noProxyList, cloudStackManagementApiEndpointHostname)
 		}
-=======
->>>>>>> e4f5a481
 		noProxyList = append(noProxyList,
 			clusterSpec.Spec.ControlPlaneConfiguration.Endpoint.Host,
 		)
@@ -1131,7 +1114,6 @@
 
 func machineDeploymentName(clusterName, nodeGroupName string) string {
 	return fmt.Sprintf("%s-%s", clusterName, nodeGroupName)
-<<<<<<< HEAD
 }
 
 func getHostnameFromUrl(rawurl string) (string, error) {
@@ -1140,6 +1122,4 @@
 		return "", fmt.Errorf("#{rawurl} is not a valid url")
 	}
 	return url.Hostname(), nil
-=======
->>>>>>> e4f5a481
 }