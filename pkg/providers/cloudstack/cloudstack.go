package cloudstack

import (
	"context"
	_ "embed"
	"errors"
	"fmt"
	"net"
	"net/url"
	"os"
	"strconv"

	etcdv1beta1 "github.com/mrajashree/etcdadm-controller/api/v1beta1"
	corev1 "k8s.io/api/core/v1"
	apierrors "k8s.io/apimachinery/pkg/api/errors"
	metav1 "k8s.io/apimachinery/pkg/apis/meta/v1"
	clusterv1 "sigs.k8s.io/cluster-api/api/v1beta1"
	kubeadmv1beta1 "sigs.k8s.io/cluster-api/controlplane/kubeadm/api/v1beta1"
	"sigs.k8s.io/yaml"

	"github.com/aws/eks-anywhere/pkg/api/v1alpha1"
	"github.com/aws/eks-anywhere/pkg/bootstrapper"
	"github.com/aws/eks-anywhere/pkg/cluster"
	"github.com/aws/eks-anywhere/pkg/clusterapi"
	"github.com/aws/eks-anywhere/pkg/constants"
	"github.com/aws/eks-anywhere/pkg/crypto"
	"github.com/aws/eks-anywhere/pkg/executables"
	"github.com/aws/eks-anywhere/pkg/features"
	"github.com/aws/eks-anywhere/pkg/filewriter"
	"github.com/aws/eks-anywhere/pkg/logger"
	"github.com/aws/eks-anywhere/pkg/providers"
	"github.com/aws/eks-anywhere/pkg/providers/cloudstack/decoder"
	"github.com/aws/eks-anywhere/pkg/providers/common"
	"github.com/aws/eks-anywhere/pkg/templater"
	"github.com/aws/eks-anywhere/pkg/types"
	releasev1alpha1 "github.com/aws/eks-anywhere/release/api/v1alpha1"
)

const (
	eksaLicense                = "EKSA_LICENSE"
	controlEndpointDefaultPort = "6443"
)

//go:embed config/template-cp.yaml
var defaultCAPIConfigCP string

//go:embed config/template-md.yaml
var defaultClusterConfigMD string

//go:embed config/machine-health-check-template.yaml
var mhcTemplate []byte

var requiredEnvs = []string{decoder.CloudStackCloudConfigB64SecretKey}

var (
	eksaCloudStackDatacenterResourceType = fmt.Sprintf("cloudstackdatacenterconfigs.%s", v1alpha1.GroupVersion.Group)
	eksaCloudStackMachineResourceType    = fmt.Sprintf("cloudstackmachineconfigs.%s", v1alpha1.GroupVersion.Group)
)

type cloudstackProvider struct {
	datacenterConfig      *v1alpha1.CloudStackDatacenterConfig
	machineConfigs        map[string]*v1alpha1.CloudStackMachineConfig
	clusterConfig         *v1alpha1.Cluster
	providerKubectlClient ProviderKubectlClient
	writer                filewriter.FileWriter
	selfSigned            bool
	templateBuilder       *CloudStackTemplateBuilder
	skipIpCheck           bool
	validator             *Validator
	execConfig            *decoder.CloudStackExecConfig
}

func (p *cloudstackProvider) PreBootstrapSetup(ctx context.Context, cluster *types.Cluster) error {
	return nil
}

func (p *cloudstackProvider) PreCAPIInstallOnBootstrap(ctx context.Context, cluster *types.Cluster, clusterSpec *cluster.Spec) error {
	logger.Info("Installing secrets on bootstrap cluster")
	return p.UpdateSecrets(ctx, cluster)
}

func (p *cloudstackProvider) PostBootstrapSetup(ctx context.Context, clusterConfig *v1alpha1.Cluster, cluster *types.Cluster) error {
	return nil
}

func (p *cloudstackProvider) PostBootstrapSetupUpgrade(ctx context.Context, clusterConfig *v1alpha1.Cluster, cluster *types.Cluster) error {
	return nil
}

func (p *cloudstackProvider) PostWorkloadInit(ctx context.Context, cluster *types.Cluster, clusterSpec *cluster.Spec) error {
	return nil
}

func (p *cloudstackProvider) UpdateSecrets(ctx context.Context, cluster *types.Cluster) error {
<<<<<<< HEAD
	if err := p.providerKubectlClient.CreateNamespaceIfNotPresent(ctx, cluster.KubeconfigFile, constants.EksaSystemNamespace); err != nil {
		return err
	}

=======
>>>>>>> 320662dc
	contents, err := p.generateSecrets(ctx, cluster)
	if err != nil {
		return fmt.Errorf("creating secrets object: %v", err)
	}

	if len(contents) > 0 {
		if err := p.providerKubectlClient.ApplyKubeSpecFromBytes(ctx, cluster, contents); err != nil {
			return fmt.Errorf("applying secrets object: %v", err)
		}
	}
	return nil
}

func (p *cloudstackProvider) generateSecrets(ctx context.Context, cluster *types.Cluster) ([]byte, error) {
	secrets := [][]byte{}
	for _, profile := range p.execConfig.Profiles {
		_, err := p.providerKubectlClient.GetSecretFromNamespace(ctx, cluster.KubeconfigFile, profile.Name, constants.EksaSystemNamespace)
		if err == nil {
			// When a secret already exists with the profile name we skip creating it
			continue
		}
<<<<<<< HEAD
=======
		if !apierrors.IsNotFound(err) {
			return nil, fmt.Errorf("getting secret for profile %s: %v", profile.Name, err)
		}
>>>>>>> 320662dc

		bytes, err := yaml.Marshal(generateSecret(profile))
		if err != nil {
			return nil, fmt.Errorf("marshalling secret for profile %s: %v", profile.Name, err)
		}
		secrets = append(secrets, bytes)
	}
	return templater.AppendYamlResources(secrets...), nil
}

func generateSecret(profile decoder.CloudStackProfileConfig) *corev1.Secret {
	return &corev1.Secret{
		TypeMeta: metav1.TypeMeta{
			Kind:       "Secret",
			APIVersion: corev1.SchemeGroupVersion.Version,
		},
		ObjectMeta: metav1.ObjectMeta{
			Namespace: constants.EksaSystemNamespace,
			Name:      profile.Name,
		},
		StringData: map[string]string{
<<<<<<< HEAD
			"api-url":    profile.ManagementUrl,
			"api-key":    profile.ApiKey,
			"secret-key": profile.SecretKey,
			"verify-ssl": profile.VerifySsl,
=======
			"uri":       profile.ManagementUrl,
			"apikey":    profile.ApiKey,
			"secretkey": profile.SecretKey,
			"verifyssl": profile.VerifySsl,
>>>>>>> 320662dc
		},
	}
}

func machineRefSliceToMap(machineRefs []v1alpha1.Ref) map[string]v1alpha1.Ref {
	refMap := make(map[string]v1alpha1.Ref, len(machineRefs))
	for _, ref := range machineRefs {
		refMap[ref.Name] = ref
	}
	return refMap
}

func (p *cloudstackProvider) validateMachineConfigImmutability(ctx context.Context, cluster *types.Cluster, newConfig *v1alpha1.CloudStackMachineConfig, clusterSpec *cluster.Spec) error {
	// TODO: for GA, we need to decide which fields are immutable.
	return nil
}

func (p *cloudstackProvider) ValidateNewSpec(ctx context.Context, cluster *types.Cluster, clusterSpec *cluster.Spec) error {
	prevSpec, err := p.providerKubectlClient.GetEksaCluster(ctx, cluster, clusterSpec.Cluster.Name)
	if err != nil {
		return err
	}

	prevDatacenter, err := p.providerKubectlClient.GetEksaCloudStackDatacenterConfig(ctx, prevSpec.Spec.DatacenterRef.Name, cluster.KubeconfigFile, prevSpec.Namespace)
	if err != nil {
		return err
	}

	datacenter := p.datacenterConfig

	oSpec := prevDatacenter.Spec
	nSpec := datacenter.Spec

	prevMachineConfigRefs := machineRefSliceToMap(prevSpec.MachineConfigRefs())

	for _, machineConfigRef := range clusterSpec.Cluster.MachineConfigRefs() {
		machineConfig, ok := p.machineConfigs[machineConfigRef.Name]
		if !ok {
			return fmt.Errorf("cannot find machine config %s in cloudstack provider machine configs", machineConfigRef.Name)
		}

		if _, ok = prevMachineConfigRefs[machineConfig.Name]; ok {
			err = p.validateMachineConfigImmutability(ctx, cluster, machineConfig, clusterSpec)
			if err != nil {
				return err
			}
		}
	}

	if nSpec.Domain != oSpec.Domain {
		return fmt.Errorf("spec.domain is immutable. Previous value %s, new value %s", oSpec.Domain, nSpec.Domain)
	}
	if nSpec.Account != oSpec.Account {
		return fmt.Errorf("spec.account is immutable. Previous value %s, new value %s", oSpec.Account, nSpec.Account)
	}

	if len(nSpec.Zones) != len(oSpec.Zones) {
		return fmt.Errorf("spec.zones is immutable. Previous value %s, new value %s", oSpec.Zones, nSpec.Zones)
	} else {
		for i, zone := range nSpec.Zones {
			if !zone.Equal(&oSpec.Zones[i]) {
				return fmt.Errorf("spec.zones is immutable. Previous value %s, new value %s", zone, oSpec.Zones[i])
			}
		}
	}

	return nil
}

func (p *cloudstackProvider) ChangeDiff(currentSpec, newSpec *cluster.Spec) *types.ComponentChangeDiff {
	if currentSpec.VersionsBundle.CloudStack.Version == newSpec.VersionsBundle.CloudStack.Version {
		return nil
	}

	return &types.ComponentChangeDiff{
		ComponentName: constants.CloudStackProviderName,
		NewVersion:    newSpec.VersionsBundle.CloudStack.Version,
		OldVersion:    currentSpec.VersionsBundle.CloudStack.Version,
	}
}

func (p *cloudstackProvider) RunPostControlPlaneUpgrade(ctx context.Context, oldClusterSpec *cluster.Spec, clusterSpec *cluster.Spec, workloadCluster *types.Cluster, managementCluster *types.Cluster) error {
	// Nothing to do
	return nil
}

type ProviderKubectlClient interface {
	ApplyKubeSpecFromBytes(ctx context.Context, cluster *types.Cluster, data []byte) error
	CreateNamespaceIfNotPresent(ctx context.Context, kubeconfig string, namespace string) error
	LoadSecret(ctx context.Context, secretObject string, secretObjType string, secretObjectName string, kubeConfFile string) error
	GetEksaCluster(ctx context.Context, cluster *types.Cluster, clusterName string) (*v1alpha1.Cluster, error)
	GetEksaCloudStackDatacenterConfig(ctx context.Context, cloudstackDatacenterConfigName string, kubeconfigFile string, namespace string) (*v1alpha1.CloudStackDatacenterConfig, error)
	GetEksaCloudStackMachineConfig(ctx context.Context, cloudstackMachineConfigName string, kubeconfigFile string, namespace string) (*v1alpha1.CloudStackMachineConfig, error)
	GetKubeadmControlPlane(ctx context.Context, cluster *types.Cluster, clusterName string, opts ...executables.KubectlOpt) (*kubeadmv1beta1.KubeadmControlPlane, error)
	GetMachineDeployment(ctx context.Context, workerNodeGroupName string, opts ...executables.KubectlOpt) (*clusterv1.MachineDeployment, error)
	GetEtcdadmCluster(ctx context.Context, cluster *types.Cluster, clusterName string, opts ...executables.KubectlOpt) (*etcdv1beta1.EtcdadmCluster, error)
	GetSecretFromNamespace(ctx context.Context, kubeconfigFile, name, namespace string) (*corev1.Secret, error)
	UpdateAnnotation(ctx context.Context, resourceType, objectName string, annotations map[string]string, opts ...executables.KubectlOpt) error
	SearchCloudStackMachineConfig(ctx context.Context, name string, kubeconfigFile string, namespace string) ([]*v1alpha1.CloudStackMachineConfig, error)
	SearchCloudStackDatacenterConfig(ctx context.Context, name string, kubeconfigFile string, namespace string) ([]*v1alpha1.CloudStackDatacenterConfig, error)
	DeleteEksaCloudStackDatacenterConfig(ctx context.Context, cloudstackDatacenterConfigName string, kubeconfigFile string, namespace string) error
	DeleteEksaCloudStackMachineConfig(ctx context.Context, cloudstackMachineConfigName string, kubeconfigFile string, namespace string) error
	SetEksaControllerEnvVar(ctx context.Context, envVar, envVarVal, kubeconfig string) error
}

func NewProvider(datacenterConfig *v1alpha1.CloudStackDatacenterConfig, machineConfigs map[string]*v1alpha1.CloudStackMachineConfig, clusterConfig *v1alpha1.Cluster, providerKubectlClient ProviderKubectlClient, providerCmkClient ProviderCmkClient, writer filewriter.FileWriter, now types.NowFunc, skipIpCheck bool) *cloudstackProvider {
	var controlPlaneMachineSpec, etcdMachineSpec *v1alpha1.CloudStackMachineConfigSpec
	workerNodeGroupMachineSpecs := make(map[string]v1alpha1.CloudStackMachineConfigSpec, len(machineConfigs))
	if clusterConfig.Spec.ControlPlaneConfiguration.MachineGroupRef != nil && machineConfigs[clusterConfig.Spec.ControlPlaneConfiguration.MachineGroupRef.Name] != nil {
		controlPlaneMachineSpec = &machineConfigs[clusterConfig.Spec.ControlPlaneConfiguration.MachineGroupRef.Name].Spec
	}
	if clusterConfig.Spec.ExternalEtcdConfiguration != nil {
		if clusterConfig.Spec.ExternalEtcdConfiguration.MachineGroupRef != nil && machineConfigs[clusterConfig.Spec.ExternalEtcdConfiguration.MachineGroupRef.Name] != nil {
			etcdMachineSpec = &machineConfigs[clusterConfig.Spec.ExternalEtcdConfiguration.MachineGroupRef.Name].Spec
		}
	}
	return &cloudstackProvider{
		datacenterConfig:      datacenterConfig,
		machineConfigs:        machineConfigs,
		clusterConfig:         clusterConfig,
		providerKubectlClient: providerKubectlClient,
		writer:                writer,
		selfSigned:            false,
		templateBuilder: &CloudStackTemplateBuilder{
			datacenterConfigSpec:        &datacenterConfig.Spec,
			controlPlaneMachineSpec:     controlPlaneMachineSpec,
			WorkerNodeGroupMachineSpecs: workerNodeGroupMachineSpecs,
			etcdMachineSpec:             etcdMachineSpec,
			now:                         now,
		},
		skipIpCheck: skipIpCheck,
		validator:   NewValidator(providerCmkClient),
	}
}

func (p *cloudstackProvider) UpdateKubeConfig(_ *[]byte, _ string) error {
	// customize generated kube config
	return nil
}

func (p *cloudstackProvider) BootstrapClusterOpts() ([]bootstrapper.BootstrapClusterOption, error) {
	return common.BootstrapClusterOpts(p.datacenterConfig.Spec.ManagementApiEndpoint, p.clusterConfig)
}

func (p *cloudstackProvider) Name() string {
	return constants.CloudStackProviderName
}

func (p *cloudstackProvider) DatacenterResourceType() string {
	return eksaCloudStackDatacenterResourceType
}

func (p *cloudstackProvider) MachineResourceType() string {
	return eksaCloudStackMachineResourceType
}

func (p *cloudstackProvider) setupSSHAuthKeysForCreate() error {
	var useKeyGeneratedForControlplane, useKeyGeneratedForWorker bool
	var err error
	controlPlaneUser := p.machineConfigs[p.clusterConfig.Spec.ControlPlaneConfiguration.MachineGroupRef.Name].Spec.Users[0]
	if len(controlPlaneUser.SshAuthorizedKeys[0]) > 0 {
		controlPlaneUser.SshAuthorizedKeys[0], err = common.StripSshAuthorizedKeyComment(controlPlaneUser.SshAuthorizedKeys[0])
		if err != nil {
			return err
		}
	} else {
		logger.Info("Provided control plane sshAuthorizedKey is not set or is empty, auto-generating new key pair...")
		generatedKey, err := common.GenerateSSHAuthKey(p.writer)
		if err != nil {
			return err
		}
		controlPlaneUser.SshAuthorizedKeys[0] = generatedKey
		useKeyGeneratedForControlplane = true
	}
	var workerUser v1alpha1.UserConfiguration
	for _, workerNodeGroupConfiguration := range p.clusterConfig.Spec.WorkerNodeGroupConfigurations {
		workerUser = p.machineConfigs[workerNodeGroupConfiguration.MachineGroupRef.Name].Spec.Users[0]
		if len(workerUser.SshAuthorizedKeys[0]) > 0 {
			workerUser.SshAuthorizedKeys[0], err = common.StripSshAuthorizedKeyComment(workerUser.SshAuthorizedKeys[0])
			if err != nil {
				return err
			}
		} else {
			if useKeyGeneratedForControlplane { // use the same key
				workerUser.SshAuthorizedKeys[0] = controlPlaneUser.SshAuthorizedKeys[0]
			} else {
				logger.Info("Provided worker sshAuthorizedKey is not set or is empty, auto-generating new key pair...")
				generatedKey, err := common.GenerateSSHAuthKey(p.writer)
				if err != nil {
					return err
				}
				workerUser.SshAuthorizedKeys[0] = generatedKey
				useKeyGeneratedForWorker = true
			}
		}
	}
	if p.clusterConfig.Spec.ExternalEtcdConfiguration != nil {
		etcdUser := p.machineConfigs[p.clusterConfig.Spec.ExternalEtcdConfiguration.MachineGroupRef.Name].Spec.Users[0]
		if len(etcdUser.SshAuthorizedKeys[0]) > 0 {
			etcdUser.SshAuthorizedKeys[0], err = common.StripSshAuthorizedKeyComment(etcdUser.SshAuthorizedKeys[0])
			if err != nil {
				return err
			}
		} else {
			if useKeyGeneratedForControlplane { // use the same key as for controlplane
				etcdUser.SshAuthorizedKeys[0] = controlPlaneUser.SshAuthorizedKeys[0]
			} else if useKeyGeneratedForWorker {
				etcdUser.SshAuthorizedKeys[0] = workerUser.SshAuthorizedKeys[0] // if cp key was provided by user, check if worker key was generated by cli and use that
			} else {
				logger.Info("Provided etcd sshAuthorizedKey is not set or is empty, auto-generating new key pair...")
				generatedKey, err := common.GenerateSSHAuthKey(p.writer)
				if err != nil {
					return err
				}
				etcdUser.SshAuthorizedKeys[0] = generatedKey
			}
		}
	}
	return nil
}

func (p *cloudstackProvider) validateManagementApiEndpoint(rawurl string) error {
	_, err := url.ParseRequestURI(rawurl)
	if err != nil {
		return fmt.Errorf("CloudStack managementApiEndpoint is invalid: #{err}")
	}
	return nil
}

func getHostnameFromUrl(rawurl string) (string, error) {
	url, err := url.Parse(rawurl)
	if err != nil {
		return "", fmt.Errorf("%s is not a valid url", rawurl)
	}
	return url.Hostname(), nil
}

func (p *cloudstackProvider) validateEnv(ctx context.Context) error {
	var cloudStackB64EncodedSecret string
	var ok bool

	if cloudStackB64EncodedSecret, ok = os.LookupEnv(decoder.EksacloudStackCloudConfigB64SecretKey); ok && len(cloudStackB64EncodedSecret) > 0 {
		if err := os.Setenv(decoder.CloudStackCloudConfigB64SecretKey, cloudStackB64EncodedSecret); err != nil {
			return fmt.Errorf("unable to set %s: %v", decoder.CloudStackCloudConfigB64SecretKey, err)
		}
	} else {
		return fmt.Errorf("%s is not set or is empty", decoder.EksacloudStackCloudConfigB64SecretKey)
	}
	execConfig, err := decoder.ParseCloudStackSecret()
	if err != nil {
		return fmt.Errorf("failed to parse environment variable exec config: %v", err)
	}
	if len(execConfig.Profiles) <= 0 {
		return errors.New("cloudstack instances are not defined")
	}

	for _, instance := range execConfig.Profiles {
		if err := p.validateManagementApiEndpoint(instance.ManagementUrl); err != nil {
			return fmt.Errorf("CloudStack instance %s's managementApiEndpoint %s is invalid: %v",
				instance.Name, instance.ManagementUrl, err)
		}
	}
	p.execConfig = execConfig

	if _, ok := os.LookupEnv(eksaLicense); !ok {
		if err := os.Setenv(eksaLicense, ""); err != nil {
			return fmt.Errorf("unable to set %s: %v", eksaLicense, err)
		}
	}
	return nil
}

// TODO: Consider to move this functionality to validator.go
func (p *cloudstackProvider) validateSecretsUnchanged(ctx context.Context, cluster *types.Cluster) error {
	for _, profile := range p.execConfig.Profiles {
		secret, err := p.providerKubectlClient.GetSecretFromNamespace(ctx, cluster.KubeconfigFile, profile.Name, constants.EksaSystemNamespace)
<<<<<<< HEAD
		if err != nil {
			if apierrors.IsNotFound(err) {
				// When the secret is not found we allow for new secrets
				continue
			}
=======
		if apierrors.IsNotFound(err) {
			// When the secret is not found we allow for new secrets
			continue
		}
		if err != nil {
>>>>>>> 320662dc
			return fmt.Errorf("getting secret for profile %s: %v", profile.Name, err)
		}
		if secretDifferentFromProfile(secret, profile) {
			return fmt.Errorf("profile '%s' is different from the secret", profile.Name)
		}
	}
	return nil
}

func secretDifferentFromProfile(secret *corev1.Secret, profile decoder.CloudStackProfileConfig) bool {
	return string(secret.Data["uri"]) != profile.ManagementUrl ||
		string(secret.Data["apikey"]) != profile.ApiKey ||
		string(secret.Data["secretkey"]) != profile.SecretKey ||
		string(secret.Data["verifyssl"]) != profile.VerifySsl
}

func (p *cloudstackProvider) validateClusterSpec(ctx context.Context, clusterSpec *cluster.Spec) (err error) {
	if err := p.validator.validateCloudStackAccess(ctx, p.datacenterConfig); err != nil {
		return err
	}
	if err := p.validator.ValidateCloudStackDatacenterConfig(ctx, p.datacenterConfig); err != nil {
		return err
	}
	if err := p.validator.ValidateClusterMachineConfigs(ctx, NewSpec(clusterSpec, p.machineConfigs, p.datacenterConfig)); err != nil {
		return err
	}
	return nil
}

func (p *cloudstackProvider) SetupAndValidateCreateCluster(ctx context.Context, clusterSpec *cluster.Spec) error {
	if err := p.validateEnv(ctx); err != nil {
		return fmt.Errorf("validating environment variables: %v", err)
	}

	p.datacenterConfig.SetDefaults()

	if err := p.validateClusterSpec(ctx, clusterSpec); err != nil {
		return fmt.Errorf("validating cluster spec: %v", err)
	}

	if err := p.setupSSHAuthKeysForCreate(); err != nil {
		return fmt.Errorf("setting up SSH keys: %v", err)
	}

	if clusterSpec.Cluster.IsManaged() {
		for _, mc := range p.MachineConfigs(clusterSpec) {
			em, err := p.providerKubectlClient.SearchCloudStackMachineConfig(ctx, mc.GetName(), clusterSpec.ManagementCluster.KubeconfigFile, mc.GetNamespace())
			if err != nil {
				return err
			}
			if len(em) > 0 {
				return fmt.Errorf("CloudStackMachineConfig %s already exists", mc.GetName())
			}
		}
		existingDatacenter, err := p.providerKubectlClient.SearchCloudStackDatacenterConfig(ctx, p.datacenterConfig.Name, clusterSpec.ManagementCluster.KubeconfigFile, clusterSpec.Cluster.Namespace)
		if err != nil {
			return err
		}
		if len(existingDatacenter) > 0 {
			return fmt.Errorf("CloudStackDatacenter %s already exists", p.datacenterConfig.Name)
		}
	}
	if p.skipIpCheck {
		logger.Info("Skipping check for whether control plane ip is in use")
		return nil
	}

	return nil
}

func (p *cloudstackProvider) SetupAndValidateUpgradeCluster(ctx context.Context, cluster *types.Cluster, clusterSpec *cluster.Spec, currentSpec *cluster.Spec) error {
	if err := p.validateEnv(ctx); err != nil {
		return fmt.Errorf("validating environment variables: %v", err)
	}

	p.datacenterConfig.SetDefaults()

	if err := p.validateClusterSpec(ctx, clusterSpec); err != nil {
		return fmt.Errorf("validating cluster spec: %v", err)
	}

	if err := p.setupSSHAuthKeysForUpgrade(); err != nil {
		return fmt.Errorf("setting up SSH keys: %v", err)
	}

	if err := p.validateMachineConfigsNameUniqueness(ctx, cluster, clusterSpec); err != nil {
		return fmt.Errorf("failed validate machineconfig uniqueness: %v", err)
	}

	if err := p.validateSecretsUnchanged(ctx, cluster); err != nil {
		return fmt.Errorf("validating secrets unchanged: %v", err)
	}

	return nil
}

func (p *cloudstackProvider) SetupAndValidateDeleteCluster(ctx context.Context, _ *types.Cluster) error {
	err := p.validateEnv(ctx)
	if err != nil {
		return fmt.Errorf("validating environment variables: %v", err)
	}
	return nil
}

func needsNewControlPlaneTemplate(oldSpec, newSpec *cluster.Spec, oldCsdc, newCsdc *v1alpha1.CloudStackDatacenterConfig, oldCsmc, newCsmc *v1alpha1.CloudStackMachineConfig) bool {
	// Another option is to generate MachineTemplates based on the old and new eksa spec,
	// remove the name field and compare them with DeepEqual
	// We plan to approach this way since it's more flexible to add/remove fields and test out for validation
	if oldSpec.Cluster.Spec.KubernetesVersion != newSpec.Cluster.Spec.KubernetesVersion {
		return true
	}
	if oldSpec.Cluster.Spec.ControlPlaneConfiguration.Endpoint.Host != newSpec.Cluster.Spec.ControlPlaneConfiguration.Endpoint.Host {
		return true
	}
	if oldSpec.Bundles.Spec.Number != newSpec.Bundles.Spec.Number {
		return true
	}
	return AnyImmutableFieldChanged(oldCsdc, newCsdc, oldCsmc, newCsmc)
}

func NeedsNewWorkloadTemplate(oldSpec, newSpec *cluster.Spec, oldCsdc, newCsdc *v1alpha1.CloudStackDatacenterConfig, oldCsmc, newCsmc *v1alpha1.CloudStackMachineConfig) bool {
	if oldSpec.Cluster.Spec.KubernetesVersion != newSpec.Cluster.Spec.KubernetesVersion {
		return true
	}
	if oldSpec.Bundles.Spec.Number != newSpec.Bundles.Spec.Number {
		return true
	}
	if !v1alpha1.WorkerNodeGroupConfigurationSliceTaintsEqual(oldSpec.Cluster.Spec.WorkerNodeGroupConfigurations, newSpec.Cluster.Spec.WorkerNodeGroupConfigurations) ||
		!v1alpha1.WorkerNodeGroupConfigurationsLabelsMapEqual(oldSpec.Cluster.Spec.WorkerNodeGroupConfigurations, newSpec.Cluster.Spec.WorkerNodeGroupConfigurations) {
		return true
	}
	return AnyImmutableFieldChanged(oldCsdc, newCsdc, oldCsmc, newCsmc)
}

func NeedsNewKubeadmConfigTemplate(newWorkerNodeGroup *v1alpha1.WorkerNodeGroupConfiguration, oldWorkerNodeGroup *v1alpha1.WorkerNodeGroupConfiguration) bool {
	return !v1alpha1.TaintsSliceEqual(newWorkerNodeGroup.Taints, oldWorkerNodeGroup.Taints) || !v1alpha1.LabelsMapEqual(newWorkerNodeGroup.Labels, oldWorkerNodeGroup.Labels)
}

func needsNewEtcdTemplate(oldSpec, newSpec *cluster.Spec, oldCsdc, newCsdc *v1alpha1.CloudStackDatacenterConfig, oldCsmc, newCsmc *v1alpha1.CloudStackMachineConfig) bool {
	if oldSpec.Cluster.Spec.KubernetesVersion != newSpec.Cluster.Spec.KubernetesVersion {
		return true
	}
	if oldSpec.Bundles.Spec.Number != newSpec.Bundles.Spec.Number {
		return true
	}
	return AnyImmutableFieldChanged(oldCsdc, newCsdc, oldCsmc, newCsmc)
}

func (p *cloudstackProvider) needsNewMachineTemplate(ctx context.Context, workloadCluster *types.Cluster, currentSpec, newClusterSpec *cluster.Spec, workerNodeGroupConfiguration v1alpha1.WorkerNodeGroupConfiguration, csdc *v1alpha1.CloudStackDatacenterConfig, prevWorkerNodeGroupConfigs map[string]v1alpha1.WorkerNodeGroupConfiguration) (bool, error) {
	if _, ok := prevWorkerNodeGroupConfigs[workerNodeGroupConfiguration.Name]; ok {
		workerMachineConfig := p.machineConfigs[workerNodeGroupConfiguration.MachineGroupRef.Name]
		workerVmc, err := p.providerKubectlClient.GetEksaCloudStackMachineConfig(ctx, workerNodeGroupConfiguration.MachineGroupRef.Name, workloadCluster.KubeconfigFile, newClusterSpec.Cluster.Namespace)
		if err != nil {
			return false, err
		}
		needsNewWorkloadTemplate := NeedsNewWorkloadTemplate(currentSpec, newClusterSpec, csdc, p.datacenterConfig, workerVmc, workerMachineConfig)
		return needsNewWorkloadTemplate, nil
	}
	return true, nil
}

func (p *cloudstackProvider) needsNewKubeadmConfigTemplate(workerNodeGroupConfiguration v1alpha1.WorkerNodeGroupConfiguration, prevWorkerNodeGroupConfigs map[string]v1alpha1.WorkerNodeGroupConfiguration) (bool, error) {
	if _, ok := prevWorkerNodeGroupConfigs[workerNodeGroupConfiguration.Name]; ok {
		existingWorkerNodeGroupConfig := prevWorkerNodeGroupConfigs[workerNodeGroupConfiguration.Name]
		return NeedsNewKubeadmConfigTemplate(&workerNodeGroupConfiguration, &existingWorkerNodeGroupConfig), nil
	}
	return true, nil
}

func AnyImmutableFieldChanged(oldCsdc, newCsdc *v1alpha1.CloudStackDatacenterConfig, oldCsmc, newCsmc *v1alpha1.CloudStackMachineConfig) bool {
	for index, zone := range oldCsdc.Spec.Zones {
		if !zone.Equal(&newCsdc.Spec.Zones[index]) {
			return true
		}
	}
	if oldCsmc.Spec.Template != newCsmc.Spec.Template {
		return true
	}
	if oldCsmc.Spec.ComputeOffering != newCsmc.Spec.ComputeOffering {
		return true
	}
	if !oldCsmc.Spec.DiskOffering.Equal(&newCsmc.Spec.DiskOffering) {
		return true
	}
	if len(oldCsmc.Spec.UserCustomDetails) != len(newCsmc.Spec.UserCustomDetails) {
		return true
	}
	for key, value := range oldCsmc.Spec.UserCustomDetails {
		if value != newCsmc.Spec.UserCustomDetails[key] {
			return true
		}
	}
	if len(oldCsmc.Spec.Symlinks) != len(newCsmc.Spec.Symlinks) {
		return true
	}
	for key, value := range oldCsmc.Spec.Symlinks {
		if value != newCsmc.Spec.Symlinks[key] {
			return true
		}
	}
	return false
}

func NewCloudStackTemplateBuilder(CloudStackDatacenterConfigSpec *v1alpha1.CloudStackDatacenterConfigSpec, controlPlaneMachineSpec, etcdMachineSpec *v1alpha1.CloudStackMachineConfigSpec, workerNodeGroupMachineSpecs map[string]v1alpha1.CloudStackMachineConfigSpec, now types.NowFunc) providers.TemplateBuilder {
	return &CloudStackTemplateBuilder{
		datacenterConfigSpec:        CloudStackDatacenterConfigSpec,
		controlPlaneMachineSpec:     controlPlaneMachineSpec,
		WorkerNodeGroupMachineSpecs: workerNodeGroupMachineSpecs,
		etcdMachineSpec:             etcdMachineSpec,
		now:                         now,
	}
}

type CloudStackTemplateBuilder struct {
	datacenterConfigSpec        *v1alpha1.CloudStackDatacenterConfigSpec
	controlPlaneMachineSpec     *v1alpha1.CloudStackMachineConfigSpec
	WorkerNodeGroupMachineSpecs map[string]v1alpha1.CloudStackMachineConfigSpec
	etcdMachineSpec             *v1alpha1.CloudStackMachineConfigSpec
	now                         types.NowFunc
}

func (cs *CloudStackTemplateBuilder) GenerateCAPISpecControlPlane(clusterSpec *cluster.Spec, buildOptions ...providers.BuildMapOption) (content []byte, err error) {
	var etcdMachineSpec v1alpha1.CloudStackMachineConfigSpec
	if clusterSpec.Cluster.Spec.ExternalEtcdConfiguration != nil {
		etcdMachineSpec = *cs.etcdMachineSpec
	}
	if err != nil {
		return nil, fmt.Errorf("failed to parse environment variable exec config: %v", err)
	}
	values := buildTemplateMapCP(clusterSpec, *cs.datacenterConfigSpec, *cs.controlPlaneMachineSpec, etcdMachineSpec)

	for _, buildOption := range buildOptions {
		buildOption(values)
	}

	bytes, err := templater.Execute(defaultCAPIConfigCP, values)
	if err != nil {
		return nil, err
	}

	return bytes, nil
}

func (cs *CloudStackTemplateBuilder) GenerateCAPISpecWorkers(clusterSpec *cluster.Spec, workloadTemplateNames, kubeadmconfigTemplateNames map[string]string) (content []byte, err error) {
	workerSpecs := make([][]byte, 0, len(clusterSpec.Cluster.Spec.WorkerNodeGroupConfigurations))
	for _, workerNodeGroupConfiguration := range clusterSpec.Cluster.Spec.WorkerNodeGroupConfigurations {
		values := buildTemplateMapMD(clusterSpec, *cs.datacenterConfigSpec, cs.WorkerNodeGroupMachineSpecs[workerNodeGroupConfiguration.MachineGroupRef.Name], workerNodeGroupConfiguration)
		values["workloadTemplateName"] = workloadTemplateNames[workerNodeGroupConfiguration.Name]
		values["workloadkubeadmconfigTemplateName"] = kubeadmconfigTemplateNames[workerNodeGroupConfiguration.Name]

		bytes, err := templater.Execute(defaultClusterConfigMD, values)
		if err != nil {
			return nil, err
		}
		workerSpecs = append(workerSpecs, bytes)
	}

	return templater.AppendYamlResources(workerSpecs...), nil
}

func buildTemplateMapCP(clusterSpec *cluster.Spec, datacenterConfigSpec v1alpha1.CloudStackDatacenterConfigSpec, controlPlaneMachineSpec, etcdMachineSpec v1alpha1.CloudStackMachineConfigSpec) map[string]interface{} {
	bundle := clusterSpec.VersionsBundle
	format := "cloud-config"
	host, port, _ := net.SplitHostPort(clusterSpec.Cluster.Spec.ControlPlaneConfiguration.Endpoint.Host)
	etcdExtraArgs := clusterapi.SecureEtcdTlsCipherSuitesExtraArgs()
	sharedExtraArgs := clusterapi.SecureTlsCipherSuitesExtraArgs()
	kubeletExtraArgs := clusterapi.SecureTlsCipherSuitesExtraArgs().
		Append(clusterapi.ResolvConfExtraArgs(clusterSpec.Cluster.Spec.ClusterNetwork.DNS.ResolvConf)).
		Append(clusterapi.ControlPlaneNodeLabelsExtraArgs(clusterSpec.Cluster.Spec.ControlPlaneConfiguration))
	apiServerExtraArgs := clusterapi.OIDCToExtraArgs(clusterSpec.OIDCConfig).
		Append(clusterapi.AwsIamAuthExtraArgs(clusterSpec.AWSIamConfig)).
		Append(clusterapi.PodIAMAuthExtraArgs(clusterSpec.Cluster.Spec.PodIAMConfig)).
		Append(sharedExtraArgs)
	controllerManagerExtraArgs := clusterapi.SecureTlsCipherSuitesExtraArgs().
		Append(clusterapi.NodeCIDRMaskExtraArgs(&clusterSpec.Cluster.Spec.ClusterNetwork))

	values := map[string]interface{}{
		"clusterName":                                  clusterSpec.Cluster.Name,
		"controlPlaneEndpointHost":                     host,
		"controlPlaneEndpointPort":                     port,
		"controlPlaneReplicas":                         clusterSpec.Cluster.Spec.ControlPlaneConfiguration.Count,
		"kubernetesRepository":                         bundle.KubeDistro.Kubernetes.Repository,
		"kubernetesVersion":                            bundle.KubeDistro.Kubernetes.Tag,
		"etcdRepository":                               bundle.KubeDistro.Etcd.Repository,
		"etcdImageTag":                                 bundle.KubeDistro.Etcd.Tag,
		"corednsRepository":                            bundle.KubeDistro.CoreDNS.Repository,
		"corednsVersion":                               bundle.KubeDistro.CoreDNS.Tag,
		"nodeDriverRegistrarImage":                     bundle.KubeDistro.NodeDriverRegistrar.VersionedImage(),
		"livenessProbeImage":                           bundle.KubeDistro.LivenessProbe.VersionedImage(),
		"externalAttacherImage":                        bundle.KubeDistro.ExternalAttacher.VersionedImage(),
		"externalProvisionerImage":                     bundle.KubeDistro.ExternalProvisioner.VersionedImage(),
		"managerImage":                                 bundle.CloudStack.ClusterAPIController.VersionedImage(),
		"kubeVipImage":                                 bundle.CloudStack.KubeVip.VersionedImage(),
		"cloudstackKubeVip":                            !features.IsActive(features.CloudStackKubeVipDisabled()),
		"cloudstackAvailabilityZones":                  datacenterConfigSpec.AvailabilityZones,
		"cloudstackAnnotationSuffix":                   constants.CloudstackAnnotationSuffix,
		"cloudstackControlPlaneDiskOfferingProvided":   len(controlPlaneMachineSpec.DiskOffering.Id) > 0 || len(controlPlaneMachineSpec.DiskOffering.Name) > 0,
		"cloudstackControlPlaneDiskOfferingId":         controlPlaneMachineSpec.DiskOffering.Id,
		"cloudstackControlPlaneDiskOfferingName":       controlPlaneMachineSpec.DiskOffering.Name,
		"cloudstackControlPlaneDiskOfferingCustomSize": controlPlaneMachineSpec.DiskOffering.CustomSize,
		"cloudstackControlPlaneDiskOfferingPath":       controlPlaneMachineSpec.DiskOffering.MountPath,
		"cloudstackControlPlaneDiskOfferingDevice":     controlPlaneMachineSpec.DiskOffering.Device,
		"cloudstackControlPlaneDiskOfferingFilesystem": controlPlaneMachineSpec.DiskOffering.Filesystem,
		"cloudstackControlPlaneDiskOfferingLabel":      controlPlaneMachineSpec.DiskOffering.Label,
		"cloudstackControlPlaneComputeOfferingId":      controlPlaneMachineSpec.ComputeOffering.Id,
		"cloudstackControlPlaneComputeOfferingName":    controlPlaneMachineSpec.ComputeOffering.Name,
		"cloudstackControlPlaneTemplateOfferingId":     controlPlaneMachineSpec.Template.Id,
		"cloudstackControlPlaneTemplateOfferingName":   controlPlaneMachineSpec.Template.Name,
		"cloudstackControlPlaneCustomDetails":          controlPlaneMachineSpec.UserCustomDetails,
		"cloudstackControlPlaneSymlinks":               controlPlaneMachineSpec.Symlinks,
		"cloudstackControlPlaneAffinity":               controlPlaneMachineSpec.Affinity,
		"cloudstackControlPlaneAffinityGroupIds":       controlPlaneMachineSpec.AffinityGroupIds,
		"cloudstackEtcdDiskOfferingProvided":           len(etcdMachineSpec.DiskOffering.Id) > 0 || len(etcdMachineSpec.DiskOffering.Name) > 0,
		"cloudstackEtcdDiskOfferingId":                 etcdMachineSpec.DiskOffering.Id,
		"cloudstackEtcdDiskOfferingName":               etcdMachineSpec.DiskOffering.Name,
		"cloudstackEtcdDiskOfferingCustomSize":         etcdMachineSpec.DiskOffering.CustomSize,
		"cloudstackEtcdDiskOfferingPath":               etcdMachineSpec.DiskOffering.MountPath,
		"cloudstackEtcdDiskOfferingDevice":             etcdMachineSpec.DiskOffering.Device,
		"cloudstackEtcdDiskOfferingFilesystem":         etcdMachineSpec.DiskOffering.Filesystem,
		"cloudstackEtcdDiskOfferingLabel":              etcdMachineSpec.DiskOffering.Label,
		"cloudstackEtcdComputeOfferingId":              etcdMachineSpec.ComputeOffering.Id,
		"cloudstackEtcdComputeOfferingName":            etcdMachineSpec.ComputeOffering.Name,
		"cloudstackEtcdTemplateOfferingId":             etcdMachineSpec.Template.Id,
		"cloudstackEtcdTemplateOfferingName":           etcdMachineSpec.Template.Name,
		"cloudstackEtcdCustomDetails":                  etcdMachineSpec.UserCustomDetails,
		"cloudstackEtcdSymlinks":                       etcdMachineSpec.Symlinks,
		"cloudstackEtcdAffinity":                       etcdMachineSpec.Affinity,
		"cloudstackEtcdAffinityGroupIds":               etcdMachineSpec.AffinityGroupIds,
		"controlPlaneSshUsername":                      controlPlaneMachineSpec.Users[0].Name,
		"podCidrs":                                     clusterSpec.Cluster.Spec.ClusterNetwork.Pods.CidrBlocks,
		"serviceCidrs":                                 clusterSpec.Cluster.Spec.ClusterNetwork.Services.CidrBlocks,
		"apiserverExtraArgs":                           apiServerExtraArgs.ToPartialYaml(),
		"kubeletExtraArgs":                             kubeletExtraArgs.ToPartialYaml(),
		"etcdExtraArgs":                                etcdExtraArgs.ToPartialYaml(),
		"etcdCipherSuites":                             crypto.SecureCipherSuitesString(),
		"controllermanagerExtraArgs":                   controllerManagerExtraArgs.ToPartialYaml(),
		"schedulerExtraArgs":                           sharedExtraArgs.ToPartialYaml(),
		"format":                                       format,
		"externalEtcdVersion":                          bundle.KubeDistro.EtcdVersion,
		"etcdImage":                                    bundle.KubeDistro.EtcdImage.VersionedImage(),
		"eksaSystemNamespace":                          constants.EksaSystemNamespace,
		"auditPolicy":                                  common.GetAuditPolicy(),
	}
	values["cloudstackControlPlaneAnnotations"] = values["cloudstackControlPlaneDiskOfferingProvided"].(bool) || len(controlPlaneMachineSpec.Symlinks) > 0
	values["cloudstackEtcdAnnotations"] = values["cloudstackEtcdDiskOfferingProvided"].(bool) || len(etcdMachineSpec.Symlinks) > 0

	if clusterSpec.Cluster.Spec.RegistryMirrorConfiguration != nil {
		values["registryMirrorConfiguration"] = clusterSpec.Cluster.Spec.RegistryMirrorConfiguration.Endpoint
		if len(clusterSpec.Cluster.Spec.RegistryMirrorConfiguration.CACertContent) > 0 {
			values["registryCACert"] = clusterSpec.Cluster.Spec.RegistryMirrorConfiguration.CACertContent
		}
	}

	if clusterSpec.Cluster.Spec.ProxyConfiguration != nil {
		values["proxyConfig"] = true
		capacity := len(clusterSpec.Cluster.Spec.ClusterNetwork.Pods.CidrBlocks) +
			len(clusterSpec.Cluster.Spec.ClusterNetwork.Services.CidrBlocks) +
			len(clusterSpec.Cluster.Spec.ProxyConfiguration.NoProxy) + 4
		noProxyList := make([]string, 0, capacity)
		noProxyList = append(noProxyList, clusterSpec.Cluster.Spec.ClusterNetwork.Pods.CidrBlocks...)
		noProxyList = append(noProxyList, clusterSpec.Cluster.Spec.ClusterNetwork.Services.CidrBlocks...)
		noProxyList = append(noProxyList, clusterSpec.Cluster.Spec.ProxyConfiguration.NoProxy...)

		// Add no-proxy defaults
		noProxyList = append(noProxyList, clusterapi.NoProxyDefaults()...)
		for _, az := range datacenterConfigSpec.AvailabilityZones {
			if cloudStackManagementApiEndpointHostname, err := getHostnameFromUrl(az.ManagementApiEndpoint); err == nil {
				noProxyList = append(noProxyList, cloudStackManagementApiEndpointHostname)
			}
		}
		noProxyList = append(noProxyList,
			clusterSpec.Cluster.Spec.ControlPlaneConfiguration.Endpoint.Host,
		)

		values["httpProxy"] = clusterSpec.Cluster.Spec.ProxyConfiguration.HttpProxy
		values["httpsProxy"] = clusterSpec.Cluster.Spec.ProxyConfiguration.HttpsProxy
		values["noProxy"] = noProxyList
	}

	if clusterSpec.Cluster.Spec.ExternalEtcdConfiguration != nil {
		values["externalEtcd"] = true
		values["externalEtcdReplicas"] = clusterSpec.Cluster.Spec.ExternalEtcdConfiguration.Count
		values["etcdSshUsername"] = etcdMachineSpec.Users[0].Name
	}

	if len(clusterSpec.Cluster.Spec.ControlPlaneConfiguration.Taints) > 0 {
		values["controlPlaneTaints"] = clusterSpec.Cluster.Spec.ControlPlaneConfiguration.Taints
	}

	if clusterSpec.AWSIamConfig != nil {
		values["awsIamAuth"] = true
	}

	return values
}

func buildTemplateMapMD(clusterSpec *cluster.Spec, datacenterConfigSpec v1alpha1.CloudStackDatacenterConfigSpec, workerNodeGroupMachineSpec v1alpha1.CloudStackMachineConfigSpec, workerNodeGroupConfiguration v1alpha1.WorkerNodeGroupConfiguration) map[string]interface{} {
	bundle := clusterSpec.VersionsBundle
	format := "cloud-config"
	kubeletExtraArgs := clusterapi.SecureTlsCipherSuitesExtraArgs().
		Append(clusterapi.WorkerNodeLabelsExtraArgs(workerNodeGroupConfiguration)).
		Append(clusterapi.ResolvConfExtraArgs(clusterSpec.Cluster.Spec.ClusterNetwork.DNS.ResolvConf))

	values := map[string]interface{}{
		"clusterName":                      clusterSpec.Cluster.Name,
		"kubernetesVersion":                bundle.KubeDistro.Kubernetes.Tag,
		"cloudstackAnnotationSuffix":       constants.CloudstackAnnotationSuffix,
		"cloudstackTemplateId":             workerNodeGroupMachineSpec.Template.Id,
		"cloudstackTemplateName":           workerNodeGroupMachineSpec.Template.Name,
		"cloudstackOfferingId":             workerNodeGroupMachineSpec.ComputeOffering.Id,
		"cloudstackOfferingName":           workerNodeGroupMachineSpec.ComputeOffering.Name,
		"cloudstackDiskOfferingProvided":   len(workerNodeGroupMachineSpec.DiskOffering.Id) > 0 || len(workerNodeGroupMachineSpec.DiskOffering.Name) > 0,
		"cloudstackDiskOfferingId":         workerNodeGroupMachineSpec.DiskOffering.Id,
		"cloudstackDiskOfferingName":       workerNodeGroupMachineSpec.DiskOffering.Name,
		"cloudstackDiskOfferingCustomSize": workerNodeGroupMachineSpec.DiskOffering.CustomSize,
		"cloudstackDiskOfferingPath":       workerNodeGroupMachineSpec.DiskOffering.MountPath,
		"cloudstackDiskOfferingDevice":     workerNodeGroupMachineSpec.DiskOffering.Device,
		"cloudstackDiskOfferingFilesystem": workerNodeGroupMachineSpec.DiskOffering.Filesystem,
		"cloudstackDiskOfferingLabel":      workerNodeGroupMachineSpec.DiskOffering.Label,
		"cloudstackCustomDetails":          workerNodeGroupMachineSpec.UserCustomDetails,
		"cloudstackSymlinks":               workerNodeGroupMachineSpec.Symlinks,
		"cloudstackAffinity":               workerNodeGroupMachineSpec.Affinity,
		"cloudstackAffinityGroupIds":       workerNodeGroupMachineSpec.AffinityGroupIds,
		"workerReplicas":                   workerNodeGroupConfiguration.Count,
		"workerSshUsername":                workerNodeGroupMachineSpec.Users[0].Name,
		"cloudstackWorkerSshAuthorizedKey": workerNodeGroupMachineSpec.Users[0].SshAuthorizedKeys[0],
		"format":                           format,
		"kubeletExtraArgs":                 kubeletExtraArgs.ToPartialYaml(),
		"eksaSystemNamespace":              constants.EksaSystemNamespace,
		"workerNodeGroupName":              fmt.Sprintf("%s-%s", clusterSpec.Cluster.Name, workerNodeGroupConfiguration.Name),
		"workerNodeGroupTaints":            workerNodeGroupConfiguration.Taints,
	}
	values["cloudstackAnnotations"] = values["cloudstackDiskOfferingProvided"].(bool) || len(workerNodeGroupMachineSpec.Symlinks) > 0

	if clusterSpec.Cluster.Spec.RegistryMirrorConfiguration != nil {
		values["registryMirrorConfiguration"] = clusterSpec.Cluster.Spec.RegistryMirrorConfiguration.Endpoint
		if len(clusterSpec.Cluster.Spec.RegistryMirrorConfiguration.CACertContent) > 0 {
			values["registryCACert"] = clusterSpec.Cluster.Spec.RegistryMirrorConfiguration.CACertContent
		}
	}

	if clusterSpec.Cluster.Spec.ProxyConfiguration != nil {
		values["proxyConfig"] = true
		capacity := len(clusterSpec.Cluster.Spec.ClusterNetwork.Pods.CidrBlocks) +
			len(clusterSpec.Cluster.Spec.ClusterNetwork.Services.CidrBlocks) +
			len(clusterSpec.Cluster.Spec.ProxyConfiguration.NoProxy) + 4
		noProxyList := make([]string, 0, capacity)
		noProxyList = append(noProxyList, clusterSpec.Cluster.Spec.ClusterNetwork.Pods.CidrBlocks...)
		noProxyList = append(noProxyList, clusterSpec.Cluster.Spec.ClusterNetwork.Services.CidrBlocks...)
		noProxyList = append(noProxyList, clusterSpec.Cluster.Spec.ProxyConfiguration.NoProxy...)

		// Add no-proxy defaults
		noProxyList = append(noProxyList, clusterapi.NoProxyDefaults()...)
		for _, az := range datacenterConfigSpec.AvailabilityZones {
			if cloudStackManagementApiEndpointHostname, err := getHostnameFromUrl(az.ManagementApiEndpoint); err == nil {
				noProxyList = append(noProxyList, cloudStackManagementApiEndpointHostname)
			}
		}
		noProxyList = append(noProxyList,
			clusterSpec.Cluster.Spec.ControlPlaneConfiguration.Endpoint.Host,
		)

		values["httpProxy"] = clusterSpec.Cluster.Spec.ProxyConfiguration.HttpProxy
		values["httpsProxy"] = clusterSpec.Cluster.Spec.ProxyConfiguration.HttpsProxy
		values["noProxy"] = noProxyList
	}

	return values
}

func (p *cloudstackProvider) generateCAPISpecForCreate(ctx context.Context, clusterSpec *cluster.Spec) (controlPlaneSpec, workersSpec []byte, err error) {
	clusterName := clusterSpec.Cluster.Name
	var etcdSshAuthorizedKey string
	if p.clusterConfig.Spec.ExternalEtcdConfiguration != nil {
		etcdSshAuthorizedKey = p.machineConfigs[p.clusterConfig.Spec.ExternalEtcdConfiguration.MachineGroupRef.Name].Spec.Users[0].SshAuthorizedKeys[0]
	}
	controlPlaneUser := p.machineConfigs[p.clusterConfig.Spec.ControlPlaneConfiguration.MachineGroupRef.Name].Spec.Users[0]

	cpOpt := func(values map[string]interface{}) {
		values["controlPlaneTemplateName"] = common.CPMachineTemplateName(clusterName, p.templateBuilder.now)
		values["cloudstackControlPlaneSshAuthorizedKey"] = controlPlaneUser.SshAuthorizedKeys[0]
		values["cloudstackEtcdSshAuthorizedKey"] = etcdSshAuthorizedKey
		values["etcdTemplateName"] = common.EtcdMachineTemplateName(clusterName, p.templateBuilder.now)
	}
	controlPlaneSpec, err = p.templateBuilder.GenerateCAPISpecControlPlane(clusterSpec, cpOpt)
	if err != nil {
		return nil, nil, err
	}

	workloadTemplateNames := make(map[string]string, len(clusterSpec.Cluster.Spec.WorkerNodeGroupConfigurations))
	kubeadmconfigTemplateNames := make(map[string]string, len(clusterSpec.Cluster.Spec.WorkerNodeGroupConfigurations))
	for _, workerNodeGroupConfiguration := range clusterSpec.Cluster.Spec.WorkerNodeGroupConfigurations {
		workloadTemplateNames[workerNodeGroupConfiguration.Name] = common.WorkerMachineTemplateName(clusterSpec.Cluster.Name, workerNodeGroupConfiguration.Name, p.templateBuilder.now)
		kubeadmconfigTemplateNames[workerNodeGroupConfiguration.Name] = common.KubeadmConfigTemplateName(clusterSpec.Cluster.Name, workerNodeGroupConfiguration.Name, p.templateBuilder.now)
		p.templateBuilder.WorkerNodeGroupMachineSpecs[workerNodeGroupConfiguration.MachineGroupRef.Name] = p.machineConfigs[workerNodeGroupConfiguration.MachineGroupRef.Name].Spec
	}

	workersSpec, err = p.templateBuilder.GenerateCAPISpecWorkers(clusterSpec, workloadTemplateNames, kubeadmconfigTemplateNames)
	if err != nil {
		return nil, nil, err
	}
	return controlPlaneSpec, workersSpec, nil
}

func (p *cloudstackProvider) getControlPlaneNameForCAPISpecUpgrade(ctx context.Context, oldCluster *v1alpha1.Cluster, currentSpec, newClusterSpec *cluster.Spec, bootstrapCluster, workloadCluster *types.Cluster, csdc *v1alpha1.CloudStackDatacenterConfig, clusterName string) (string, error) {
	controlPlaneMachineConfig := p.machineConfigs[newClusterSpec.Cluster.Spec.ControlPlaneConfiguration.MachineGroupRef.Name]
	controlPlaneVmc, err := p.providerKubectlClient.GetEksaCloudStackMachineConfig(ctx, oldCluster.Spec.ControlPlaneConfiguration.MachineGroupRef.Name, workloadCluster.KubeconfigFile, newClusterSpec.Cluster.Namespace)
	if err != nil {
		return "", err
	}
	needsNewControlPlaneTemplate := needsNewControlPlaneTemplate(currentSpec, newClusterSpec, csdc, p.datacenterConfig, controlPlaneVmc, controlPlaneMachineConfig)
	if !needsNewControlPlaneTemplate {
		cp, err := p.providerKubectlClient.GetKubeadmControlPlane(ctx, workloadCluster, oldCluster.Name, executables.WithCluster(bootstrapCluster), executables.WithNamespace(constants.EksaSystemNamespace))
		if err != nil {
			return "", err
		}
		return cp.Spec.MachineTemplate.InfrastructureRef.Name, nil
	} else {
		return common.CPMachineTemplateName(clusterName, p.templateBuilder.now), nil
	}
}

func (p *cloudstackProvider) getWorkloadTemplateSpecForCAPISpecUpgrade(ctx context.Context, currentSpec, newClusterSpec *cluster.Spec, bootstrapCluster, workloadCluster *types.Cluster, csdc *v1alpha1.CloudStackDatacenterConfig, clusterName string) ([]byte, error) {
	var kubeadmconfigTemplateName, workloadTemplateName string
	previousWorkerNodeGroupConfigs := cluster.BuildMapForWorkerNodeGroupsByName(currentSpec.Cluster.Spec.WorkerNodeGroupConfigurations)
	workloadTemplateNames := make(map[string]string, len(newClusterSpec.Cluster.Spec.WorkerNodeGroupConfigurations))
	kubeadmconfigTemplateNames := make(map[string]string, len(newClusterSpec.Cluster.Spec.WorkerNodeGroupConfigurations))
	for _, workerNodeGroupConfiguration := range newClusterSpec.Cluster.Spec.WorkerNodeGroupConfigurations {
		needsNewWorkloadTemplate, err := p.needsNewMachineTemplate(ctx, workloadCluster, currentSpec, newClusterSpec, workerNodeGroupConfiguration, csdc, previousWorkerNodeGroupConfigs)
		if err != nil {
			return nil, err
		}

		needsNewKubeadmConfigTemplate, err := p.needsNewKubeadmConfigTemplate(workerNodeGroupConfiguration, previousWorkerNodeGroupConfigs)
		if err != nil {
			return nil, err
		}
		if !needsNewKubeadmConfigTemplate {
			mdName := machineDeploymentName(newClusterSpec.Cluster.Name, workerNodeGroupConfiguration.Name)
			md, err := p.providerKubectlClient.GetMachineDeployment(ctx, mdName, executables.WithCluster(bootstrapCluster), executables.WithNamespace(constants.EksaSystemNamespace))
			if err != nil {
				return nil, err
			}
			kubeadmconfigTemplateName = md.Spec.Template.Spec.Bootstrap.ConfigRef.Name
			kubeadmconfigTemplateNames[workerNodeGroupConfiguration.Name] = kubeadmconfigTemplateName
		} else {
			kubeadmconfigTemplateName = common.KubeadmConfigTemplateName(clusterName, workerNodeGroupConfiguration.Name, p.templateBuilder.now)
			kubeadmconfigTemplateNames[workerNodeGroupConfiguration.Name] = kubeadmconfigTemplateName
		}

		if !needsNewWorkloadTemplate {
			mdName := machineDeploymentName(newClusterSpec.Cluster.Name, workerNodeGroupConfiguration.Name)
			md, err := p.providerKubectlClient.GetMachineDeployment(ctx, mdName, executables.WithCluster(bootstrapCluster), executables.WithNamespace(constants.EksaSystemNamespace))
			if err != nil {
				return nil, err
			}
			workloadTemplateName = md.Spec.Template.Spec.InfrastructureRef.Name
			workloadTemplateNames[workerNodeGroupConfiguration.Name] = workloadTemplateName
		} else {
			workloadTemplateName = common.WorkerMachineTemplateName(clusterName, workerNodeGroupConfiguration.Name, p.templateBuilder.now)
			workloadTemplateNames[workerNodeGroupConfiguration.Name] = workloadTemplateName
		}
		p.templateBuilder.WorkerNodeGroupMachineSpecs[workerNodeGroupConfiguration.MachineGroupRef.Name] = p.machineConfigs[workerNodeGroupConfiguration.MachineGroupRef.Name].Spec
	}
	return p.templateBuilder.GenerateCAPISpecWorkers(newClusterSpec, workloadTemplateNames, kubeadmconfigTemplateNames)
}

func (p *cloudstackProvider) getEtcdTemplateNameForCAPISpecUpgrade(ctx context.Context, oldCluster *v1alpha1.Cluster, currentSpec, newClusterSpec *cluster.Spec, bootstrapCluster, workloadCluster *types.Cluster, csdc *v1alpha1.CloudStackDatacenterConfig, clusterName string) (string, error) {
	etcdMachineConfig := p.machineConfigs[newClusterSpec.Cluster.Spec.ExternalEtcdConfiguration.MachineGroupRef.Name]
	etcdMachineVmc, err := p.providerKubectlClient.GetEksaCloudStackMachineConfig(ctx, oldCluster.Spec.ExternalEtcdConfiguration.MachineGroupRef.Name, workloadCluster.KubeconfigFile, newClusterSpec.Cluster.Namespace)
	if err != nil {
		return "", err
	}
	needsNewEtcdTemplate := needsNewEtcdTemplate(currentSpec, newClusterSpec, csdc, p.datacenterConfig, etcdMachineVmc, etcdMachineConfig)
	if !needsNewEtcdTemplate {
		etcdadmCluster, err := p.providerKubectlClient.GetEtcdadmCluster(ctx, workloadCluster, clusterName, executables.WithCluster(bootstrapCluster), executables.WithNamespace(constants.EksaSystemNamespace))
		if err != nil {
			return "", err
		}
		return etcdadmCluster.Spec.InfrastructureTemplate.Name, nil
	} else {
		/* During a cluster upgrade, etcd machines need to be upgraded first, so that the etcd machines with new spec get created and can be used by controlplane machines
		   as etcd endpoints. KCP rollout should not start until then. As a temporary solution in the absence of static etcd endpoints, we annotate the etcd cluster as "upgrading",
		   so that KCP checks this annotation and does not proceed if etcd cluster is upgrading. The etcdadm controller removes this annotation once the etcd upgrade is complete.
		*/
		err = p.providerKubectlClient.UpdateAnnotation(ctx, "etcdadmcluster", fmt.Sprintf("%s-etcd", clusterName),
			map[string]string{etcdv1beta1.UpgradeInProgressAnnotation: "true"},
			executables.WithCluster(bootstrapCluster),
			executables.WithNamespace(constants.EksaSystemNamespace))
		if err != nil {
			return "", err
		}
		return common.EtcdMachineTemplateName(clusterName, p.templateBuilder.now), nil
	}
}

func (p *cloudstackProvider) generateCAPISpecForUpgrade(ctx context.Context, bootstrapCluster, workloadCluster *types.Cluster, currentSpec, newClusterSpec *cluster.Spec) (controlPlaneSpec, workersSpec []byte, err error) {
	clusterName := newClusterSpec.Cluster.Name
	var controlPlaneTemplateName, etcdTemplateName string

	c, err := p.providerKubectlClient.GetEksaCluster(ctx, workloadCluster, clusterName)
	if err != nil {
		return nil, nil, err
	}
	csdc, err := p.providerKubectlClient.GetEksaCloudStackDatacenterConfig(ctx, p.datacenterConfig.Name, workloadCluster.KubeconfigFile, newClusterSpec.Cluster.Namespace)
	if err != nil {
		return nil, nil, err
	}

	controlPlaneTemplateName, err = p.getControlPlaneNameForCAPISpecUpgrade(ctx, c, currentSpec, newClusterSpec, bootstrapCluster, workloadCluster, csdc, clusterName)
	if err != nil {
		return nil, nil, err
	}

	workersSpec, err = p.getWorkloadTemplateSpecForCAPISpecUpgrade(ctx, currentSpec, newClusterSpec, bootstrapCluster, workloadCluster, csdc, clusterName)
	if err != nil {
		return nil, nil, err
	}

	if newClusterSpec.Cluster.Spec.ExternalEtcdConfiguration != nil {
		etcdTemplateName, err = p.getEtcdTemplateNameForCAPISpecUpgrade(ctx, c, currentSpec, newClusterSpec, bootstrapCluster, workloadCluster, csdc, clusterName)
		if err != nil {
			return nil, nil, err
		}
	}
	var etcdSshAuthorizedKey string
	if p.clusterConfig.Spec.ExternalEtcdConfiguration != nil {
		etcdUser := p.machineConfigs[p.clusterConfig.Spec.ExternalEtcdConfiguration.MachineGroupRef.Name].Spec.Users[0]
		if len(etcdUser.SshAuthorizedKeys) > 0 {
			etcdSshAuthorizedKey = etcdUser.SshAuthorizedKeys[0]
		}
	}
	controlPlaneUser := p.machineConfigs[p.clusterConfig.Spec.ControlPlaneConfiguration.MachineGroupRef.Name].Spec.Users[0]

	cpOpt := func(values map[string]interface{}) {
		values["controlPlaneTemplateName"] = controlPlaneTemplateName
		values["cloudstackControlPlaneSshAuthorizedKey"] = controlPlaneUser.SshAuthorizedKeys[0]
		values["cloudstackEtcdSshAuthorizedKey"] = etcdSshAuthorizedKey
		values["etcdTemplateName"] = etcdTemplateName
	}
	controlPlaneSpec, err = p.templateBuilder.GenerateCAPISpecControlPlane(newClusterSpec, cpOpt)
	if err != nil {
		return nil, nil, err
	}
	return controlPlaneSpec, workersSpec, nil
}

func (p *cloudstackProvider) GenerateCAPISpecForUpgrade(ctx context.Context, bootstrapCluster, workloadCluster *types.Cluster, currentSpec, clusterSpec *cluster.Spec) (controlPlaneSpec, workersSpec []byte, err error) {
	controlPlaneSpec, workersSpec, err = p.generateCAPISpecForUpgrade(ctx, bootstrapCluster, workloadCluster, currentSpec, clusterSpec)
	if err != nil {
		return nil, nil, fmt.Errorf("error generating cluster api spec contents: %v", err)
	}
	return controlPlaneSpec, workersSpec, nil
}

func (p *cloudstackProvider) GenerateCAPISpecForCreate(ctx context.Context, _ *types.Cluster, clusterSpec *cluster.Spec) (controlPlaneSpec, workersSpec []byte, err error) {
	controlPlaneSpec, workersSpec, err = p.generateCAPISpecForCreate(ctx, clusterSpec)
	if err != nil {
		return nil, nil, fmt.Errorf("generating cluster api Spec contents: %v", err)
	}
	return controlPlaneSpec, workersSpec, nil
}

func (p *cloudstackProvider) machineConfigsSpecChanged(ctx context.Context, cc *v1alpha1.Cluster, cluster *types.Cluster, newClusterSpec *cluster.Spec) (bool, error) {
	machineConfigMap := make(map[string]*v1alpha1.CloudStackMachineConfig)
	for _, config := range p.MachineConfigs(nil) {
		mc := config.(*v1alpha1.CloudStackMachineConfig)
		machineConfigMap[mc.Name] = mc
	}

	for _, oldMcRef := range cc.MachineConfigRefs() {
		existingCsmc, err := p.providerKubectlClient.GetEksaCloudStackMachineConfig(ctx, oldMcRef.Name, cluster.KubeconfigFile, newClusterSpec.Cluster.Namespace)
		if err != nil {
			return false, err
		}
		csmc, ok := machineConfigMap[oldMcRef.Name]
		if !ok {
			logger.V(3).Info(fmt.Sprintf("Old machine config spec %s not found in the existing spec", oldMcRef.Name))
			return true, nil
		}
		if !existingCsmc.Spec.Equal(&csmc.Spec) {
			logger.V(3).Info(fmt.Sprintf("New machine config spec %s is different from the existing spec", oldMcRef.Name))
			return true, nil
		}
	}

	return false, nil
}

func (p *cloudstackProvider) GenerateMHC(_ *cluster.Spec) ([]byte, error) {
	data := map[string]string{
		"clusterName":         p.clusterConfig.Name,
		"eksaSystemNamespace": constants.EksaSystemNamespace,
	}
	mhc, err := templater.Execute(string(mhcTemplate), data)
	if err != nil {
		return nil, err
	}
	return mhc, nil
}

func (p *cloudstackProvider) CleanupProviderInfrastructure(_ context.Context) error {
	return nil
}

func (p *cloudstackProvider) BootstrapSetup(ctx context.Context, clusterConfig *v1alpha1.Cluster, cluster *types.Cluster) error {
	// Nothing to do
	return nil
}

func (p *cloudstackProvider) Version(clusterSpec *cluster.Spec) string {
	return clusterSpec.VersionsBundle.CloudStack.Version
}

func (p *cloudstackProvider) EnvMap(_ *cluster.Spec) (map[string]string, error) {
	envMap := make(map[string]string)
	for _, key := range requiredEnvs {
		if env, ok := os.LookupEnv(key); ok && len(env) > 0 {
			envMap[key] = env
		} else {
			return envMap, fmt.Errorf("warning required env not set %s", key)
		}
	}
	return envMap, nil
}

func (p *cloudstackProvider) GetDeployments() map[string][]string {
	return map[string][]string{"capc-system": {"capc-controller-manager"}}
}

func (p *cloudstackProvider) GetInfrastructureBundle(clusterSpec *cluster.Spec) *types.InfrastructureBundle {
	bundle := clusterSpec.VersionsBundle
	folderName := fmt.Sprintf("infrastructure-cloudstack/%s/", bundle.CloudStack.Version)

	infraBundle := types.InfrastructureBundle{
		FolderName: folderName,
		Manifests: []releasev1alpha1.Manifest{
			bundle.CloudStack.Components,
			bundle.CloudStack.Metadata,
		},
	}
	return &infraBundle
}

func (p *cloudstackProvider) DatacenterConfig(_ *cluster.Spec) providers.DatacenterConfig {
	return p.datacenterConfig
}

func (p *cloudstackProvider) MachineConfigs(_ *cluster.Spec) []providers.MachineConfig {
	configs := make(map[string]providers.MachineConfig, len(p.machineConfigs))
	controlPlaneMachineName := p.clusterConfig.Spec.ControlPlaneConfiguration.MachineGroupRef.Name
	p.machineConfigs[controlPlaneMachineName].Annotations = map[string]string{p.clusterConfig.ControlPlaneAnnotation(): "true"}
	if p.clusterConfig.IsManaged() {
		p.machineConfigs[controlPlaneMachineName].SetManagement(p.clusterConfig.ManagedBy())
	}
	configs[controlPlaneMachineName] = p.machineConfigs[controlPlaneMachineName]

	if p.clusterConfig.Spec.ExternalEtcdConfiguration != nil {
		etcdMachineName := p.clusterConfig.Spec.ExternalEtcdConfiguration.MachineGroupRef.Name
		p.machineConfigs[etcdMachineName].Annotations = map[string]string{p.clusterConfig.EtcdAnnotation(): "true"}
		if etcdMachineName != controlPlaneMachineName {
			configs[etcdMachineName] = p.machineConfigs[etcdMachineName]
			if p.clusterConfig.IsManaged() {
				p.machineConfigs[etcdMachineName].SetManagement(p.clusterConfig.ManagedBy())
			}
		}
	}

	for _, workerNodeGroupConfiguration := range p.clusterConfig.Spec.WorkerNodeGroupConfigurations {
		workerMachineName := workerNodeGroupConfiguration.MachineGroupRef.Name
		if _, ok := configs[workerMachineName]; !ok {
			configs[workerMachineName] = p.machineConfigs[workerMachineName]
			if p.clusterConfig.IsManaged() {
				p.machineConfigs[workerMachineName].SetManagement(p.clusterConfig.ManagedBy())
			}
		}
	}
	return providers.ConfigsMapToSlice(configs)
}

func (p *cloudstackProvider) UpgradeNeeded(ctx context.Context, newSpec, currentSpec *cluster.Spec, cluster *types.Cluster) (bool, error) {
	cc := currentSpec.Cluster
	existingCsdc, err := p.providerKubectlClient.GetEksaCloudStackDatacenterConfig(ctx, cc.Spec.DatacenterRef.Name, cluster.KubeconfigFile, newSpec.Cluster.Namespace)
	if err != nil {
		return false, err
	}
	if !existingCsdc.Spec.Equal(&p.datacenterConfig.Spec) {
		logger.V(3).Info("New provider spec is different from the new spec")
		return true, nil
	}

	machineConfigsSpecChanged, err := p.machineConfigsSpecChanged(ctx, cc, cluster, newSpec)
	if err != nil {
		return false, err
	}
	return machineConfigsSpecChanged, nil
}

func (p *cloudstackProvider) DeleteResources(ctx context.Context, clusterSpec *cluster.Spec) error {
	for _, mc := range p.machineConfigs {
		if err := p.providerKubectlClient.DeleteEksaCloudStackMachineConfig(ctx, mc.Name, clusterSpec.ManagementCluster.KubeconfigFile, mc.Namespace); err != nil {
			return err
		}
	}
	return p.providerKubectlClient.DeleteEksaCloudStackDatacenterConfig(ctx, p.datacenterConfig.Name, clusterSpec.ManagementCluster.KubeconfigFile, p.datacenterConfig.Namespace)
}

func (p *cloudstackProvider) PostClusterDeleteValidate(_ context.Context, _ *types.Cluster) error {
	// No validations
	return nil
}

func (p *cloudstackProvider) GenerateStorageClass() []byte {
	return nil
}

func (p *cloudstackProvider) setupSSHAuthKeysForUpgrade() error {
	var err error
	controlPlaneUser := p.machineConfigs[p.clusterConfig.Spec.ControlPlaneConfiguration.MachineGroupRef.Name].Spec.Users[0]
	if len(controlPlaneUser.SshAuthorizedKeys[0]) > 0 {
		controlPlaneUser.SshAuthorizedKeys[0], err = common.StripSshAuthorizedKeyComment(controlPlaneUser.SshAuthorizedKeys[0])
		if err != nil {
			return err
		}
	}
	for _, workerNodeGroupConfiguration := range p.clusterConfig.Spec.WorkerNodeGroupConfigurations {
		workerUser := p.machineConfigs[workerNodeGroupConfiguration.MachineGroupRef.Name].Spec.Users[0]
		if len(workerUser.SshAuthorizedKeys[0]) > 0 {
			workerUser.SshAuthorizedKeys[0], err = common.StripSshAuthorizedKeyComment(workerUser.SshAuthorizedKeys[0])
			if err != nil {
				return err
			}
		}
	}
	if p.clusterConfig.Spec.ExternalEtcdConfiguration != nil {
		etcdUser := p.machineConfigs[p.clusterConfig.Spec.ExternalEtcdConfiguration.MachineGroupRef.Name].Spec.Users[0]
		if len(etcdUser.SshAuthorizedKeys[0]) > 0 {
			etcdUser.SshAuthorizedKeys[0], err = common.StripSshAuthorizedKeyComment(etcdUser.SshAuthorizedKeys[0])
			if err != nil {
				return err
			}
		}
	}
	return nil
}

func (p *cloudstackProvider) validateMachineConfigsNameUniqueness(ctx context.Context, cluster *types.Cluster, clusterSpec *cluster.Spec) error {
	prevSpec, err := p.providerKubectlClient.GetEksaCluster(ctx, cluster, clusterSpec.Cluster.GetName())
	if err != nil {
		return err
	}

	cpMachineConfigName := clusterSpec.Cluster.Spec.ControlPlaneConfiguration.MachineGroupRef.Name
	if prevSpec.Spec.ControlPlaneConfiguration.MachineGroupRef.Name != cpMachineConfigName {
		err := p.validateMachineConfigNameUniqueness(ctx, cpMachineConfigName, clusterSpec)
		if err != nil {
			return err
		}
	}

	if clusterSpec.Cluster.Spec.ExternalEtcdConfiguration != nil && prevSpec.Spec.ExternalEtcdConfiguration != nil {
		etcdMachineConfigName := clusterSpec.Cluster.Spec.ExternalEtcdConfiguration.MachineGroupRef.Name
		if prevSpec.Spec.ExternalEtcdConfiguration.MachineGroupRef.Name != etcdMachineConfigName {
			err := p.validateMachineConfigNameUniqueness(ctx, etcdMachineConfigName, clusterSpec)
			if err != nil {
				return err
			}
		}
	}

	return nil
}

func (p *cloudstackProvider) validateMachineConfigNameUniqueness(ctx context.Context, machineConfigName string, clusterSpec *cluster.Spec) error {
	em, err := p.providerKubectlClient.SearchCloudStackMachineConfig(ctx, machineConfigName, clusterSpec.ManagementCluster.KubeconfigFile, clusterSpec.Cluster.GetNamespace())
	if err != nil {
		return err
	}
	if len(em) > 0 {
		return fmt.Errorf("machineconfig %s already exists", machineConfigName)
	}
	return nil
}

func (p *cloudstackProvider) InstallCustomProviderComponents(ctx context.Context, kubeconfigFile string) error {
	if err := p.providerKubectlClient.SetEksaControllerEnvVar(ctx, features.CloudStackProviderEnvVar, "true", kubeconfigFile); err != nil {
		return err
	}
	kubeVipDisabledString := strconv.FormatBool(features.IsActive(features.CloudStackKubeVipDisabled()))
	return p.providerKubectlClient.SetEksaControllerEnvVar(ctx, features.CloudStackKubeVipDisabledEnvVar, kubeVipDisabledString, kubeconfigFile)
}

func machineDeploymentName(clusterName, nodeGroupName string) string {
	return fmt.Sprintf("%s-%s", clusterName, nodeGroupName)
}

func (p *cloudstackProvider) PostClusterDeleteForUpgrade(ctx context.Context, managementCluster *types.Cluster) error {
	return nil
}<|MERGE_RESOLUTION|>--- conflicted
+++ resolved
@@ -92,13 +92,6 @@
 }
 
 func (p *cloudstackProvider) UpdateSecrets(ctx context.Context, cluster *types.Cluster) error {
-<<<<<<< HEAD
-	if err := p.providerKubectlClient.CreateNamespaceIfNotPresent(ctx, cluster.KubeconfigFile, constants.EksaSystemNamespace); err != nil {
-		return err
-	}
-
-=======
->>>>>>> 320662dc
 	contents, err := p.generateSecrets(ctx, cluster)
 	if err != nil {
 		return fmt.Errorf("creating secrets object: %v", err)
@@ -120,12 +113,9 @@
 			// When a secret already exists with the profile name we skip creating it
 			continue
 		}
-<<<<<<< HEAD
-=======
 		if !apierrors.IsNotFound(err) {
 			return nil, fmt.Errorf("getting secret for profile %s: %v", profile.Name, err)
 		}
->>>>>>> 320662dc
 
 		bytes, err := yaml.Marshal(generateSecret(profile))
 		if err != nil {
@@ -147,17 +137,10 @@
 			Name:      profile.Name,
 		},
 		StringData: map[string]string{
-<<<<<<< HEAD
 			"api-url":    profile.ManagementUrl,
 			"api-key":    profile.ApiKey,
 			"secret-key": profile.SecretKey,
 			"verify-ssl": profile.VerifySsl,
-=======
-			"uri":       profile.ManagementUrl,
-			"apikey":    profile.ApiKey,
-			"secretkey": profile.SecretKey,
-			"verifyssl": profile.VerifySsl,
->>>>>>> 320662dc
 		},
 	}
 }
@@ -434,19 +417,11 @@
 func (p *cloudstackProvider) validateSecretsUnchanged(ctx context.Context, cluster *types.Cluster) error {
 	for _, profile := range p.execConfig.Profiles {
 		secret, err := p.providerKubectlClient.GetSecretFromNamespace(ctx, cluster.KubeconfigFile, profile.Name, constants.EksaSystemNamespace)
-<<<<<<< HEAD
-		if err != nil {
-			if apierrors.IsNotFound(err) {
-				// When the secret is not found we allow for new secrets
-				continue
-			}
-=======
 		if apierrors.IsNotFound(err) {
 			// When the secret is not found we allow for new secrets
 			continue
 		}
 		if err != nil {
->>>>>>> 320662dc
 			return fmt.Errorf("getting secret for profile %s: %v", profile.Name, err)
 		}
 		if secretDifferentFromProfile(secret, profile) {
