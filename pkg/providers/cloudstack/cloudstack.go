--- conflicted
+++ resolved
@@ -1063,7 +1063,6 @@
 			if p.clusterConfig.IsManaged() {
 				p.machineConfigs[etcdMachineName].SetManagement(p.clusterConfig.ManagedBy())
 			}
-<<<<<<< HEAD
 		}
 	}
 
@@ -1076,20 +1075,6 @@
 			}
 		}
 	}
-=======
-		}
-	}
-
-	for _, workerNodeGroupConfiguration := range p.clusterConfig.Spec.WorkerNodeGroupConfigurations {
-		workerMachineName := workerNodeGroupConfiguration.MachineGroupRef.Name
-		if _, ok := configs[workerMachineName]; !ok {
-			configs[workerMachineName] = p.machineConfigs[workerMachineName]
-			if p.clusterConfig.IsManaged() {
-				p.machineConfigs[workerMachineName].SetManagement(p.clusterConfig.ManagedBy())
-			}
-		}
-	}
->>>>>>> a5c1a229
 	return providers.ConfigsMapToSlice(configs)
 }
 
