package cloudstack

import (
	"context"
	_ "embed"
	"errors"
	"fmt"
	"net"
	"net/url"
	"os"
	"strconv"

	etcdv1beta1 "github.com/mrajashree/etcdadm-controller/api/v1beta1"
	corev1 "k8s.io/api/core/v1"
	apierrors "k8s.io/apimachinery/pkg/api/errors"
	metav1 "k8s.io/apimachinery/pkg/apis/meta/v1"
	clusterv1 "sigs.k8s.io/cluster-api/api/v1beta1"
	kubeadmv1beta1 "sigs.k8s.io/cluster-api/controlplane/kubeadm/api/v1beta1"
	"sigs.k8s.io/yaml"

	"github.com/aws/eks-anywhere/pkg/api/v1alpha1"
	"github.com/aws/eks-anywhere/pkg/bootstrapper"
	"github.com/aws/eks-anywhere/pkg/cluster"
	"github.com/aws/eks-anywhere/pkg/clusterapi"
	"github.com/aws/eks-anywhere/pkg/constants"
	"github.com/aws/eks-anywhere/pkg/crypto"
	"github.com/aws/eks-anywhere/pkg/executables"
	"github.com/aws/eks-anywhere/pkg/features"
	"github.com/aws/eks-anywhere/pkg/filewriter"
	"github.com/aws/eks-anywhere/pkg/logger"
	"github.com/aws/eks-anywhere/pkg/providers"
	"github.com/aws/eks-anywhere/pkg/providers/cloudstack/decoder"
	"github.com/aws/eks-anywhere/pkg/providers/common"
	"github.com/aws/eks-anywhere/pkg/templater"
	"github.com/aws/eks-anywhere/pkg/types"
	releasev1alpha1 "github.com/aws/eks-anywhere/release/api/v1alpha1"
)

const (
	eksaLicense                = "EKSA_LICENSE"
	controlEndpointDefaultPort = "6443"
)

//go:embed config/template-cp.yaml
var defaultCAPIConfigCP string

//go:embed config/template-md.yaml
var defaultClusterConfigMD string

var requiredEnvs = []string{decoder.CloudStackCloudConfigB64SecretKey}

var (
	eksaCloudStackDatacenterResourceType = fmt.Sprintf("cloudstackdatacenterconfigs.%s", v1alpha1.GroupVersion.Group)
	eksaCloudStackMachineResourceType    = fmt.Sprintf("cloudstackmachineconfigs.%s", v1alpha1.GroupVersion.Group)
)

type cloudstackProvider struct {
	datacenterConfig      *v1alpha1.CloudStackDatacenterConfig
	machineConfigs        map[string]*v1alpha1.CloudStackMachineConfig
	clusterConfig         *v1alpha1.Cluster
	providerKubectlClient ProviderKubectlClient
	writer                filewriter.FileWriter
	selfSigned            bool
	templateBuilder       *CloudStackTemplateBuilder
	skipIpCheck           bool
	validator             *Validator
	execConfig            *decoder.CloudStackExecConfig
}

func (p *cloudstackProvider) PreBootstrapSetup(ctx context.Context, cluster *types.Cluster) error {
	return nil
}

func (p *cloudstackProvider) PreCAPIInstallOnBootstrap(ctx context.Context, cluster *types.Cluster, clusterSpec *cluster.Spec) error {
	logger.Info("Installing secrets on bootstrap cluster")
	return p.UpdateSecrets(ctx, cluster)
}

func (p *cloudstackProvider) PostBootstrapSetup(ctx context.Context, clusterConfig *v1alpha1.Cluster, cluster *types.Cluster) error {
	return nil
}

func (p *cloudstackProvider) PostBootstrapSetupUpgrade(ctx context.Context, clusterConfig *v1alpha1.Cluster, cluster *types.Cluster) error {
	return nil
}

func (p *cloudstackProvider) PostWorkloadInit(ctx context.Context, cluster *types.Cluster, clusterSpec *cluster.Spec) error {
	return nil
}

func (p *cloudstackProvider) UpdateSecrets(ctx context.Context, cluster *types.Cluster) error {
	contents, err := p.generateSecrets(ctx, cluster)
	if err != nil {
		return fmt.Errorf("creating secrets object: %v", err)
	}

	if len(contents) > 0 {
		if err := p.providerKubectlClient.ApplyKubeSpecFromBytes(ctx, cluster, contents); err != nil {
			return fmt.Errorf("applying secrets object: %v", err)
		}
	}
	return nil
}

func (p *cloudstackProvider) generateSecrets(ctx context.Context, cluster *types.Cluster) ([]byte, error) {
	secrets := [][]byte{}
	for _, profile := range p.execConfig.Profiles {
		_, err := p.providerKubectlClient.GetSecretFromNamespace(ctx, cluster.KubeconfigFile, profile.Name, constants.EksaSystemNamespace)
		if err == nil {
			// When a secret already exists with the profile name we skip creating it
			continue
		}
		if !apierrors.IsNotFound(err) {
			return nil, fmt.Errorf("getting secret for profile %s: %v", profile.Name, err)
		}

		bytes, err := yaml.Marshal(generateSecret(profile))
		if err != nil {
			return nil, fmt.Errorf("marshalling secret for profile %s: %v", profile.Name, err)
		}
		secrets = append(secrets, bytes)
	}
	return templater.AppendYamlResources(secrets...), nil
}

func generateSecret(profile decoder.CloudStackProfileConfig) *corev1.Secret {
	return &corev1.Secret{
		TypeMeta: metav1.TypeMeta{
			Kind:       "Secret",
			APIVersion: corev1.SchemeGroupVersion.Version,
		},
		ObjectMeta: metav1.ObjectMeta{
			Namespace: constants.EksaSystemNamespace,
			Name:      profile.Name,
		},
		StringData: map[string]string{
			"uri":       profile.ManagementUrl,
			"apikey":    profile.ApiKey,
			"secretkey": profile.SecretKey,
			"verifyssl": profile.VerifySsl,
		},
	}
}

func machineRefSliceToMap(machineRefs []v1alpha1.Ref) map[string]v1alpha1.Ref {
	refMap := make(map[string]v1alpha1.Ref, len(machineRefs))
	for _, ref := range machineRefs {
		refMap[ref.Name] = ref
	}
	return refMap
}

func (p *cloudstackProvider) validateMachineConfigImmutability(ctx context.Context, cluster *types.Cluster, newConfig *v1alpha1.CloudStackMachineConfig, clusterSpec *cluster.Spec) error {
	// TODO: for GA, we need to decide which fields are immutable.
	return nil
}

func (p *cloudstackProvider) ValidateNewSpec(ctx context.Context, cluster *types.Cluster, clusterSpec *cluster.Spec) error {
	prevSpec, err := p.providerKubectlClient.GetEksaCluster(ctx, cluster, clusterSpec.Cluster.Name)
	if err != nil {
		return err
	}

	prevDatacenter, err := p.providerKubectlClient.GetEksaCloudStackDatacenterConfig(ctx, prevSpec.Spec.DatacenterRef.Name, cluster.KubeconfigFile, prevSpec.Namespace)
	if err != nil {
		return err
	}

	datacenter := p.datacenterConfig

	oSpec := prevDatacenter.Spec
	nSpec := datacenter.Spec

	prevMachineConfigRefs := machineRefSliceToMap(prevSpec.MachineConfigRefs())

	for _, machineConfigRef := range clusterSpec.Cluster.MachineConfigRefs() {
		machineConfig, ok := p.machineConfigs[machineConfigRef.Name]
		if !ok {
			return fmt.Errorf("cannot find machine config %s in cloudstack provider machine configs", machineConfigRef.Name)
		}

		if _, ok = prevMachineConfigRefs[machineConfig.Name]; ok {
			err = p.validateMachineConfigImmutability(ctx, cluster, machineConfig, clusterSpec)
			if err != nil {
				return err
			}
		}
	}

	if nSpec.Domain != oSpec.Domain {
		return fmt.Errorf("spec.domain is immutable. Previous value %s, new value %s", oSpec.Domain, nSpec.Domain)
	}
	if nSpec.Account != oSpec.Account {
		return fmt.Errorf("spec.account is immutable. Previous value %s, new value %s", oSpec.Account, nSpec.Account)
	}

	if len(nSpec.Zones) != len(oSpec.Zones) {
		return fmt.Errorf("spec.zones is immutable. Previous value %s, new value %s", oSpec.Zones, nSpec.Zones)
	} else {
		for i, zone := range nSpec.Zones {
			if !zone.Equal(&oSpec.Zones[i]) {
				return fmt.Errorf("spec.zones is immutable. Previous value %s, new value %s", zone, oSpec.Zones[i])
			}
		}
	}

	return nil
}

func (p *cloudstackProvider) ChangeDiff(currentSpec, newSpec *cluster.Spec) *types.ComponentChangeDiff {
	if currentSpec.VersionsBundle.CloudStack.Version == newSpec.VersionsBundle.CloudStack.Version {
		return nil
	}

	return &types.ComponentChangeDiff{
		ComponentName: constants.CloudStackProviderName,
		NewVersion:    newSpec.VersionsBundle.CloudStack.Version,
		OldVersion:    currentSpec.VersionsBundle.CloudStack.Version,
	}
}

func (p *cloudstackProvider) RunPostControlPlaneUpgrade(ctx context.Context, oldClusterSpec *cluster.Spec, clusterSpec *cluster.Spec, workloadCluster *types.Cluster, managementCluster *types.Cluster) error {
	// Nothing to do
	return nil
}

type ProviderKubectlClient interface {
	ApplyKubeSpecFromBytes(ctx context.Context, cluster *types.Cluster, data []byte) error
	CreateNamespaceIfNotPresent(ctx context.Context, kubeconfig string, namespace string) error
	LoadSecret(ctx context.Context, secretObject string, secretObjType string, secretObjectName string, kubeConfFile string) error
	GetEksaCluster(ctx context.Context, cluster *types.Cluster, clusterName string) (*v1alpha1.Cluster, error)
	GetEksaCloudStackDatacenterConfig(ctx context.Context, cloudstackDatacenterConfigName string, kubeconfigFile string, namespace string) (*v1alpha1.CloudStackDatacenterConfig, error)
	GetEksaCloudStackMachineConfig(ctx context.Context, cloudstackMachineConfigName string, kubeconfigFile string, namespace string) (*v1alpha1.CloudStackMachineConfig, error)
	GetKubeadmControlPlane(ctx context.Context, cluster *types.Cluster, clusterName string, opts ...executables.KubectlOpt) (*kubeadmv1beta1.KubeadmControlPlane, error)
	GetMachineDeployment(ctx context.Context, workerNodeGroupName string, opts ...executables.KubectlOpt) (*clusterv1.MachineDeployment, error)
	GetEtcdadmCluster(ctx context.Context, cluster *types.Cluster, clusterName string, opts ...executables.KubectlOpt) (*etcdv1beta1.EtcdadmCluster, error)
	GetSecretFromNamespace(ctx context.Context, kubeconfigFile, name, namespace string) (*corev1.Secret, error)
	UpdateAnnotation(ctx context.Context, resourceType, objectName string, annotations map[string]string, opts ...executables.KubectlOpt) error
	SearchCloudStackMachineConfig(ctx context.Context, name string, kubeconfigFile string, namespace string) ([]*v1alpha1.CloudStackMachineConfig, error)
	SearchCloudStackDatacenterConfig(ctx context.Context, name string, kubeconfigFile string, namespace string) ([]*v1alpha1.CloudStackDatacenterConfig, error)
	DeleteEksaCloudStackDatacenterConfig(ctx context.Context, cloudstackDatacenterConfigName string, kubeconfigFile string, namespace string) error
	DeleteEksaCloudStackMachineConfig(ctx context.Context, cloudstackMachineConfigName string, kubeconfigFile string, namespace string) error
	SetEksaControllerEnvVar(ctx context.Context, envVar, envVarVal, kubeconfig string) error
}

func NewProvider(datacenterConfig *v1alpha1.CloudStackDatacenterConfig, machineConfigs map[string]*v1alpha1.CloudStackMachineConfig, clusterConfig *v1alpha1.Cluster, providerKubectlClient ProviderKubectlClient, providerCmkClient ProviderCmkClient, writer filewriter.FileWriter, now types.NowFunc, skipIpCheck bool) *cloudstackProvider {
	var controlPlaneMachineSpec, etcdMachineSpec *v1alpha1.CloudStackMachineConfigSpec
	workerNodeGroupMachineSpecs := make(map[string]v1alpha1.CloudStackMachineConfigSpec, len(machineConfigs))
	if clusterConfig.Spec.ControlPlaneConfiguration.MachineGroupRef != nil && machineConfigs[clusterConfig.Spec.ControlPlaneConfiguration.MachineGroupRef.Name] != nil {
		controlPlaneMachineSpec = &machineConfigs[clusterConfig.Spec.ControlPlaneConfiguration.MachineGroupRef.Name].Spec
	}
	if clusterConfig.Spec.ExternalEtcdConfiguration != nil {
		if clusterConfig.Spec.ExternalEtcdConfiguration.MachineGroupRef != nil && machineConfigs[clusterConfig.Spec.ExternalEtcdConfiguration.MachineGroupRef.Name] != nil {
			etcdMachineSpec = &machineConfigs[clusterConfig.Spec.ExternalEtcdConfiguration.MachineGroupRef.Name].Spec
		}
	}
	return &cloudstackProvider{
		datacenterConfig:      datacenterConfig,
		machineConfigs:        machineConfigs,
		clusterConfig:         clusterConfig,
		providerKubectlClient: providerKubectlClient,
		writer:                writer,
		selfSigned:            false,
		templateBuilder: &CloudStackTemplateBuilder{
			datacenterConfigSpec:        &datacenterConfig.Spec,
			controlPlaneMachineSpec:     controlPlaneMachineSpec,
			WorkerNodeGroupMachineSpecs: workerNodeGroupMachineSpecs,
			etcdMachineSpec:             etcdMachineSpec,
			now:                         now,
		},
		skipIpCheck: skipIpCheck,
		validator:   NewValidator(providerCmkClient),
	}
}

func (p *cloudstackProvider) UpdateKubeConfig(_ *[]byte, _ string) error {
	// customize generated kube config
	return nil
}

func (p *cloudstackProvider) BootstrapClusterOpts(_ *cluster.Spec) ([]bootstrapper.BootstrapClusterOption, error) {
	return common.BootstrapClusterOpts(p.clusterConfig, p.datacenterConfig.Spec.ManagementApiEndpoint)
}

func (p *cloudstackProvider) Name() string {
	return constants.CloudStackProviderName
}

func (p *cloudstackProvider) DatacenterResourceType() string {
	return eksaCloudStackDatacenterResourceType
}

func (p *cloudstackProvider) MachineResourceType() string {
	return eksaCloudStackMachineResourceType
}

func (p *cloudstackProvider) setupSSHAuthKeysForCreate() error {
	var useKeyGeneratedForControlplane, useKeyGeneratedForWorker bool
	var err error
	controlPlaneUser := p.machineConfigs[p.clusterConfig.Spec.ControlPlaneConfiguration.MachineGroupRef.Name].Spec.Users[0]
	if len(controlPlaneUser.SshAuthorizedKeys[0]) > 0 {
		controlPlaneUser.SshAuthorizedKeys[0], err = common.StripSshAuthorizedKeyComment(controlPlaneUser.SshAuthorizedKeys[0])
		if err != nil {
			return err
		}
	} else {
		logger.Info("Provided control plane sshAuthorizedKey is not set or is empty, auto-generating new key pair...")
		generatedKey, err := common.GenerateSSHAuthKey(p.writer)
		if err != nil {
			return err
		}
		controlPlaneUser.SshAuthorizedKeys[0] = generatedKey
		useKeyGeneratedForControlplane = true
	}
	var workerUser v1alpha1.UserConfiguration
	for _, workerNodeGroupConfiguration := range p.clusterConfig.Spec.WorkerNodeGroupConfigurations {
		workerUser = p.machineConfigs[workerNodeGroupConfiguration.MachineGroupRef.Name].Spec.Users[0]
		if len(workerUser.SshAuthorizedKeys[0]) > 0 {
			workerUser.SshAuthorizedKeys[0], err = common.StripSshAuthorizedKeyComment(workerUser.SshAuthorizedKeys[0])
			if err != nil {
				return err
			}
		} else {
			if useKeyGeneratedForControlplane { // use the same key
				workerUser.SshAuthorizedKeys[0] = controlPlaneUser.SshAuthorizedKeys[0]
			} else {
				logger.Info("Provided worker sshAuthorizedKey is not set or is empty, auto-generating new key pair...")
				generatedKey, err := common.GenerateSSHAuthKey(p.writer)
				if err != nil {
					return err
				}
				workerUser.SshAuthorizedKeys[0] = generatedKey
				useKeyGeneratedForWorker = true
			}
		}
	}
	if p.clusterConfig.Spec.ExternalEtcdConfiguration != nil {
		etcdUser := p.machineConfigs[p.clusterConfig.Spec.ExternalEtcdConfiguration.MachineGroupRef.Name].Spec.Users[0]
		if len(etcdUser.SshAuthorizedKeys[0]) > 0 {
			etcdUser.SshAuthorizedKeys[0], err = common.StripSshAuthorizedKeyComment(etcdUser.SshAuthorizedKeys[0])
			if err != nil {
				return err
			}
		} else {
			if useKeyGeneratedForControlplane { // use the same key as for controlplane
				etcdUser.SshAuthorizedKeys[0] = controlPlaneUser.SshAuthorizedKeys[0]
			} else if useKeyGeneratedForWorker {
				etcdUser.SshAuthorizedKeys[0] = workerUser.SshAuthorizedKeys[0] // if cp key was provided by user, check if worker key was generated by cli and use that
			} else {
				logger.Info("Provided etcd sshAuthorizedKey is not set or is empty, auto-generating new key pair...")
				generatedKey, err := common.GenerateSSHAuthKey(p.writer)
				if err != nil {
					return err
				}
				etcdUser.SshAuthorizedKeys[0] = generatedKey
			}
		}
	}
	return nil
}

func (p *cloudstackProvider) validateManagementApiEndpoint(rawurl string) error {
	_, err := url.ParseRequestURI(rawurl)
	if err != nil {
		return fmt.Errorf("CloudStack managementApiEndpoint is invalid: #{err}")
	}
	return nil
}

func getHostnameFromUrl(rawurl string) (string, error) {
	url, err := url.Parse(rawurl)
	if err != nil {
		return "", fmt.Errorf("%s is not a valid url", rawurl)
	}
	return url.Hostname(), nil
}

func (p *cloudstackProvider) validateEnv(ctx context.Context) error {
	var cloudStackB64EncodedSecret string
	var ok bool

	if cloudStackB64EncodedSecret, ok = os.LookupEnv(decoder.EksacloudStackCloudConfigB64SecretKey); ok && len(cloudStackB64EncodedSecret) > 0 {
		if err := os.Setenv(decoder.CloudStackCloudConfigB64SecretKey, cloudStackB64EncodedSecret); err != nil {
			return fmt.Errorf("unable to set %s: %v", decoder.CloudStackCloudConfigB64SecretKey, err)
		}
	} else {
		return fmt.Errorf("%s is not set or is empty", decoder.EksacloudStackCloudConfigB64SecretKey)
	}
	execConfig, err := decoder.ParseCloudStackSecret()
	if err != nil {
		return fmt.Errorf("failed to parse environment variable exec config: %v", err)
	}
	if len(execConfig.Profiles) <= 0 {
		return errors.New("cloudstack instances are not defined")
	}

	for _, instance := range execConfig.Profiles {
		if err := p.validateManagementApiEndpoint(instance.ManagementUrl); err != nil {
			return fmt.Errorf("CloudStack instance %s's managementApiEndpoint %s is invalid: %v",
				instance.Name, instance.ManagementUrl, err)
		}
	}
	p.execConfig = execConfig

	if _, ok := os.LookupEnv(eksaLicense); !ok {
		if err := os.Setenv(eksaLicense, ""); err != nil {
			return fmt.Errorf("unable to set %s: %v", eksaLicense, err)
		}
	}
	return nil
}

// TODO: Consider to move this functionality to validator.go
func (p *cloudstackProvider) validateSecretsUnchanged(ctx context.Context, cluster *types.Cluster) error {
	for _, profile := range p.execConfig.Profiles {
		secret, err := p.providerKubectlClient.GetSecretFromNamespace(ctx, cluster.KubeconfigFile, profile.Name, constants.EksaSystemNamespace)
		if apierrors.IsNotFound(err) {
			// When the secret is not found we allow for new secrets
			continue
		}
		if err != nil {
			return fmt.Errorf("getting secret for profile %s: %v", profile.Name, err)
		}
		if secretDifferentFromProfile(secret, profile) {
			return fmt.Errorf("profile '%s' is different from the secret", profile.Name)
		}
	}
	return nil
}

func secretDifferentFromProfile(secret *corev1.Secret, profile decoder.CloudStackProfileConfig) bool {
	return string(secret.Data["uri"]) != profile.ManagementUrl ||
		string(secret.Data["apikey"]) != profile.ApiKey ||
		string(secret.Data["secretkey"]) != profile.SecretKey ||
		string(secret.Data["verifyssl"]) != profile.VerifySsl
}

func (p *cloudstackProvider) validateClusterSpec(ctx context.Context, clusterSpec *cluster.Spec) (err error) {
	if err := p.validator.validateCloudStackAccess(ctx, p.datacenterConfig); err != nil {
		return err
	}
	if err := p.validator.ValidateCloudStackDatacenterConfig(ctx, p.datacenterConfig); err != nil {
		return err
	}
	if err := p.validator.ValidateClusterMachineConfigs(ctx, NewSpec(clusterSpec, p.machineConfigs, p.datacenterConfig)); err != nil {
		return err
	}
	return nil
}

func (p *cloudstackProvider) SetupAndValidateCreateCluster(ctx context.Context, clusterSpec *cluster.Spec) error {
	if err := p.validateEnv(ctx); err != nil {
		return fmt.Errorf("validating environment variables: %v", err)
	}

	if err := p.validateClusterSpec(ctx, clusterSpec); err != nil {
		return fmt.Errorf("validating cluster spec: %v", err)
	}

	if err := p.setupSSHAuthKeysForCreate(); err != nil {
		return fmt.Errorf("setting up SSH keys: %v", err)
	}

	if clusterSpec.Cluster.IsManaged() {
		for _, mc := range p.MachineConfigs(clusterSpec) {
			em, err := p.providerKubectlClient.SearchCloudStackMachineConfig(ctx, mc.GetName(), clusterSpec.ManagementCluster.KubeconfigFile, mc.GetNamespace())
			if err != nil {
				return err
			}
			if len(em) > 0 {
				return fmt.Errorf("CloudStackMachineConfig %s already exists", mc.GetName())
			}
		}
		existingDatacenter, err := p.providerKubectlClient.SearchCloudStackDatacenterConfig(ctx, p.datacenterConfig.Name, clusterSpec.ManagementCluster.KubeconfigFile, clusterSpec.Cluster.Namespace)
		if err != nil {
			return err
		}
		if len(existingDatacenter) > 0 {
			return fmt.Errorf("CloudStackDatacenter %s already exists", p.datacenterConfig.Name)
		}
	}
	if p.skipIpCheck {
		logger.Info("Skipping check for whether control plane ip is in use")
		return nil
	}

	return nil
}

func (p *cloudstackProvider) SetupAndValidateUpgradeCluster(ctx context.Context, cluster *types.Cluster, clusterSpec *cluster.Spec, currentSpec *cluster.Spec) error {
	if err := p.validateEnv(ctx); err != nil {
		return fmt.Errorf("validating environment variables: %v", err)
	}

	if err := p.validateClusterSpec(ctx, clusterSpec); err != nil {
		return fmt.Errorf("validating cluster spec: %v", err)
	}

	if err := p.setupSSHAuthKeysForUpgrade(); err != nil {
		return fmt.Errorf("setting up SSH keys: %v", err)
	}

	if err := p.validateMachineConfigsNameUniqueness(ctx, cluster, clusterSpec); err != nil {
		return fmt.Errorf("failed validate machineconfig uniqueness: %v", err)
	}

	if err := p.validateSecretsUnchanged(ctx, cluster); err != nil {
		return fmt.Errorf("validating secrets unchanged: %v", err)
	}

	return nil
}

func (p *cloudstackProvider) SetupAndValidateDeleteCluster(ctx context.Context, _ *types.Cluster) error {
	err := p.validateEnv(ctx)
	if err != nil {
		return fmt.Errorf("validating environment variables: %v", err)
	}
	return nil
}

func needsNewControlPlaneTemplate(oldSpec, newSpec *cluster.Spec, oldCsdc, newCsdc *v1alpha1.CloudStackDatacenterConfig, oldCsmc, newCsmc *v1alpha1.CloudStackMachineConfig) bool {
	// Another option is to generate MachineTemplates based on the old and new eksa spec,
	// remove the name field and compare them with DeepEqual
	// We plan to approach this way since it's more flexible to add/remove fields and test out for validation
	if oldSpec.Cluster.Spec.KubernetesVersion != newSpec.Cluster.Spec.KubernetesVersion {
		return true
	}
	if oldSpec.Cluster.Spec.ControlPlaneConfiguration.Endpoint.Host != newSpec.Cluster.Spec.ControlPlaneConfiguration.Endpoint.Host {
		return true
	}
	if oldSpec.Bundles.Spec.Number != newSpec.Bundles.Spec.Number {
		return true
	}
	return AnyImmutableFieldChanged(oldCsdc, newCsdc, oldCsmc, newCsmc)
}

func NeedsNewWorkloadTemplate(oldSpec, newSpec *cluster.Spec, oldCsdc, newCsdc *v1alpha1.CloudStackDatacenterConfig, oldCsmc, newCsmc *v1alpha1.CloudStackMachineConfig) bool {
	if oldSpec.Cluster.Spec.KubernetesVersion != newSpec.Cluster.Spec.KubernetesVersion {
		return true
	}
	if oldSpec.Bundles.Spec.Number != newSpec.Bundles.Spec.Number {
		return true
	}
	if !v1alpha1.WorkerNodeGroupConfigurationSliceTaintsEqual(oldSpec.Cluster.Spec.WorkerNodeGroupConfigurations, newSpec.Cluster.Spec.WorkerNodeGroupConfigurations) ||
		!v1alpha1.WorkerNodeGroupConfigurationsLabelsMapEqual(oldSpec.Cluster.Spec.WorkerNodeGroupConfigurations, newSpec.Cluster.Spec.WorkerNodeGroupConfigurations) {
		return true
	}
	return AnyImmutableFieldChanged(oldCsdc, newCsdc, oldCsmc, newCsmc)
}

func NeedsNewKubeadmConfigTemplate(newWorkerNodeGroup *v1alpha1.WorkerNodeGroupConfiguration, oldWorkerNodeGroup *v1alpha1.WorkerNodeGroupConfiguration) bool {
	return !v1alpha1.TaintsSliceEqual(newWorkerNodeGroup.Taints, oldWorkerNodeGroup.Taints) || !v1alpha1.LabelsMapEqual(newWorkerNodeGroup.Labels, oldWorkerNodeGroup.Labels)
}

func needsNewEtcdTemplate(oldSpec, newSpec *cluster.Spec, oldCsdc, newCsdc *v1alpha1.CloudStackDatacenterConfig, oldCsmc, newCsmc *v1alpha1.CloudStackMachineConfig) bool {
	if oldSpec.Cluster.Spec.KubernetesVersion != newSpec.Cluster.Spec.KubernetesVersion {
		return true
	}
	if oldSpec.Bundles.Spec.Number != newSpec.Bundles.Spec.Number {
		return true
	}
	return AnyImmutableFieldChanged(oldCsdc, newCsdc, oldCsmc, newCsmc)
}

func (p *cloudstackProvider) needsNewMachineTemplate(ctx context.Context, workloadCluster *types.Cluster, currentSpec, newClusterSpec *cluster.Spec, workerNodeGroupConfiguration v1alpha1.WorkerNodeGroupConfiguration, csdc *v1alpha1.CloudStackDatacenterConfig, prevWorkerNodeGroupConfigs map[string]v1alpha1.WorkerNodeGroupConfiguration) (bool, error) {
	if _, ok := prevWorkerNodeGroupConfigs[workerNodeGroupConfiguration.Name]; ok {
		workerMachineConfig := p.machineConfigs[workerNodeGroupConfiguration.MachineGroupRef.Name]
		workerVmc, err := p.providerKubectlClient.GetEksaCloudStackMachineConfig(ctx, workerNodeGroupConfiguration.MachineGroupRef.Name, workloadCluster.KubeconfigFile, newClusterSpec.Cluster.Namespace)
		if err != nil {
			return false, err
		}
		needsNewWorkloadTemplate := NeedsNewWorkloadTemplate(currentSpec, newClusterSpec, csdc, p.datacenterConfig, workerVmc, workerMachineConfig)
		return needsNewWorkloadTemplate, nil
	}
	return true, nil
}

func (p *cloudstackProvider) needsNewKubeadmConfigTemplate(workerNodeGroupConfiguration v1alpha1.WorkerNodeGroupConfiguration, prevWorkerNodeGroupConfigs map[string]v1alpha1.WorkerNodeGroupConfiguration) (bool, error) {
	if _, ok := prevWorkerNodeGroupConfigs[workerNodeGroupConfiguration.Name]; ok {
		existingWorkerNodeGroupConfig := prevWorkerNodeGroupConfigs[workerNodeGroupConfiguration.Name]
		return NeedsNewKubeadmConfigTemplate(&workerNodeGroupConfiguration, &existingWorkerNodeGroupConfig), nil
	}
	return true, nil
}

func AnyImmutableFieldChanged(oldCsdc, newCsdc *v1alpha1.CloudStackDatacenterConfig, oldCsmc, newCsmc *v1alpha1.CloudStackMachineConfig) bool {
	for index, zone := range oldCsdc.Spec.Zones {
		if !zone.Equal(&newCsdc.Spec.Zones[index]) {
			return true
		}
	}
	if oldCsmc.Spec.Template != newCsmc.Spec.Template {
		return true
	}
	if oldCsmc.Spec.ComputeOffering != newCsmc.Spec.ComputeOffering {
		return true
	}
	if !oldCsmc.Spec.DiskOffering.Equal(&newCsmc.Spec.DiskOffering) {
		return true
	}
	if len(oldCsmc.Spec.UserCustomDetails) != len(newCsmc.Spec.UserCustomDetails) {
		return true
	}
	for key, value := range oldCsmc.Spec.UserCustomDetails {
		if value != newCsmc.Spec.UserCustomDetails[key] {
			return true
		}
	}
	if len(oldCsmc.Spec.Symlinks) != len(newCsmc.Spec.Symlinks) {
		return true
	}
	for key, value := range oldCsmc.Spec.Symlinks {
		if value != newCsmc.Spec.Symlinks[key] {
			return true
		}
	}
	return false
}

func NewCloudStackTemplateBuilder(CloudStackDatacenterConfigSpec *v1alpha1.CloudStackDatacenterConfigSpec, controlPlaneMachineSpec, etcdMachineSpec *v1alpha1.CloudStackMachineConfigSpec, workerNodeGroupMachineSpecs map[string]v1alpha1.CloudStackMachineConfigSpec, now types.NowFunc) providers.TemplateBuilder {
	return &CloudStackTemplateBuilder{
		datacenterConfigSpec:        CloudStackDatacenterConfigSpec,
		controlPlaneMachineSpec:     controlPlaneMachineSpec,
		WorkerNodeGroupMachineSpecs: workerNodeGroupMachineSpecs,
		etcdMachineSpec:             etcdMachineSpec,
		now:                         now,
	}
}

type CloudStackTemplateBuilder struct {
	datacenterConfigSpec        *v1alpha1.CloudStackDatacenterConfigSpec
	controlPlaneMachineSpec     *v1alpha1.CloudStackMachineConfigSpec
	WorkerNodeGroupMachineSpecs map[string]v1alpha1.CloudStackMachineConfigSpec
	etcdMachineSpec             *v1alpha1.CloudStackMachineConfigSpec
	now                         types.NowFunc
}

func (cs *CloudStackTemplateBuilder) GenerateCAPISpecControlPlane(clusterSpec *cluster.Spec, buildOptions ...providers.BuildMapOption) (content []byte, err error) {
	var etcdMachineSpec v1alpha1.CloudStackMachineConfigSpec
	if clusterSpec.Cluster.Spec.ExternalEtcdConfiguration != nil {
		etcdMachineSpec = *cs.etcdMachineSpec
	}
<<<<<<< HEAD
	if clusterSpec.CloudStackDatacenter == nil {
		return nil, fmt.Errorf("provided clusterSpec CloudStackDatacenter is nil. Unable to build template map CP")
	}
	values := buildTemplateMapCP(clusterSpec, *cs.controlPlaneMachineSpec, etcdMachineSpec)
=======
	values := buildTemplateMapCP(clusterSpec, *cs.datacenterConfigSpec, *cs.controlPlaneMachineSpec, etcdMachineSpec)
>>>>>>> cda1fb1c

	for _, buildOption := range buildOptions {
		buildOption(values)
	}

	return templater.Execute(defaultCAPIConfigCP, values)
}

func (cs *CloudStackTemplateBuilder) GenerateCAPISpecWorkers(clusterSpec *cluster.Spec, workloadTemplateNames, kubeadmconfigTemplateNames map[string]string) (content []byte, err error) {
	workerSpecs := make([][]byte, 0, len(clusterSpec.Cluster.Spec.WorkerNodeGroupConfigurations))
	for _, workerNodeGroupConfiguration := range clusterSpec.Cluster.Spec.WorkerNodeGroupConfigurations {
		values := buildTemplateMapMD(clusterSpec, *cs.datacenterConfigSpec, cs.WorkerNodeGroupMachineSpecs[workerNodeGroupConfiguration.MachineGroupRef.Name], workerNodeGroupConfiguration)
		values["workloadTemplateName"] = workloadTemplateNames[workerNodeGroupConfiguration.Name]
		values["workloadkubeadmconfigTemplateName"] = kubeadmconfigTemplateNames[workerNodeGroupConfiguration.Name]

		bytes, err := templater.Execute(defaultClusterConfigMD, values)
		if err != nil {
			return nil, err
		}
		workerSpecs = append(workerSpecs, bytes)
	}

	return templater.AppendYamlResources(workerSpecs...), nil
}

func buildTemplateMapCP(clusterSpec *cluster.Spec, datacenterConfigSpec v1alpha1.CloudStackDatacenterConfigSpec, controlPlaneMachineSpec, etcdMachineSpec v1alpha1.CloudStackMachineConfigSpec) map[string]interface{} {
	bundle := clusterSpec.VersionsBundle
	format := "cloud-config"
	host, port, _ := net.SplitHostPort(clusterSpec.Cluster.Spec.ControlPlaneConfiguration.Endpoint.Host)
	etcdExtraArgs := clusterapi.SecureEtcdTlsCipherSuitesExtraArgs()
	sharedExtraArgs := clusterapi.SecureTlsCipherSuitesExtraArgs()
	kubeletExtraArgs := clusterapi.SecureTlsCipherSuitesExtraArgs().
		Append(clusterapi.ResolvConfExtraArgs(clusterSpec.Cluster.Spec.ClusterNetwork.DNS.ResolvConf)).
		Append(clusterapi.ControlPlaneNodeLabelsExtraArgs(clusterSpec.Cluster.Spec.ControlPlaneConfiguration))
	apiServerExtraArgs := clusterapi.OIDCToExtraArgs(clusterSpec.OIDCConfig).
		Append(clusterapi.AwsIamAuthExtraArgs(clusterSpec.AWSIamConfig)).
		Append(clusterapi.PodIAMAuthExtraArgs(clusterSpec.Cluster.Spec.PodIAMConfig)).
		Append(sharedExtraArgs)
	controllerManagerExtraArgs := clusterapi.SecureTlsCipherSuitesExtraArgs().
		Append(clusterapi.NodeCIDRMaskExtraArgs(&clusterSpec.Cluster.Spec.ClusterNetwork))

	values := map[string]interface{}{
		"clusterName":                                  clusterSpec.Cluster.Name,
		"controlPlaneEndpointHost":                     host,
		"controlPlaneEndpointPort":                     port,
		"controlPlaneReplicas":                         clusterSpec.Cluster.Spec.ControlPlaneConfiguration.Count,
		"kubernetesRepository":                         bundle.KubeDistro.Kubernetes.Repository,
		"kubernetesVersion":                            bundle.KubeDistro.Kubernetes.Tag,
		"etcdRepository":                               bundle.KubeDistro.Etcd.Repository,
		"etcdImageTag":                                 bundle.KubeDistro.Etcd.Tag,
		"corednsRepository":                            bundle.KubeDistro.CoreDNS.Repository,
		"corednsVersion":                               bundle.KubeDistro.CoreDNS.Tag,
		"nodeDriverRegistrarImage":                     bundle.KubeDistro.NodeDriverRegistrar.VersionedImage(),
		"livenessProbeImage":                           bundle.KubeDistro.LivenessProbe.VersionedImage(),
		"externalAttacherImage":                        bundle.KubeDistro.ExternalAttacher.VersionedImage(),
		"externalProvisionerImage":                     bundle.KubeDistro.ExternalProvisioner.VersionedImage(),
		"managerImage":                                 bundle.CloudStack.ClusterAPIController.VersionedImage(),
		"kubeVipImage":                                 bundle.CloudStack.KubeVip.VersionedImage(),
		"cloudstackKubeVip":                            !features.IsActive(features.CloudStackKubeVipDisabled()),
		"cloudstackDomain":                             datacenterConfigSpec.Domain,
		"cloudstackZones":                              datacenterConfigSpec.Zones,
		"cloudstackAccount":                            datacenterConfigSpec.Account,
		"cloudstackAnnotationSuffix":                   constants.CloudstackAnnotationSuffix,
		"cloudstackControlPlaneDiskOfferingProvided":   len(controlPlaneMachineSpec.DiskOffering.Id) > 0 || len(controlPlaneMachineSpec.DiskOffering.Name) > 0,
		"cloudstackControlPlaneDiskOfferingId":         controlPlaneMachineSpec.DiskOffering.Id,
		"cloudstackControlPlaneDiskOfferingName":       controlPlaneMachineSpec.DiskOffering.Name,
		"cloudstackControlPlaneDiskOfferingCustomSize": controlPlaneMachineSpec.DiskOffering.CustomSize,
		"cloudstackControlPlaneDiskOfferingPath":       controlPlaneMachineSpec.DiskOffering.MountPath,
		"cloudstackControlPlaneDiskOfferingDevice":     controlPlaneMachineSpec.DiskOffering.Device,
		"cloudstackControlPlaneDiskOfferingFilesystem": controlPlaneMachineSpec.DiskOffering.Filesystem,
		"cloudstackControlPlaneDiskOfferingLabel":      controlPlaneMachineSpec.DiskOffering.Label,
		"cloudstackControlPlaneComputeOfferingId":      controlPlaneMachineSpec.ComputeOffering.Id,
		"cloudstackControlPlaneComputeOfferingName":    controlPlaneMachineSpec.ComputeOffering.Name,
		"cloudstackControlPlaneTemplateOfferingId":     controlPlaneMachineSpec.Template.Id,
		"cloudstackControlPlaneTemplateOfferingName":   controlPlaneMachineSpec.Template.Name,
		"cloudstackControlPlaneCustomDetails":          controlPlaneMachineSpec.UserCustomDetails,
		"cloudstackControlPlaneSymlinks":               controlPlaneMachineSpec.Symlinks,
		"cloudstackControlPlaneAffinity":               controlPlaneMachineSpec.Affinity,
		"cloudstackControlPlaneAffinityGroupIds":       controlPlaneMachineSpec.AffinityGroupIds,
		"cloudstackEtcdDiskOfferingProvided":           len(etcdMachineSpec.DiskOffering.Id) > 0 || len(etcdMachineSpec.DiskOffering.Name) > 0,
		"cloudstackEtcdDiskOfferingId":                 etcdMachineSpec.DiskOffering.Id,
		"cloudstackEtcdDiskOfferingName":               etcdMachineSpec.DiskOffering.Name,
		"cloudstackEtcdDiskOfferingCustomSize":         etcdMachineSpec.DiskOffering.CustomSize,
		"cloudstackEtcdDiskOfferingPath":               etcdMachineSpec.DiskOffering.MountPath,
		"cloudstackEtcdDiskOfferingDevice":             etcdMachineSpec.DiskOffering.Device,
		"cloudstackEtcdDiskOfferingFilesystem":         etcdMachineSpec.DiskOffering.Filesystem,
		"cloudstackEtcdDiskOfferingLabel":              etcdMachineSpec.DiskOffering.Label,
		"cloudstackEtcdComputeOfferingId":              etcdMachineSpec.ComputeOffering.Id,
		"cloudstackEtcdComputeOfferingName":            etcdMachineSpec.ComputeOffering.Name,
		"cloudstackEtcdTemplateOfferingId":             etcdMachineSpec.Template.Id,
		"cloudstackEtcdTemplateOfferingName":           etcdMachineSpec.Template.Name,
		"cloudstackEtcdCustomDetails":                  etcdMachineSpec.UserCustomDetails,
		"cloudstackEtcdSymlinks":                       etcdMachineSpec.Symlinks,
		"cloudstackEtcdAffinity":                       etcdMachineSpec.Affinity,
		"cloudstackEtcdAffinityGroupIds":               etcdMachineSpec.AffinityGroupIds,
		"controlPlaneSshUsername":                      controlPlaneMachineSpec.Users[0].Name,
		"podCidrs":                                     clusterSpec.Cluster.Spec.ClusterNetwork.Pods.CidrBlocks,
		"serviceCidrs":                                 clusterSpec.Cluster.Spec.ClusterNetwork.Services.CidrBlocks,
		"apiserverExtraArgs":                           apiServerExtraArgs.ToPartialYaml(),
		"kubeletExtraArgs":                             kubeletExtraArgs.ToPartialYaml(),
		"etcdExtraArgs":                                etcdExtraArgs.ToPartialYaml(),
		"etcdCipherSuites":                             crypto.SecureCipherSuitesString(),
		"controllermanagerExtraArgs":                   controllerManagerExtraArgs.ToPartialYaml(),
		"schedulerExtraArgs":                           sharedExtraArgs.ToPartialYaml(),
		"format":                                       format,
		"externalEtcdVersion":                          bundle.KubeDistro.EtcdVersion,
		"etcdImage":                                    bundle.KubeDistro.EtcdImage.VersionedImage(),
		"eksaSystemNamespace":                          constants.EksaSystemNamespace,
		"auditPolicy":                                  common.GetAuditPolicy(),
	}
	values["cloudstackControlPlaneAnnotations"] = values["cloudstackControlPlaneDiskOfferingProvided"].(bool) || len(controlPlaneMachineSpec.Symlinks) > 0
	values["cloudstackEtcdAnnotations"] = values["cloudstackEtcdDiskOfferingProvided"].(bool) || len(etcdMachineSpec.Symlinks) > 0

	if clusterSpec.Cluster.Spec.RegistryMirrorConfiguration != nil {
		values["registryMirrorConfiguration"] = clusterSpec.Cluster.Spec.RegistryMirrorConfiguration.Endpoint
		if len(clusterSpec.Cluster.Spec.RegistryMirrorConfiguration.CACertContent) > 0 {
			values["registryCACert"] = clusterSpec.Cluster.Spec.RegistryMirrorConfiguration.CACertContent
		}
	}

	if clusterSpec.Cluster.Spec.ProxyConfiguration != nil {
		fillProxyConfigurations(values, clusterSpec, datacenterConfigSpec)
	}

	if clusterSpec.Cluster.Spec.ExternalEtcdConfiguration != nil {
		values["externalEtcd"] = true
		values["externalEtcdReplicas"] = clusterSpec.Cluster.Spec.ExternalEtcdConfiguration.Count
		values["etcdSshUsername"] = etcdMachineSpec.Users[0].Name
	}

	if len(clusterSpec.Cluster.Spec.ControlPlaneConfiguration.Taints) > 0 {
		values["controlPlaneTaints"] = clusterSpec.Cluster.Spec.ControlPlaneConfiguration.Taints
	}

	if clusterSpec.AWSIamConfig != nil {
		values["awsIamAuth"] = true
	}

	return values
}

func fillProxyConfigurations(values map[string]interface{}, clusterSpec *cluster.Spec, datacenterConfigSpec v1alpha1.CloudStackDatacenterConfigSpec) {
	values["proxyConfig"] = true
	capacity := len(clusterSpec.Cluster.Spec.ClusterNetwork.Pods.CidrBlocks) +
		len(clusterSpec.Cluster.Spec.ClusterNetwork.Services.CidrBlocks) +
		len(clusterSpec.Cluster.Spec.ProxyConfiguration.NoProxy) + 4
	noProxyList := make([]string, 0, capacity)
	noProxyList = append(noProxyList, clusterSpec.Cluster.Spec.ClusterNetwork.Pods.CidrBlocks...)
	noProxyList = append(noProxyList, clusterSpec.Cluster.Spec.ClusterNetwork.Services.CidrBlocks...)
	noProxyList = append(noProxyList, clusterSpec.Cluster.Spec.ProxyConfiguration.NoProxy...)

	noProxyList = append(noProxyList, clusterapi.NoProxyDefaults()...)
	for _, az := range datacenterConfigSpec.AvailabilityZones {
		if cloudStackManagementApiEndpointHostname, err := getHostnameFromUrl(az.ManagementApiEndpoint); err == nil {
			noProxyList = append(noProxyList, cloudStackManagementApiEndpointHostname)
		}
	}
	if cloudStackManagementApiEndpointHostname, err := getHostnameFromUrl(datacenterConfigSpec.ManagementApiEndpoint); err == nil {
		noProxyList = append(noProxyList, cloudStackManagementApiEndpointHostname)
	}
	noProxyList = append(noProxyList,
		clusterSpec.Cluster.Spec.ControlPlaneConfiguration.Endpoint.Host,
	)

	values["httpProxy"] = clusterSpec.Cluster.Spec.ProxyConfiguration.HttpProxy
	values["httpsProxy"] = clusterSpec.Cluster.Spec.ProxyConfiguration.HttpsProxy
	values["noProxy"] = noProxyList
}

func buildTemplateMapMD(clusterSpec *cluster.Spec, datacenterConfigSpec v1alpha1.CloudStackDatacenterConfigSpec, workerNodeGroupMachineSpec v1alpha1.CloudStackMachineConfigSpec, workerNodeGroupConfiguration v1alpha1.WorkerNodeGroupConfiguration) map[string]interface{} {
	bundle := clusterSpec.VersionsBundle
	format := "cloud-config"
	kubeletExtraArgs := clusterapi.SecureTlsCipherSuitesExtraArgs().
		Append(clusterapi.WorkerNodeLabelsExtraArgs(workerNodeGroupConfiguration)).
		Append(clusterapi.ResolvConfExtraArgs(clusterSpec.Cluster.Spec.ClusterNetwork.DNS.ResolvConf))

	values := map[string]interface{}{
		"clusterName":                      clusterSpec.Cluster.Name,
		"kubernetesVersion":                bundle.KubeDistro.Kubernetes.Tag,
		"cloudstackAnnotationSuffix":       constants.CloudstackAnnotationSuffix,
		"cloudstackTemplateId":             workerNodeGroupMachineSpec.Template.Id,
		"cloudstackTemplateName":           workerNodeGroupMachineSpec.Template.Name,
		"cloudstackOfferingId":             workerNodeGroupMachineSpec.ComputeOffering.Id,
		"cloudstackOfferingName":           workerNodeGroupMachineSpec.ComputeOffering.Name,
		"cloudstackDiskOfferingProvided":   len(workerNodeGroupMachineSpec.DiskOffering.Id) > 0 || len(workerNodeGroupMachineSpec.DiskOffering.Name) > 0,
		"cloudstackDiskOfferingId":         workerNodeGroupMachineSpec.DiskOffering.Id,
		"cloudstackDiskOfferingName":       workerNodeGroupMachineSpec.DiskOffering.Name,
		"cloudstackDiskOfferingCustomSize": workerNodeGroupMachineSpec.DiskOffering.CustomSize,
		"cloudstackDiskOfferingPath":       workerNodeGroupMachineSpec.DiskOffering.MountPath,
		"cloudstackDiskOfferingDevice":     workerNodeGroupMachineSpec.DiskOffering.Device,
		"cloudstackDiskOfferingFilesystem": workerNodeGroupMachineSpec.DiskOffering.Filesystem,
		"cloudstackDiskOfferingLabel":      workerNodeGroupMachineSpec.DiskOffering.Label,
		"cloudstackCustomDetails":          workerNodeGroupMachineSpec.UserCustomDetails,
		"cloudstackSymlinks":               workerNodeGroupMachineSpec.Symlinks,
		"cloudstackAffinity":               workerNodeGroupMachineSpec.Affinity,
		"cloudstackAffinityGroupIds":       workerNodeGroupMachineSpec.AffinityGroupIds,
		"workerReplicas":                   workerNodeGroupConfiguration.Count,
		"workerSshUsername":                workerNodeGroupMachineSpec.Users[0].Name,
		"cloudstackWorkerSshAuthorizedKey": workerNodeGroupMachineSpec.Users[0].SshAuthorizedKeys[0],
		"format":                           format,
		"kubeletExtraArgs":                 kubeletExtraArgs.ToPartialYaml(),
		"eksaSystemNamespace":              constants.EksaSystemNamespace,
		"workerNodeGroupName":              fmt.Sprintf("%s-%s", clusterSpec.Cluster.Name, workerNodeGroupConfiguration.Name),
		"workerNodeGroupTaints":            workerNodeGroupConfiguration.Taints,
	}
	values["cloudstackAnnotations"] = values["cloudstackDiskOfferingProvided"].(bool) || len(workerNodeGroupMachineSpec.Symlinks) > 0

	if clusterSpec.Cluster.Spec.RegistryMirrorConfiguration != nil {
		values["registryMirrorConfiguration"] = clusterSpec.Cluster.Spec.RegistryMirrorConfiguration.Endpoint
		if len(clusterSpec.Cluster.Spec.RegistryMirrorConfiguration.CACertContent) > 0 {
			values["registryCACert"] = clusterSpec.Cluster.Spec.RegistryMirrorConfiguration.CACertContent
		}
	}

	if clusterSpec.Cluster.Spec.ProxyConfiguration != nil {
		fillProxyConfigurations(values, clusterSpec, datacenterConfigSpec)
	}

	return values
}

func (p *cloudstackProvider) generateCAPISpecForCreate(ctx context.Context, clusterSpec *cluster.Spec) (controlPlaneSpec, workersSpec []byte, err error) {
	clusterName := clusterSpec.Cluster.Name
	var etcdSshAuthorizedKey string
	if p.clusterConfig.Spec.ExternalEtcdConfiguration != nil {
		etcdSshAuthorizedKey = p.machineConfigs[p.clusterConfig.Spec.ExternalEtcdConfiguration.MachineGroupRef.Name].Spec.Users[0].SshAuthorizedKeys[0]
	}
	controlPlaneUser := p.machineConfigs[p.clusterConfig.Spec.ControlPlaneConfiguration.MachineGroupRef.Name].Spec.Users[0]

	cpOpt := func(values map[string]interface{}) {
		values["controlPlaneTemplateName"] = common.CPMachineTemplateName(clusterName, p.templateBuilder.now)
		values["cloudstackControlPlaneSshAuthorizedKey"] = controlPlaneUser.SshAuthorizedKeys[0]
		values["cloudstackEtcdSshAuthorizedKey"] = etcdSshAuthorizedKey
		values["etcdTemplateName"] = common.EtcdMachineTemplateName(clusterName, p.templateBuilder.now)
	}
	controlPlaneSpec, err = p.templateBuilder.GenerateCAPISpecControlPlane(clusterSpec, cpOpt)
	if err != nil {
		return nil, nil, err
	}

	workloadTemplateNames := make(map[string]string, len(clusterSpec.Cluster.Spec.WorkerNodeGroupConfigurations))
	kubeadmconfigTemplateNames := make(map[string]string, len(clusterSpec.Cluster.Spec.WorkerNodeGroupConfigurations))
	for _, workerNodeGroupConfiguration := range clusterSpec.Cluster.Spec.WorkerNodeGroupConfigurations {
		workloadTemplateNames[workerNodeGroupConfiguration.Name] = common.WorkerMachineTemplateName(clusterSpec.Cluster.Name, workerNodeGroupConfiguration.Name, p.templateBuilder.now)
		kubeadmconfigTemplateNames[workerNodeGroupConfiguration.Name] = common.KubeadmConfigTemplateName(clusterSpec.Cluster.Name, workerNodeGroupConfiguration.Name, p.templateBuilder.now)
		p.templateBuilder.WorkerNodeGroupMachineSpecs[workerNodeGroupConfiguration.MachineGroupRef.Name] = p.machineConfigs[workerNodeGroupConfiguration.MachineGroupRef.Name].Spec
	}

	workersSpec, err = p.templateBuilder.GenerateCAPISpecWorkers(clusterSpec, workloadTemplateNames, kubeadmconfigTemplateNames)
	if err != nil {
		return nil, nil, err
	}
	return controlPlaneSpec, workersSpec, nil
}

func (p *cloudstackProvider) getControlPlaneNameForCAPISpecUpgrade(ctx context.Context, oldCluster *v1alpha1.Cluster, currentSpec, newClusterSpec *cluster.Spec, bootstrapCluster, workloadCluster *types.Cluster, csdc *v1alpha1.CloudStackDatacenterConfig, clusterName string) (string, error) {
	controlPlaneMachineConfig := p.machineConfigs[newClusterSpec.Cluster.Spec.ControlPlaneConfiguration.MachineGroupRef.Name]
	controlPlaneVmc, err := p.providerKubectlClient.GetEksaCloudStackMachineConfig(ctx, oldCluster.Spec.ControlPlaneConfiguration.MachineGroupRef.Name, workloadCluster.KubeconfigFile, newClusterSpec.Cluster.Namespace)
	if err != nil {
		return "", err
	}
	needsNewControlPlaneTemplate := needsNewControlPlaneTemplate(currentSpec, newClusterSpec, csdc, p.datacenterConfig, controlPlaneVmc, controlPlaneMachineConfig)
	if !needsNewControlPlaneTemplate {
		cp, err := p.providerKubectlClient.GetKubeadmControlPlane(ctx, workloadCluster, oldCluster.Name, executables.WithCluster(bootstrapCluster), executables.WithNamespace(constants.EksaSystemNamespace))
		if err != nil {
			return "", err
		}
		return cp.Spec.MachineTemplate.InfrastructureRef.Name, nil
	} else {
		return common.CPMachineTemplateName(clusterName, p.templateBuilder.now), nil
	}
}

func (p *cloudstackProvider) getWorkloadTemplateSpecForCAPISpecUpgrade(ctx context.Context, currentSpec, newClusterSpec *cluster.Spec, bootstrapCluster, workloadCluster *types.Cluster, csdc *v1alpha1.CloudStackDatacenterConfig, clusterName string) ([]byte, error) {
	var kubeadmconfigTemplateName, workloadTemplateName string
	previousWorkerNodeGroupConfigs := cluster.BuildMapForWorkerNodeGroupsByName(currentSpec.Cluster.Spec.WorkerNodeGroupConfigurations)
	workloadTemplateNames := make(map[string]string, len(newClusterSpec.Cluster.Spec.WorkerNodeGroupConfigurations))
	kubeadmconfigTemplateNames := make(map[string]string, len(newClusterSpec.Cluster.Spec.WorkerNodeGroupConfigurations))
	for _, workerNodeGroupConfiguration := range newClusterSpec.Cluster.Spec.WorkerNodeGroupConfigurations {
		needsNewWorkloadTemplate, err := p.needsNewMachineTemplate(ctx, workloadCluster, currentSpec, newClusterSpec, workerNodeGroupConfiguration, csdc, previousWorkerNodeGroupConfigs)
		if err != nil {
			return nil, err
		}

		needsNewKubeadmConfigTemplate, err := p.needsNewKubeadmConfigTemplate(workerNodeGroupConfiguration, previousWorkerNodeGroupConfigs)
		if err != nil {
			return nil, err
		}
		if !needsNewKubeadmConfigTemplate {
			mdName := machineDeploymentName(newClusterSpec.Cluster.Name, workerNodeGroupConfiguration.Name)
			md, err := p.providerKubectlClient.GetMachineDeployment(ctx, mdName, executables.WithCluster(bootstrapCluster), executables.WithNamespace(constants.EksaSystemNamespace))
			if err != nil {
				return nil, err
			}
			kubeadmconfigTemplateName = md.Spec.Template.Spec.Bootstrap.ConfigRef.Name
			kubeadmconfigTemplateNames[workerNodeGroupConfiguration.Name] = kubeadmconfigTemplateName
		} else {
			kubeadmconfigTemplateName = common.KubeadmConfigTemplateName(clusterName, workerNodeGroupConfiguration.Name, p.templateBuilder.now)
			kubeadmconfigTemplateNames[workerNodeGroupConfiguration.Name] = kubeadmconfigTemplateName
		}

		if !needsNewWorkloadTemplate {
			mdName := machineDeploymentName(newClusterSpec.Cluster.Name, workerNodeGroupConfiguration.Name)
			md, err := p.providerKubectlClient.GetMachineDeployment(ctx, mdName, executables.WithCluster(bootstrapCluster), executables.WithNamespace(constants.EksaSystemNamespace))
			if err != nil {
				return nil, err
			}
			workloadTemplateName = md.Spec.Template.Spec.InfrastructureRef.Name
			workloadTemplateNames[workerNodeGroupConfiguration.Name] = workloadTemplateName
		} else {
			workloadTemplateName = common.WorkerMachineTemplateName(clusterName, workerNodeGroupConfiguration.Name, p.templateBuilder.now)
			workloadTemplateNames[workerNodeGroupConfiguration.Name] = workloadTemplateName
		}
		p.templateBuilder.WorkerNodeGroupMachineSpecs[workerNodeGroupConfiguration.MachineGroupRef.Name] = p.machineConfigs[workerNodeGroupConfiguration.MachineGroupRef.Name].Spec
	}
	return p.templateBuilder.GenerateCAPISpecWorkers(newClusterSpec, workloadTemplateNames, kubeadmconfigTemplateNames)
}

func (p *cloudstackProvider) getEtcdTemplateNameForCAPISpecUpgrade(ctx context.Context, oldCluster *v1alpha1.Cluster, currentSpec, newClusterSpec *cluster.Spec, bootstrapCluster, workloadCluster *types.Cluster, csdc *v1alpha1.CloudStackDatacenterConfig, clusterName string) (string, error) {
	etcdMachineConfig := p.machineConfigs[newClusterSpec.Cluster.Spec.ExternalEtcdConfiguration.MachineGroupRef.Name]
	etcdMachineVmc, err := p.providerKubectlClient.GetEksaCloudStackMachineConfig(ctx, oldCluster.Spec.ExternalEtcdConfiguration.MachineGroupRef.Name, workloadCluster.KubeconfigFile, newClusterSpec.Cluster.Namespace)
	if err != nil {
		return "", err
	}
	needsNewEtcdTemplate := needsNewEtcdTemplate(currentSpec, newClusterSpec, csdc, p.datacenterConfig, etcdMachineVmc, etcdMachineConfig)
	if !needsNewEtcdTemplate {
		etcdadmCluster, err := p.providerKubectlClient.GetEtcdadmCluster(ctx, workloadCluster, clusterName, executables.WithCluster(bootstrapCluster), executables.WithNamespace(constants.EksaSystemNamespace))
		if err != nil {
			return "", err
		}
		return etcdadmCluster.Spec.InfrastructureTemplate.Name, nil
	} else {
		/* During a cluster upgrade, etcd machines need to be upgraded first, so that the etcd machines with new spec get created and can be used by controlplane machines
		   as etcd endpoints. KCP rollout should not start until then. As a temporary solution in the absence of static etcd endpoints, we annotate the etcd cluster as "upgrading",
		   so that KCP checks this annotation and does not proceed if etcd cluster is upgrading. The etcdadm controller removes this annotation once the etcd upgrade is complete.
		*/
		err = p.providerKubectlClient.UpdateAnnotation(ctx, "etcdadmcluster", fmt.Sprintf("%s-etcd", clusterName),
			map[string]string{etcdv1beta1.UpgradeInProgressAnnotation: "true"},
			executables.WithCluster(bootstrapCluster),
			executables.WithNamespace(constants.EksaSystemNamespace))
		if err != nil {
			return "", err
		}
		return common.EtcdMachineTemplateName(clusterName, p.templateBuilder.now), nil
	}
}

func (p *cloudstackProvider) generateCAPISpecForUpgrade(ctx context.Context, bootstrapCluster, workloadCluster *types.Cluster, currentSpec, newClusterSpec *cluster.Spec) (controlPlaneSpec, workersSpec []byte, err error) {
	clusterName := newClusterSpec.Cluster.Name
	var controlPlaneTemplateName, etcdTemplateName string

	c, err := p.providerKubectlClient.GetEksaCluster(ctx, workloadCluster, clusterName)
	if err != nil {
		return nil, nil, err
	}
	csdc, err := p.providerKubectlClient.GetEksaCloudStackDatacenterConfig(ctx, p.datacenterConfig.Name, workloadCluster.KubeconfigFile, newClusterSpec.Cluster.Namespace)
	if err != nil {
		return nil, nil, err
	}
	currentSpec.CloudStackDatacenter = csdc

	controlPlaneTemplateName, err = p.getControlPlaneNameForCAPISpecUpgrade(ctx, c, currentSpec, newClusterSpec, bootstrapCluster, workloadCluster, csdc, clusterName)
	if err != nil {
		return nil, nil, err
	}

	workersSpec, err = p.getWorkloadTemplateSpecForCAPISpecUpgrade(ctx, currentSpec, newClusterSpec, bootstrapCluster, workloadCluster, csdc, clusterName)
	if err != nil {
		return nil, nil, err
	}

	if newClusterSpec.Cluster.Spec.ExternalEtcdConfiguration != nil {
		etcdTemplateName, err = p.getEtcdTemplateNameForCAPISpecUpgrade(ctx, c, currentSpec, newClusterSpec, bootstrapCluster, workloadCluster, csdc, clusterName)
		if err != nil {
			return nil, nil, err
		}
	}
	var etcdSshAuthorizedKey string
	if p.clusterConfig.Spec.ExternalEtcdConfiguration != nil {
		etcdUser := p.machineConfigs[p.clusterConfig.Spec.ExternalEtcdConfiguration.MachineGroupRef.Name].Spec.Users[0]
		if len(etcdUser.SshAuthorizedKeys) > 0 {
			etcdSshAuthorizedKey = etcdUser.SshAuthorizedKeys[0]
		}
	}
	controlPlaneUser := p.machineConfigs[p.clusterConfig.Spec.ControlPlaneConfiguration.MachineGroupRef.Name].Spec.Users[0]

	cpOpt := func(values map[string]interface{}) {
		values["controlPlaneTemplateName"] = controlPlaneTemplateName
		values["cloudstackControlPlaneSshAuthorizedKey"] = controlPlaneUser.SshAuthorizedKeys[0]
		values["cloudstackEtcdSshAuthorizedKey"] = etcdSshAuthorizedKey
		values["etcdTemplateName"] = etcdTemplateName
	}
	controlPlaneSpec, err = p.templateBuilder.GenerateCAPISpecControlPlane(newClusterSpec, cpOpt)
	if err != nil {
		return nil, nil, err
	}
	return controlPlaneSpec, workersSpec, nil
}

func (p *cloudstackProvider) GenerateCAPISpecForUpgrade(ctx context.Context, bootstrapCluster, workloadCluster *types.Cluster, currentSpec, clusterSpec *cluster.Spec) (controlPlaneSpec, workersSpec []byte, err error) {
	controlPlaneSpec, workersSpec, err = p.generateCAPISpecForUpgrade(ctx, bootstrapCluster, workloadCluster, currentSpec, clusterSpec)
	if err != nil {
		return nil, nil, fmt.Errorf("error generating cluster api spec contents: %v", err)
	}
	return controlPlaneSpec, workersSpec, nil
}

func (p *cloudstackProvider) GenerateCAPISpecForCreate(ctx context.Context, _ *types.Cluster, clusterSpec *cluster.Spec) (controlPlaneSpec, workersSpec []byte, err error) {
	controlPlaneSpec, workersSpec, err = p.generateCAPISpecForCreate(ctx, clusterSpec)
	if err != nil {
		return nil, nil, fmt.Errorf("generating cluster api Spec contents: %v", err)
	}
	return controlPlaneSpec, workersSpec, nil
}

func (p *cloudstackProvider) machineConfigsSpecChanged(ctx context.Context, cc *v1alpha1.Cluster, cluster *types.Cluster, newClusterSpec *cluster.Spec) (bool, error) {
	machineConfigMap := make(map[string]*v1alpha1.CloudStackMachineConfig)
	for _, config := range p.MachineConfigs(nil) {
		mc := config.(*v1alpha1.CloudStackMachineConfig)
		machineConfigMap[mc.Name] = mc
	}

	for _, oldMcRef := range cc.MachineConfigRefs() {
		existingCsmc, err := p.providerKubectlClient.GetEksaCloudStackMachineConfig(ctx, oldMcRef.Name, cluster.KubeconfigFile, newClusterSpec.Cluster.Namespace)
		if err != nil {
			return false, err
		}
		csmc, ok := machineConfigMap[oldMcRef.Name]
		if !ok {
			logger.V(3).Info(fmt.Sprintf("Old machine config spec %s not found in the existing spec", oldMcRef.Name))
			return true, nil
		}
		if !existingCsmc.Spec.Equal(&csmc.Spec) {
			logger.V(3).Info(fmt.Sprintf("New machine config spec %s is different from the existing spec", oldMcRef.Name))
			return true, nil
		}
	}

	return false, nil
}

func (p *cloudstackProvider) CleanupProviderInfrastructure(_ context.Context) error {
	return nil
}

func (p *cloudstackProvider) BootstrapSetup(ctx context.Context, clusterConfig *v1alpha1.Cluster, cluster *types.Cluster) error {
	// Nothing to do
	return nil
}

func (p *cloudstackProvider) Version(clusterSpec *cluster.Spec) string {
	return clusterSpec.VersionsBundle.CloudStack.Version
}

func (p *cloudstackProvider) EnvMap(_ *cluster.Spec) (map[string]string, error) {
	envMap := make(map[string]string)
	for _, key := range requiredEnvs {
		if env, ok := os.LookupEnv(key); ok && len(env) > 0 {
			envMap[key] = env
		} else {
			return envMap, fmt.Errorf("warning required env not set %s", key)
		}
	}
	return envMap, nil
}

func (p *cloudstackProvider) GetDeployments() map[string][]string {
	return map[string][]string{"capc-system": {"capc-controller-manager"}}
}

func (p *cloudstackProvider) GetInfrastructureBundle(clusterSpec *cluster.Spec) *types.InfrastructureBundle {
	bundle := clusterSpec.VersionsBundle
	folderName := fmt.Sprintf("infrastructure-cloudstack/%s/", bundle.CloudStack.Version)

	infraBundle := types.InfrastructureBundle{
		FolderName: folderName,
		Manifests: []releasev1alpha1.Manifest{
			bundle.CloudStack.Components,
			bundle.CloudStack.Metadata,
		},
	}
	return &infraBundle
}

func (p *cloudstackProvider) DatacenterConfig(_ *cluster.Spec) providers.DatacenterConfig {
	return p.datacenterConfig
}

func (p *cloudstackProvider) MachineConfigs(_ *cluster.Spec) []providers.MachineConfig {
	configs := make(map[string]providers.MachineConfig, len(p.machineConfigs))
	controlPlaneMachineName := p.clusterConfig.Spec.ControlPlaneConfiguration.MachineGroupRef.Name
	p.machineConfigs[controlPlaneMachineName].Annotations = map[string]string{p.clusterConfig.ControlPlaneAnnotation(): "true"}
	if p.clusterConfig.IsManaged() {
		p.machineConfigs[controlPlaneMachineName].SetManagement(p.clusterConfig.ManagedBy())
	}
	configs[controlPlaneMachineName] = p.machineConfigs[controlPlaneMachineName]

	if p.clusterConfig.Spec.ExternalEtcdConfiguration != nil {
		etcdMachineName := p.clusterConfig.Spec.ExternalEtcdConfiguration.MachineGroupRef.Name
		p.machineConfigs[etcdMachineName].Annotations = map[string]string{p.clusterConfig.EtcdAnnotation(): "true"}
		if etcdMachineName != controlPlaneMachineName {
			configs[etcdMachineName] = p.machineConfigs[etcdMachineName]
			if p.clusterConfig.IsManaged() {
				p.machineConfigs[etcdMachineName].SetManagement(p.clusterConfig.ManagedBy())
			}
		}
	}

	for _, workerNodeGroupConfiguration := range p.clusterConfig.Spec.WorkerNodeGroupConfigurations {
		workerMachineName := workerNodeGroupConfiguration.MachineGroupRef.Name
		if _, ok := configs[workerMachineName]; !ok {
			configs[workerMachineName] = p.machineConfigs[workerMachineName]
			if p.clusterConfig.IsManaged() {
				p.machineConfigs[workerMachineName].SetManagement(p.clusterConfig.ManagedBy())
			}
		}
	}
	return providers.ConfigsMapToSlice(configs)
}

func (p *cloudstackProvider) UpgradeNeeded(ctx context.Context, newSpec, currentSpec *cluster.Spec, cluster *types.Cluster) (bool, error) {
	cc := currentSpec.Cluster
	existingCsdc, err := p.providerKubectlClient.GetEksaCloudStackDatacenterConfig(ctx, cc.Spec.DatacenterRef.Name, cluster.KubeconfigFile, newSpec.Cluster.Namespace)
	if err != nil {
		return false, err
	}
<<<<<<< HEAD
	currentSpec.CloudStackDatacenter = existingCsdc
	if !existingCsdc.Spec.Equal(&newSpec.CloudStackDatacenter.Spec) {
=======
	if !existingCsdc.Spec.Equal(&p.datacenterConfig.Spec) {
>>>>>>> cda1fb1c
		logger.V(3).Info("New provider spec is different from the new spec")
		return true, nil
	}

	machineConfigsSpecChanged, err := p.machineConfigsSpecChanged(ctx, cc, cluster, newSpec)
	if err != nil {
		return false, err
	}
	return machineConfigsSpecChanged, nil
}

func (p *cloudstackProvider) DeleteResources(ctx context.Context, clusterSpec *cluster.Spec) error {
	for _, mc := range p.machineConfigs {
		if err := p.providerKubectlClient.DeleteEksaCloudStackMachineConfig(ctx, mc.Name, clusterSpec.ManagementCluster.KubeconfigFile, mc.Namespace); err != nil {
			return err
		}
	}
	return p.providerKubectlClient.DeleteEksaCloudStackDatacenterConfig(ctx, p.datacenterConfig.Name, clusterSpec.ManagementCluster.KubeconfigFile, p.datacenterConfig.Namespace)
}

func (p *cloudstackProvider) PostClusterDeleteValidate(_ context.Context, _ *types.Cluster) error {
	// No validations
	return nil
}

func (p *cloudstackProvider) GenerateStorageClass() []byte {
	return nil
}

func (p *cloudstackProvider) setupSSHAuthKeysForUpgrade() error {
	var err error
	controlPlaneUser := p.machineConfigs[p.clusterConfig.Spec.ControlPlaneConfiguration.MachineGroupRef.Name].Spec.Users[0]
	if len(controlPlaneUser.SshAuthorizedKeys[0]) > 0 {
		controlPlaneUser.SshAuthorizedKeys[0], err = common.StripSshAuthorizedKeyComment(controlPlaneUser.SshAuthorizedKeys[0])
		if err != nil {
			return err
		}
	}
	for _, workerNodeGroupConfiguration := range p.clusterConfig.Spec.WorkerNodeGroupConfigurations {
		workerUser := p.machineConfigs[workerNodeGroupConfiguration.MachineGroupRef.Name].Spec.Users[0]
		if len(workerUser.SshAuthorizedKeys[0]) > 0 {
			workerUser.SshAuthorizedKeys[0], err = common.StripSshAuthorizedKeyComment(workerUser.SshAuthorizedKeys[0])
			if err != nil {
				return err
			}
		}
	}
	if p.clusterConfig.Spec.ExternalEtcdConfiguration != nil {
		etcdUser := p.machineConfigs[p.clusterConfig.Spec.ExternalEtcdConfiguration.MachineGroupRef.Name].Spec.Users[0]
		if len(etcdUser.SshAuthorizedKeys[0]) > 0 {
			etcdUser.SshAuthorizedKeys[0], err = common.StripSshAuthorizedKeyComment(etcdUser.SshAuthorizedKeys[0])
			if err != nil {
				return err
			}
		}
	}
	return nil
}

func (p *cloudstackProvider) validateMachineConfigsNameUniqueness(ctx context.Context, cluster *types.Cluster, clusterSpec *cluster.Spec) error {
	prevSpec, err := p.providerKubectlClient.GetEksaCluster(ctx, cluster, clusterSpec.Cluster.GetName())
	if err != nil {
		return err
	}

	cpMachineConfigName := clusterSpec.Cluster.Spec.ControlPlaneConfiguration.MachineGroupRef.Name
	if prevSpec.Spec.ControlPlaneConfiguration.MachineGroupRef.Name != cpMachineConfigName {
		err := p.validateMachineConfigNameUniqueness(ctx, cpMachineConfigName, clusterSpec)
		if err != nil {
			return err
		}
	}

	if clusterSpec.Cluster.Spec.ExternalEtcdConfiguration != nil && prevSpec.Spec.ExternalEtcdConfiguration != nil {
		etcdMachineConfigName := clusterSpec.Cluster.Spec.ExternalEtcdConfiguration.MachineGroupRef.Name
		if prevSpec.Spec.ExternalEtcdConfiguration.MachineGroupRef.Name != etcdMachineConfigName {
			err := p.validateMachineConfigNameUniqueness(ctx, etcdMachineConfigName, clusterSpec)
			if err != nil {
				return err
			}
		}
	}

	return nil
}

func (p *cloudstackProvider) validateMachineConfigNameUniqueness(ctx context.Context, machineConfigName string, clusterSpec *cluster.Spec) error {
	em, err := p.providerKubectlClient.SearchCloudStackMachineConfig(ctx, machineConfigName, clusterSpec.ManagementCluster.KubeconfigFile, clusterSpec.Cluster.GetNamespace())
	if err != nil {
		return err
	}
	if len(em) > 0 {
		return fmt.Errorf("machineconfig %s already exists", machineConfigName)
	}
	return nil
}

func (p *cloudstackProvider) InstallCustomProviderComponents(ctx context.Context, kubeconfigFile string) error {
	if err := p.providerKubectlClient.SetEksaControllerEnvVar(ctx, features.CloudStackProviderEnvVar, "true", kubeconfigFile); err != nil {
		return err
	}
	kubeVipDisabledString := strconv.FormatBool(features.IsActive(features.CloudStackKubeVipDisabled()))
	return p.providerKubectlClient.SetEksaControllerEnvVar(ctx, features.CloudStackKubeVipDisabledEnvVar, kubeVipDisabledString, kubeconfigFile)
}

func machineDeploymentName(clusterName, nodeGroupName string) string {
	return fmt.Sprintf("%s-%s", clusterName, nodeGroupName)
}

func (p *cloudstackProvider) PostClusterDeleteForUpgrade(ctx context.Context, managementCluster *types.Cluster) error {
	return nil
}<|MERGE_RESOLUTION|>--- conflicted
+++ resolved
@@ -134,10 +134,10 @@
 			Name:      profile.Name,
 		},
 		StringData: map[string]string{
-			"uri":       profile.ManagementUrl,
-			"apikey":    profile.ApiKey,
-			"secretkey": profile.SecretKey,
-			"verifyssl": profile.VerifySsl,
+			"api-url":    profile.ManagementUrl,
+			"api-key":    profile.ApiKey,
+			"secret-key": profile.SecretKey,
+			"verify-ssl": profile.VerifySsl,
 		},
 	}
 }
@@ -166,10 +166,8 @@
 		return err
 	}
 
-	datacenter := p.datacenterConfig
-
 	oSpec := prevDatacenter.Spec
-	nSpec := datacenter.Spec
+	nSpec := clusterSpec.CloudStackDatacenter.Spec
 
 	prevMachineConfigRefs := machineRefSliceToMap(prevSpec.MachineConfigRefs())
 
@@ -262,7 +260,6 @@
 		writer:                writer,
 		selfSigned:            false,
 		templateBuilder: &CloudStackTemplateBuilder{
-			datacenterConfigSpec:        &datacenterConfig.Spec,
 			controlPlaneMachineSpec:     controlPlaneMachineSpec,
 			WorkerNodeGroupMachineSpecs: workerNodeGroupMachineSpecs,
 			etcdMachineSpec:             etcdMachineSpec,
@@ -278,8 +275,13 @@
 	return nil
 }
 
-func (p *cloudstackProvider) BootstrapClusterOpts(_ *cluster.Spec) ([]bootstrapper.BootstrapClusterOption, error) {
-	return common.BootstrapClusterOpts(p.clusterConfig, p.datacenterConfig.Spec.ManagementApiEndpoint)
+func (p *cloudstackProvider) BootstrapClusterOpts(clusterSpec *cluster.Spec) ([]bootstrapper.BootstrapClusterOption, error) {
+	endpoints := []string{}
+	for _, az := range clusterSpec.CloudStackDatacenter.Spec.AvailabilityZones {
+		endpoints = append(endpoints, az.ManagementApiEndpoint)
+	}
+
+	return common.BootstrapClusterOpts(p.clusterConfig, endpoints...)
 }
 
 func (p *cloudstackProvider) Name() string {
@@ -429,20 +431,20 @@
 }
 
 func secretDifferentFromProfile(secret *corev1.Secret, profile decoder.CloudStackProfileConfig) bool {
-	return string(secret.Data["uri"]) != profile.ManagementUrl ||
-		string(secret.Data["apikey"]) != profile.ApiKey ||
-		string(secret.Data["secretkey"]) != profile.SecretKey ||
-		string(secret.Data["verifyssl"]) != profile.VerifySsl
+	return string(secret.Data["api-url"]) != profile.ManagementUrl ||
+		string(secret.Data["api-key"]) != profile.ApiKey ||
+		string(secret.Data["secret-key"]) != profile.SecretKey ||
+		string(secret.Data["verify-ssl"]) != profile.VerifySsl
 }
 
 func (p *cloudstackProvider) validateClusterSpec(ctx context.Context, clusterSpec *cluster.Spec) (err error) {
-	if err := p.validator.validateCloudStackAccess(ctx, p.datacenterConfig); err != nil {
+	if err := p.validator.validateCloudStackAccess(ctx, clusterSpec.CloudStackDatacenter); err != nil {
 		return err
 	}
-	if err := p.validator.ValidateCloudStackDatacenterConfig(ctx, p.datacenterConfig); err != nil {
+	if err := p.validator.ValidateCloudStackDatacenterConfig(ctx, clusterSpec.CloudStackDatacenter); err != nil {
 		return err
 	}
-	if err := p.validator.ValidateClusterMachineConfigs(ctx, NewSpec(clusterSpec, p.machineConfigs, p.datacenterConfig)); err != nil {
+	if err := p.validator.ValidateClusterMachineConfigs(ctx, NewSpec(clusterSpec, p.machineConfigs, clusterSpec.CloudStackDatacenter)); err != nil {
 		return err
 	}
 	return nil
@@ -471,12 +473,12 @@
 				return fmt.Errorf("CloudStackMachineConfig %s already exists", mc.GetName())
 			}
 		}
-		existingDatacenter, err := p.providerKubectlClient.SearchCloudStackDatacenterConfig(ctx, p.datacenterConfig.Name, clusterSpec.ManagementCluster.KubeconfigFile, clusterSpec.Cluster.Namespace)
+		existingDatacenter, err := p.providerKubectlClient.SearchCloudStackDatacenterConfig(ctx, clusterSpec.CloudStackDatacenter.Name, clusterSpec.ManagementCluster.KubeconfigFile, clusterSpec.Cluster.Namespace)
 		if err != nil {
 			return err
 		}
 		if len(existingDatacenter) > 0 {
-			return fmt.Errorf("CloudStackDatacenter %s already exists", p.datacenterConfig.Name)
+			return fmt.Errorf("CloudStackDatacenter %s already exists", clusterSpec.CloudStackDatacenter.Name)
 		}
 	}
 	if p.skipIpCheck {
@@ -519,7 +521,7 @@
 	return nil
 }
 
-func needsNewControlPlaneTemplate(oldSpec, newSpec *cluster.Spec, oldCsdc, newCsdc *v1alpha1.CloudStackDatacenterConfig, oldCsmc, newCsmc *v1alpha1.CloudStackMachineConfig) bool {
+func needsNewControlPlaneTemplate(oldSpec, newSpec *cluster.Spec, oldCsmc, newCsmc *v1alpha1.CloudStackMachineConfig) bool {
 	// Another option is to generate MachineTemplates based on the old and new eksa spec,
 	// remove the name field and compare them with DeepEqual
 	// We plan to approach this way since it's more flexible to add/remove fields and test out for validation
@@ -532,7 +534,7 @@
 	if oldSpec.Bundles.Spec.Number != newSpec.Bundles.Spec.Number {
 		return true
 	}
-	return AnyImmutableFieldChanged(oldCsdc, newCsdc, oldCsmc, newCsmc)
+	return AnyImmutableFieldChanged(oldSpec.CloudStackDatacenter, newSpec.CloudStackDatacenter, oldCsmc, newCsmc)
 }
 
 func NeedsNewWorkloadTemplate(oldSpec, newSpec *cluster.Spec, oldCsdc, newCsdc *v1alpha1.CloudStackDatacenterConfig, oldCsmc, newCsmc *v1alpha1.CloudStackMachineConfig) bool {
@@ -553,14 +555,14 @@
 	return !v1alpha1.TaintsSliceEqual(newWorkerNodeGroup.Taints, oldWorkerNodeGroup.Taints) || !v1alpha1.LabelsMapEqual(newWorkerNodeGroup.Labels, oldWorkerNodeGroup.Labels)
 }
 
-func needsNewEtcdTemplate(oldSpec, newSpec *cluster.Spec, oldCsdc, newCsdc *v1alpha1.CloudStackDatacenterConfig, oldCsmc, newCsmc *v1alpha1.CloudStackMachineConfig) bool {
+func needsNewEtcdTemplate(oldSpec, newSpec *cluster.Spec, oldCsmc, newCsmc *v1alpha1.CloudStackMachineConfig) bool {
 	if oldSpec.Cluster.Spec.KubernetesVersion != newSpec.Cluster.Spec.KubernetesVersion {
 		return true
 	}
 	if oldSpec.Bundles.Spec.Number != newSpec.Bundles.Spec.Number {
 		return true
 	}
-	return AnyImmutableFieldChanged(oldCsdc, newCsdc, oldCsmc, newCsmc)
+	return AnyImmutableFieldChanged(oldSpec.CloudStackDatacenter, newSpec.CloudStackDatacenter, oldCsmc, newCsmc)
 }
 
 func (p *cloudstackProvider) needsNewMachineTemplate(ctx context.Context, workloadCluster *types.Cluster, currentSpec, newClusterSpec *cluster.Spec, workerNodeGroupConfiguration v1alpha1.WorkerNodeGroupConfiguration, csdc *v1alpha1.CloudStackDatacenterConfig, prevWorkerNodeGroupConfigs map[string]v1alpha1.WorkerNodeGroupConfiguration) (bool, error) {
@@ -570,7 +572,7 @@
 		if err != nil {
 			return false, err
 		}
-		needsNewWorkloadTemplate := NeedsNewWorkloadTemplate(currentSpec, newClusterSpec, csdc, p.datacenterConfig, workerVmc, workerMachineConfig)
+		needsNewWorkloadTemplate := NeedsNewWorkloadTemplate(currentSpec, newClusterSpec, csdc, newClusterSpec.CloudStackDatacenter, workerVmc, workerMachineConfig)
 		return needsNewWorkloadTemplate, nil
 	}
 	return true, nil
@@ -620,7 +622,6 @@
 
 func NewCloudStackTemplateBuilder(CloudStackDatacenterConfigSpec *v1alpha1.CloudStackDatacenterConfigSpec, controlPlaneMachineSpec, etcdMachineSpec *v1alpha1.CloudStackMachineConfigSpec, workerNodeGroupMachineSpecs map[string]v1alpha1.CloudStackMachineConfigSpec, now types.NowFunc) providers.TemplateBuilder {
 	return &CloudStackTemplateBuilder{
-		datacenterConfigSpec:        CloudStackDatacenterConfigSpec,
 		controlPlaneMachineSpec:     controlPlaneMachineSpec,
 		WorkerNodeGroupMachineSpecs: workerNodeGroupMachineSpecs,
 		etcdMachineSpec:             etcdMachineSpec,
@@ -629,7 +630,6 @@
 }
 
 type CloudStackTemplateBuilder struct {
-	datacenterConfigSpec        *v1alpha1.CloudStackDatacenterConfigSpec
 	controlPlaneMachineSpec     *v1alpha1.CloudStackMachineConfigSpec
 	WorkerNodeGroupMachineSpecs map[string]v1alpha1.CloudStackMachineConfigSpec
 	etcdMachineSpec             *v1alpha1.CloudStackMachineConfigSpec
@@ -641,26 +641,27 @@
 	if clusterSpec.Cluster.Spec.ExternalEtcdConfiguration != nil {
 		etcdMachineSpec = *cs.etcdMachineSpec
 	}
-<<<<<<< HEAD
 	if clusterSpec.CloudStackDatacenter == nil {
 		return nil, fmt.Errorf("provided clusterSpec CloudStackDatacenter is nil. Unable to build template map CP")
 	}
 	values := buildTemplateMapCP(clusterSpec, *cs.controlPlaneMachineSpec, etcdMachineSpec)
-=======
-	values := buildTemplateMapCP(clusterSpec, *cs.datacenterConfigSpec, *cs.controlPlaneMachineSpec, etcdMachineSpec)
->>>>>>> cda1fb1c
 
 	for _, buildOption := range buildOptions {
 		buildOption(values)
 	}
 
-	return templater.Execute(defaultCAPIConfigCP, values)
+	bytes, err := templater.Execute(defaultCAPIConfigCP, values)
+	if err != nil {
+		return nil, err
+	}
+
+	return bytes, nil
 }
 
 func (cs *CloudStackTemplateBuilder) GenerateCAPISpecWorkers(clusterSpec *cluster.Spec, workloadTemplateNames, kubeadmconfigTemplateNames map[string]string) (content []byte, err error) {
 	workerSpecs := make([][]byte, 0, len(clusterSpec.Cluster.Spec.WorkerNodeGroupConfigurations))
 	for _, workerNodeGroupConfiguration := range clusterSpec.Cluster.Spec.WorkerNodeGroupConfigurations {
-		values := buildTemplateMapMD(clusterSpec, *cs.datacenterConfigSpec, cs.WorkerNodeGroupMachineSpecs[workerNodeGroupConfiguration.MachineGroupRef.Name], workerNodeGroupConfiguration)
+		values := buildTemplateMapMD(clusterSpec, cs.WorkerNodeGroupMachineSpecs[workerNodeGroupConfiguration.MachineGroupRef.Name], workerNodeGroupConfiguration)
 		values["workloadTemplateName"] = workloadTemplateNames[workerNodeGroupConfiguration.Name]
 		values["workloadkubeadmconfigTemplateName"] = kubeadmconfigTemplateNames[workerNodeGroupConfiguration.Name]
 
@@ -674,7 +675,8 @@
 	return templater.AppendYamlResources(workerSpecs...), nil
 }
 
-func buildTemplateMapCP(clusterSpec *cluster.Spec, datacenterConfigSpec v1alpha1.CloudStackDatacenterConfigSpec, controlPlaneMachineSpec, etcdMachineSpec v1alpha1.CloudStackMachineConfigSpec) map[string]interface{} {
+func buildTemplateMapCP(clusterSpec *cluster.Spec, controlPlaneMachineSpec, etcdMachineSpec v1alpha1.CloudStackMachineConfigSpec) map[string]interface{} {
+	datacenterConfigSpec := clusterSpec.CloudStackDatacenter.Spec
 	bundle := clusterSpec.VersionsBundle
 	format := "cloud-config"
 	host, port, _ := net.SplitHostPort(clusterSpec.Cluster.Spec.ControlPlaneConfiguration.Endpoint.Host)
@@ -708,9 +710,7 @@
 		"managerImage":                                 bundle.CloudStack.ClusterAPIController.VersionedImage(),
 		"kubeVipImage":                                 bundle.CloudStack.KubeVip.VersionedImage(),
 		"cloudstackKubeVip":                            !features.IsActive(features.CloudStackKubeVipDisabled()),
-		"cloudstackDomain":                             datacenterConfigSpec.Domain,
-		"cloudstackZones":                              datacenterConfigSpec.Zones,
-		"cloudstackAccount":                            datacenterConfigSpec.Account,
+		"cloudstackAvailabilityZones":                  datacenterConfigSpec.AvailabilityZones,
 		"cloudstackAnnotationSuffix":                   constants.CloudstackAnnotationSuffix,
 		"cloudstackControlPlaneDiskOfferingProvided":   len(controlPlaneMachineSpec.DiskOffering.Id) > 0 || len(controlPlaneMachineSpec.DiskOffering.Name) > 0,
 		"cloudstackControlPlaneDiskOfferingId":         controlPlaneMachineSpec.DiskOffering.Id,
@@ -770,7 +770,7 @@
 	}
 
 	if clusterSpec.Cluster.Spec.ProxyConfiguration != nil {
-		fillProxyConfigurations(values, clusterSpec, datacenterConfigSpec)
+		fillProxyConfigurations(values, clusterSpec)
 	}
 
 	if clusterSpec.Cluster.Spec.ExternalEtcdConfiguration != nil {
@@ -790,7 +790,8 @@
 	return values
 }
 
-func fillProxyConfigurations(values map[string]interface{}, clusterSpec *cluster.Spec, datacenterConfigSpec v1alpha1.CloudStackDatacenterConfigSpec) {
+func fillProxyConfigurations(values map[string]interface{}, clusterSpec *cluster.Spec) {
+	datacenterConfigSpec := clusterSpec.CloudStackDatacenter.Spec
 	values["proxyConfig"] = true
 	capacity := len(clusterSpec.Cluster.Spec.ClusterNetwork.Pods.CidrBlocks) +
 		len(clusterSpec.Cluster.Spec.ClusterNetwork.Services.CidrBlocks) +
@@ -806,9 +807,6 @@
 			noProxyList = append(noProxyList, cloudStackManagementApiEndpointHostname)
 		}
 	}
-	if cloudStackManagementApiEndpointHostname, err := getHostnameFromUrl(datacenterConfigSpec.ManagementApiEndpoint); err == nil {
-		noProxyList = append(noProxyList, cloudStackManagementApiEndpointHostname)
-	}
 	noProxyList = append(noProxyList,
 		clusterSpec.Cluster.Spec.ControlPlaneConfiguration.Endpoint.Host,
 	)
@@ -818,7 +816,7 @@
 	values["noProxy"] = noProxyList
 }
 
-func buildTemplateMapMD(clusterSpec *cluster.Spec, datacenterConfigSpec v1alpha1.CloudStackDatacenterConfigSpec, workerNodeGroupMachineSpec v1alpha1.CloudStackMachineConfigSpec, workerNodeGroupConfiguration v1alpha1.WorkerNodeGroupConfiguration) map[string]interface{} {
+func buildTemplateMapMD(clusterSpec *cluster.Spec, workerNodeGroupMachineSpec v1alpha1.CloudStackMachineConfigSpec, workerNodeGroupConfiguration v1alpha1.WorkerNodeGroupConfiguration) map[string]interface{} {
 	bundle := clusterSpec.VersionsBundle
 	format := "cloud-config"
 	kubeletExtraArgs := clusterapi.SecureTlsCipherSuitesExtraArgs().
@@ -864,7 +862,7 @@
 	}
 
 	if clusterSpec.Cluster.Spec.ProxyConfiguration != nil {
-		fillProxyConfigurations(values, clusterSpec, datacenterConfigSpec)
+		fillProxyConfigurations(values, clusterSpec)
 	}
 
 	return values
@@ -910,7 +908,7 @@
 	if err != nil {
 		return "", err
 	}
-	needsNewControlPlaneTemplate := needsNewControlPlaneTemplate(currentSpec, newClusterSpec, csdc, p.datacenterConfig, controlPlaneVmc, controlPlaneMachineConfig)
+	needsNewControlPlaneTemplate := needsNewControlPlaneTemplate(currentSpec, newClusterSpec, controlPlaneVmc, controlPlaneMachineConfig)
 	if !needsNewControlPlaneTemplate {
 		cp, err := p.providerKubectlClient.GetKubeadmControlPlane(ctx, workloadCluster, oldCluster.Name, executables.WithCluster(bootstrapCluster), executables.WithNamespace(constants.EksaSystemNamespace))
 		if err != nil {
@@ -973,7 +971,7 @@
 	if err != nil {
 		return "", err
 	}
-	needsNewEtcdTemplate := needsNewEtcdTemplate(currentSpec, newClusterSpec, csdc, p.datacenterConfig, etcdMachineVmc, etcdMachineConfig)
+	needsNewEtcdTemplate := needsNewEtcdTemplate(currentSpec, newClusterSpec, etcdMachineVmc, etcdMachineConfig)
 	if !needsNewEtcdTemplate {
 		etcdadmCluster, err := p.providerKubectlClient.GetEtcdadmCluster(ctx, workloadCluster, clusterName, executables.WithCluster(bootstrapCluster), executables.WithNamespace(constants.EksaSystemNamespace))
 		if err != nil {
@@ -1004,7 +1002,7 @@
 	if err != nil {
 		return nil, nil, err
 	}
-	csdc, err := p.providerKubectlClient.GetEksaCloudStackDatacenterConfig(ctx, p.datacenterConfig.Name, workloadCluster.KubeconfigFile, newClusterSpec.Cluster.Namespace)
+	csdc, err := p.providerKubectlClient.GetEksaCloudStackDatacenterConfig(ctx, newClusterSpec.CloudStackDatacenter.Name, workloadCluster.KubeconfigFile, newClusterSpec.Cluster.Namespace)
 	if err != nil {
 		return nil, nil, err
 	}
@@ -1133,8 +1131,8 @@
 	return &infraBundle
 }
 
-func (p *cloudstackProvider) DatacenterConfig(_ *cluster.Spec) providers.DatacenterConfig {
-	return p.datacenterConfig
+func (p *cloudstackProvider) DatacenterConfig(clusterSpec *cluster.Spec) providers.DatacenterConfig {
+	return clusterSpec.CloudStackDatacenter
 }
 
 func (p *cloudstackProvider) MachineConfigs(_ *cluster.Spec) []providers.MachineConfig {
@@ -1175,12 +1173,8 @@
 	if err != nil {
 		return false, err
 	}
-<<<<<<< HEAD
 	currentSpec.CloudStackDatacenter = existingCsdc
 	if !existingCsdc.Spec.Equal(&newSpec.CloudStackDatacenter.Spec) {
-=======
-	if !existingCsdc.Spec.Equal(&p.datacenterConfig.Spec) {
->>>>>>> cda1fb1c
 		logger.V(3).Info("New provider spec is different from the new spec")
 		return true, nil
 	}
@@ -1198,7 +1192,7 @@
 			return err
 		}
 	}
-	return p.providerKubectlClient.DeleteEksaCloudStackDatacenterConfig(ctx, p.datacenterConfig.Name, clusterSpec.ManagementCluster.KubeconfigFile, p.datacenterConfig.Namespace)
+	return p.providerKubectlClient.DeleteEksaCloudStackDatacenterConfig(ctx, clusterSpec.CloudStackDatacenter.Name, clusterSpec.ManagementCluster.KubeconfigFile, clusterSpec.CloudStackDatacenter.Namespace)
 }
 
 func (p *cloudstackProvider) PostClusterDeleteValidate(_ context.Context, _ *types.Cluster) error {
