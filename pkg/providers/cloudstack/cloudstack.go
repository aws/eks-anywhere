package cloudstack

import (
	"context"
	_ "embed"
	"errors"
	"fmt"
	etcdv1beta1 "github.com/mrajashree/etcdadm-controller/api/v1beta1"
	corev1 "k8s.io/api/core/v1"
	"net"
	"net/url"
	"os"
	clusterv1 "sigs.k8s.io/cluster-api/api/v1beta1"
	kubeadmv1beta1 "sigs.k8s.io/cluster-api/controlplane/kubeadm/api/v1beta1"

	"github.com/aws/eks-anywhere/pkg/api/v1alpha1"
	"github.com/aws/eks-anywhere/pkg/bootstrapper"
	"github.com/aws/eks-anywhere/pkg/cluster"
	"github.com/aws/eks-anywhere/pkg/clusterapi"
	"github.com/aws/eks-anywhere/pkg/constants"
	"github.com/aws/eks-anywhere/pkg/crypto"
	"github.com/aws/eks-anywhere/pkg/executables"
	"github.com/aws/eks-anywhere/pkg/features"
	"github.com/aws/eks-anywhere/pkg/filewriter"
	"github.com/aws/eks-anywhere/pkg/logger"
	"github.com/aws/eks-anywhere/pkg/providers"
	"github.com/aws/eks-anywhere/pkg/providers/cloudstack/decoder"
	"github.com/aws/eks-anywhere/pkg/providers/common"
	"github.com/aws/eks-anywhere/pkg/templater"
	"github.com/aws/eks-anywhere/pkg/types"
	releasev1alpha1 "github.com/aws/eks-anywhere/release/api/v1alpha1"
)

const (
	eksaLicense                = "EKSA_LICENSE"
	controlEndpointDefaultPort = "6443"
)

//go:embed config/template-cp.yaml
var defaultCAPIConfigCP string

//go:embed config/template-md.yaml
var defaultClusterConfigMD string

//go:embed config/machine-health-check-template.yaml
var mhcTemplate []byte

var requiredEnvs = []string{decoder.CloudStackCloudConfigB64SecretKey}

var (
	eksaCloudStackDatacenterResourceType = fmt.Sprintf("cloudstackdatacenterconfigs.%s", v1alpha1.GroupVersion.Group)
	eksaCloudStackMachineResourceType    = fmt.Sprintf("cloudstackmachineconfigs.%s", v1alpha1.GroupVersion.Group)
)

type cloudstackProvider struct {
	datacenterConfig       *v1alpha1.CloudStackDatacenterConfig
	machineConfigs         map[string]*v1alpha1.CloudStackMachineConfig
	clusterConfig          *v1alpha1.Cluster
	providerKubectlClient  ProviderKubectlClient
	writer                 filewriter.FileWriter
	selfSigned             bool
	controlPlaneSshAuthKey string
	workerSshAuthKey       string
	etcdSshAuthKey         string
	templateBuilder        *CloudStackTemplateBuilder
	skipIpCheck            bool
	validator              *Validator
}

func (p *cloudstackProvider) PreBootstrapSetup(ctx context.Context, cluster *types.Cluster) error {
	return nil
}

func (p *cloudstackProvider) PostBootstrapSetup(ctx context.Context, clusterConfig *v1alpha1.Cluster, cluster *types.Cluster) error {
	return nil
}

func (p *cloudstackProvider) UpdateSecrets(ctx context.Context, cluster *types.Cluster) error {
	return nil
}

func machineRefSliceToMap(machineRefs []v1alpha1.Ref) map[string]v1alpha1.Ref {
	refMap := make(map[string]v1alpha1.Ref, len(machineRefs))
	for _, ref := range machineRefs {
		refMap[ref.Name] = ref
	}
	return refMap
}

func (p *cloudstackProvider) validateMachineConfigImmutability(ctx context.Context, cluster *types.Cluster, newConfig *v1alpha1.CloudStackMachineConfig, clusterSpec *cluster.Spec) error {
	return nil
}

func (p *cloudstackProvider) ValidateNewSpec(ctx context.Context, cluster *types.Cluster, clusterSpec *cluster.Spec) error {
	prevSpec, err := p.providerKubectlClient.GetEksaCluster(ctx, cluster, clusterSpec.Name)
	if err != nil {
		return err
	}

	prevDatacenter, err := p.providerKubectlClient.GetEksaCloudStackDatacenterConfig(ctx, prevSpec.Spec.DatacenterRef.Name, cluster.KubeconfigFile, prevSpec.Namespace)
	if err != nil {
		return err
	}

	datacenter := p.datacenterConfig

	oSpec := prevDatacenter.Spec
	nSpec := datacenter.Spec

	prevMachineConfigRefs := machineRefSliceToMap(prevSpec.MachineConfigRefs())

	for _, machineConfigRef := range clusterSpec.MachineConfigRefs() {
		machineConfig, ok := p.machineConfigs[machineConfigRef.Name]
		if !ok {
			return fmt.Errorf("cannot find machine config %s in cloudstack provider machine configs", machineConfigRef.Name)
		}

		if _, ok = prevMachineConfigRefs[machineConfig.Name]; ok {
			err = p.validateMachineConfigImmutability(ctx, cluster, machineConfig, clusterSpec)
			if err != nil {
				return err
			}
		}
	}

	if nSpec.Domain != oSpec.Domain {
		return fmt.Errorf("spec.domain is immutable. Previous value %s, new value %s", oSpec.Domain, nSpec.Domain)
	}
	if nSpec.Domain != oSpec.Domain {
		return fmt.Errorf("spec.domain is immutable. Previous value %s, new value %s", oSpec.Account, nSpec.Account)
	}
	//if !reflect.DeepEqual(nSpec.Zones, oSpec.Zones) {
	//	return fmt.Errorf("spec.zones are immutable. Previous value %s, new value %s", oSpec.Zones, nSpec.Zones)
	//}

	return nil
}

func (p *cloudstackProvider) ChangeDiff(currentSpec, newSpec *cluster.Spec) *types.ComponentChangeDiff {
	if currentSpec.VersionsBundle.CloudStack.Version == newSpec.VersionsBundle.CloudStack.Version {
		return nil
	}

	return &types.ComponentChangeDiff{
		ComponentName: constants.CloudStackProviderName,
		NewVersion:    newSpec.VersionsBundle.CloudStack.Version,
		OldVersion:    currentSpec.VersionsBundle.CloudStack.Version,
	}
}

func (p *cloudstackProvider) MachineDeploymentsToDelete(workloadCluster *types.Cluster, currentSpec, newSpec *cluster.Spec) []string {
	nodeGroupsToDelete := cluster.NodeGroupsToDelete(currentSpec, newSpec)
	machineDeployments := make([]string, 0, len(nodeGroupsToDelete))
	for _, group := range nodeGroupsToDelete {
		mdName := machineDeploymentName(workloadCluster.Name, group.Name)
		machineDeployments = append(machineDeployments, mdName)
	}
	return machineDeployments
}

func (p *cloudstackProvider) RunPostControlPlaneUpgrade(ctx context.Context, oldClusterSpec *cluster.Spec, clusterSpec *cluster.Spec, workloadCluster *types.Cluster, managementCluster *types.Cluster) error {
	// Nothing to do
	return nil
}

func (p *cloudstackProvider) RunPostControlPlaneCreation(ctx context.Context, clusterSpec *cluster.Spec, cluster *types.Cluster) error {
	// Nothing to do
	return nil
}

type ProviderKubectlClient interface {
	ApplyKubeSpecFromBytes(ctx context.Context, cluster *types.Cluster, data []byte) error
	CreateNamespace(ctx context.Context, kubeconfig string, namespace string) error
	LoadSecret(ctx context.Context, secretObject string, secretObjType string, secretObjectName string, kubeConfFile string) error
	GetEksaCluster(ctx context.Context, cluster *types.Cluster, clusterName string) (*v1alpha1.Cluster, error)
	GetEksaCloudStackDatacenterConfig(ctx context.Context, cloudstackDatacenterConfigName string, kubeconfigFile string, namespace string) (*v1alpha1.CloudStackDatacenterConfig, error)
	GetEksaCloudStackMachineConfig(ctx context.Context, cloudstackMachineConfigName string, kubeconfigFile string, namespace string) (*v1alpha1.CloudStackMachineConfig, error)
	GetKubeadmControlPlane(ctx context.Context, cluster *types.Cluster, clusterName string, opts ...executables.KubectlOpt) (*kubeadmv1beta1.KubeadmControlPlane, error)
	GetMachineDeployment(ctx context.Context, workerNodeGroupName string, opts ...executables.KubectlOpt) (*clusterv1.MachineDeployment, error)
	GetEtcdadmCluster(ctx context.Context, cluster *types.Cluster, clusterName string, opts ...executables.KubectlOpt) (*etcdv1beta1.EtcdadmCluster, error)
	GetSecret(ctx context.Context, secretObjectName string, opts ...executables.KubectlOpt) (*corev1.Secret, error)
	UpdateAnnotation(ctx context.Context, resourceType, objectName string, annotations map[string]string, opts ...executables.KubectlOpt) error
	SearchCloudStackMachineConfig(ctx context.Context, name string, kubeconfigFile string, namespace string) ([]*v1alpha1.CloudStackMachineConfig, error)
	SearchCloudStackDatacenterConfig(ctx context.Context, name string, kubeconfigFile string, namespace string) ([]*v1alpha1.CloudStackDatacenterConfig, error)
	DeleteEksaCloudStackDatacenterConfig(ctx context.Context, cloudstackDatacenterConfigName string, kubeconfigFile string, namespace string) error
	DeleteEksaCloudStackMachineConfig(ctx context.Context, cloudstackMachineConfigName string, kubeconfigFile string, namespace string) error
}

func NewProvider(datacenterConfig *v1alpha1.CloudStackDatacenterConfig, machineConfigs map[string]*v1alpha1.CloudStackMachineConfig, clusterConfig *v1alpha1.Cluster, providerKubectlClient ProviderKubectlClient, providerCmkClient ProviderCmkClient, writer filewriter.FileWriter, now types.NowFunc, skipIpCheck bool) *cloudstackProvider {
	return NewProviderCustomNet(
		datacenterConfig,
		machineConfigs,
		clusterConfig,
		providerKubectlClient,
		providerCmkClient,
		writer,
		now,
		skipIpCheck,
	)
}

func NewProviderCustomNet(datacenterConfig *v1alpha1.CloudStackDatacenterConfig, machineConfigs map[string]*v1alpha1.CloudStackMachineConfig, clusterConfig *v1alpha1.Cluster, providerKubectlClient ProviderKubectlClient, providerCmkClient ProviderCmkClient, writer filewriter.FileWriter, now types.NowFunc, skipIpCheck bool) *cloudstackProvider {
	var controlPlaneMachineSpec, etcdMachineSpec *v1alpha1.CloudStackMachineConfigSpec
	workerNodeGroupMachineSpecs := make(map[string]v1alpha1.CloudStackMachineConfigSpec)
	if clusterConfig.Spec.ControlPlaneConfiguration.MachineGroupRef != nil && machineConfigs[clusterConfig.Spec.ControlPlaneConfiguration.MachineGroupRef.Name] != nil {
		controlPlaneMachineSpec = &machineConfigs[clusterConfig.Spec.ControlPlaneConfiguration.MachineGroupRef.Name].Spec
	}
	if len(clusterConfig.Spec.WorkerNodeGroupConfigurations) > 0 && clusterConfig.Spec.WorkerNodeGroupConfigurations[0].MachineGroupRef != nil && machineConfigs[clusterConfig.Spec.WorkerNodeGroupConfigurations[0].MachineGroupRef.Name] != nil {
		spec := machineConfigs[clusterConfig.Spec.WorkerNodeGroupConfigurations[0].MachineGroupRef.Name].Spec
		name := clusterConfig.Spec.WorkerNodeGroupConfigurations[0].MachineGroupRef.Name
		workerNodeGroupMachineSpecs[name] = spec
	}
	if clusterConfig.Spec.ExternalEtcdConfiguration != nil {
		if clusterConfig.Spec.ExternalEtcdConfiguration.MachineGroupRef != nil && machineConfigs[clusterConfig.Spec.ExternalEtcdConfiguration.MachineGroupRef.Name] != nil {
			etcdMachineSpec = &machineConfigs[clusterConfig.Spec.ExternalEtcdConfiguration.MachineGroupRef.Name].Spec
		}
	}
	return &cloudstackProvider{
		datacenterConfig:      datacenterConfig,
		machineConfigs:        machineConfigs,
		clusterConfig:         clusterConfig,
		providerKubectlClient: providerKubectlClient,
		writer:                writer,
		selfSigned:            false,
		templateBuilder: &CloudStackTemplateBuilder{
			datacenterConfigSpec:        &datacenterConfig.Spec,
			controlPlaneMachineSpec:     controlPlaneMachineSpec,
			WorkerNodeGroupMachineSpecs: workerNodeGroupMachineSpecs,
			etcdMachineSpec:             etcdMachineSpec,
			now:                         now,
		},
		skipIpCheck: skipIpCheck,
		validator:   NewValidator(providerCmkClient),
	}
}

func (p *cloudstackProvider) UpdateKubeConfig(_ *[]byte, _ string) error {
	// customize generated kube config
	return nil
}

func (p *cloudstackProvider) BootstrapClusterOpts() ([]bootstrapper.BootstrapClusterOption, error) {
	return common.BootstrapClusterOpts("", p.clusterConfig)
}

func (p *cloudstackProvider) Name() string {
	return constants.CloudStackProviderName
}

func (p *cloudstackProvider) DatacenterResourceType() string {
	return eksaCloudStackDatacenterResourceType
}

func (p *cloudstackProvider) MachineResourceType() string {
	return eksaCloudStackMachineResourceType
}

func (p *cloudstackProvider) setupSSHAuthKeysForCreate() error {
	var useKeyGeneratedForControlplane, useKeyGeneratedForWorker bool
	var err error
	controlPlaneUser := p.machineConfigs[p.clusterConfig.Spec.ControlPlaneConfiguration.MachineGroupRef.Name].Spec.Users[0]
	p.controlPlaneSshAuthKey = controlPlaneUser.SshAuthorizedKeys[0]
	if len(p.controlPlaneSshAuthKey) > 0 {
		p.controlPlaneSshAuthKey, err = common.StripSshAuthorizedKeyComment(p.controlPlaneSshAuthKey)
		if err != nil {
			return err
		}
	} else {
		logger.Info("Provided control plane sshAuthorizedKey is not set or is empty, auto-generating new key pair...")
		generatedKey, err := common.GenerateSSHAuthKey(p.writer)
		if err != nil {
			return err
		}
		p.controlPlaneSshAuthKey = generatedKey
		useKeyGeneratedForControlplane = true
	}
	workerUser := p.machineConfigs[p.clusterConfig.Spec.WorkerNodeGroupConfigurations[0].MachineGroupRef.Name].Spec.Users[0]
	p.workerSshAuthKey = workerUser.SshAuthorizedKeys[0]
	if len(p.workerSshAuthKey) > 0 {
		p.workerSshAuthKey, err = common.StripSshAuthorizedKeyComment(p.workerSshAuthKey)
		if err != nil {
			return err
		}
	} else {
		if useKeyGeneratedForControlplane { // use the same key
			p.workerSshAuthKey = p.controlPlaneSshAuthKey
		} else {
			logger.Info("Provided worker sshAuthorizedKey is not set or is empty, auto-generating new key pair...")
			generatedKey, err := common.GenerateSSHAuthKey(p.writer)
			if err != nil {
				return err
			}
			p.workerSshAuthKey = generatedKey
			useKeyGeneratedForWorker = true
		}
	}
	if p.clusterConfig.Spec.ExternalEtcdConfiguration != nil {
		etcdUser := p.machineConfigs[p.clusterConfig.Spec.ExternalEtcdConfiguration.MachineGroupRef.Name].Spec.Users[0]
		p.etcdSshAuthKey = etcdUser.SshAuthorizedKeys[0]
		if len(p.etcdSshAuthKey) > 0 {
			p.etcdSshAuthKey, err = common.StripSshAuthorizedKeyComment(p.etcdSshAuthKey)
			if err != nil {
				return err
			}
		} else {
			if useKeyGeneratedForControlplane { // use the same key as for controlplane
				p.etcdSshAuthKey = p.controlPlaneSshAuthKey
			} else if useKeyGeneratedForWorker {
				p.etcdSshAuthKey = p.workerSshAuthKey // if cp key was provided by user, check if worker key was generated by cli and use that
			} else {
				logger.Info("Provided etcd sshAuthorizedKey is not set or is empty, auto-generating new key pair...")
				generatedKey, err := common.GenerateSSHAuthKey(p.writer)
				if err != nil {
					return err
				}
				p.etcdSshAuthKey = generatedKey
			}
		}
		etcdUser.SshAuthorizedKeys[0] = p.etcdSshAuthKey
	}
	controlPlaneUser.SshAuthorizedKeys[0] = p.controlPlaneSshAuthKey
	workerUser.SshAuthorizedKeys[0] = p.workerSshAuthKey
	return nil
}

func (p *cloudstackProvider) validateManagementApiEndpoint(rawurl string) error {
	_, err := url.ParseRequestURI(rawurl)
	if err != nil {
		return fmt.Errorf("CloudStack managementApiEndpoint is invalid: #{err}")
	}
	return nil
}

func (p *cloudstackProvider) validateEnv(ctx context.Context) error {
	var cloudStackB64EncodedSecret string
	var ok bool

	if cloudStackB64EncodedSecret, ok = os.LookupEnv(decoder.EksacloudStackCloudConfigB64SecretKey); ok && len(cloudStackB64EncodedSecret) > 0 {
		if err := os.Setenv(decoder.CloudStackCloudConfigB64SecretKey, cloudStackB64EncodedSecret); err != nil {
			return fmt.Errorf("unable to set %s: %v", decoder.CloudStackCloudConfigB64SecretKey, err)
		}
	} else {
		return fmt.Errorf("%s is not set or is empty", decoder.EksacloudStackCloudConfigB64SecretKey)
	}
	execConfig, err := decoder.ParseCloudStackSecret()
	if err != nil {
		return fmt.Errorf("failed to parse environment variable exec config: %v", err)
	}
	if len(execConfig.ManagementUrl) <= 0 {
		return errors.New("cloudstack management api url is not set or is empty")
	}
	if err := p.validateManagementApiEndpoint(execConfig.ManagementUrl); err != nil {
		return errors.New("CloudStackDatacenterConfig managementApiEndpoint is invalid")
	}
	if _, ok := os.LookupEnv(eksaLicense); !ok {
		if err := os.Setenv(eksaLicense, ""); err != nil {
			return fmt.Errorf("unable to set %s: %v", eksaLicense, err)
		}
	}
	return nil
}

func (p *cloudstackProvider) SetupAndValidateCreateCluster(ctx context.Context, clusterSpec *cluster.Spec) error {
	err := p.validateEnv(ctx)
	if err != nil {
		return fmt.Errorf("failed setup and validations: %v", err)
	}

	cloudStackClusterSpec := NewSpec(clusterSpec, p.machineConfigs, p.datacenterConfig)

	if err := p.validator.validateCloudStackAccess(ctx); err != nil {
		return err
	}
	if err := p.validator.ValidateCloudStackDatacenterConfig(ctx, p.datacenterConfig); err != nil {
		return err
	}
	if err := p.validator.ValidateClusterMachineConfigs(ctx, cloudStackClusterSpec); err != nil {
		return err
	}

	if err := p.setupSSHAuthKeysForCreate(); err != nil {
		return fmt.Errorf("failed setup and validations: %v", err)
	}

	if clusterSpec.IsManaged() {
		for _, mc := range p.MachineConfigs() {
			em, err := p.providerKubectlClient.SearchCloudStackMachineConfig(ctx, mc.GetName(), clusterSpec.ManagementCluster.KubeconfigFile, mc.GetNamespace())
			if err != nil {
				return err
			}
			if len(em) > 0 {
				return fmt.Errorf("CloudStackMachineConfig %s already exists", mc.GetName())
			}
		}
		existingDatacenter, err := p.providerKubectlClient.SearchCloudStackDatacenterConfig(ctx, p.datacenterConfig.Name, clusterSpec.ManagementCluster.KubeconfigFile, clusterSpec.Namespace)
		if err != nil {
			return err
		}
		if len(existingDatacenter) > 0 {
			return fmt.Errorf("CloudStackDatacenter %s already exists", p.datacenterConfig.Name)
		}
	}
	if p.skipIpCheck {
		logger.Info("Skipping check for whether control plane ip is in use")
		return nil
	}

	return nil
}

func (p *cloudstackProvider) SetupAndValidateUpgradeCluster(ctx context.Context, cluster *types.Cluster, clusterSpec *cluster.Spec) error {
	err := p.validateEnv(ctx)
	if err != nil {
		return fmt.Errorf("failed setup and validations: %v", err)
	}

	cloudStackClusterSpec := NewSpec(clusterSpec, p.machineConfigs, p.datacenterConfig)
	if err := p.validator.validateCloudStackAccess(ctx); err != nil {
		return err
	}
	if err := p.validator.ValidateCloudStackDatacenterConfig(ctx, p.datacenterConfig); err != nil {
		return err
	}
	if err := p.validator.ValidateClusterMachineConfigs(ctx, cloudStackClusterSpec); err != nil {
		return err
	}

	if err := p.setupSSHAuthKeysForUpgrade(); err != nil {
		return fmt.Errorf("failed setup and validations: %v", err)
	}
<<<<<<< HEAD
	err = p.setupSSHAuthKeysForUpgrade()
	if err != nil {
		return fmt.Errorf("failed setup and validations: %v", err)
	}
=======

>>>>>>> 6822562f
	err = p.validateMachineConfigsNameUniqueness(ctx, cluster, clusterSpec)
	if err != nil {
		return fmt.Errorf("failed validate machineconfig uniqueness: %v", err)
	}
	return nil
}

func (p *cloudstackProvider) SetupAndValidateDeleteCluster(ctx context.Context) error {
	err := p.validateEnv(ctx)
	if err != nil {
		return fmt.Errorf("failed setup and validations: %v", err)
	}
	return nil
}

func NeedsNewControlPlaneTemplate(oldSpec, newSpec *cluster.Spec, oldCsdc, newCsdc *v1alpha1.CloudStackDatacenterConfig, oldVmc, newCsmc *v1alpha1.CloudStackMachineConfig) bool {
	// Another option is to generate MachineTemplates based on the old and new eksa spec,
	// remove the name field and compare them with DeepEqual
	// We plan to approach this way since it's more flexible to add/remove fields and test out for validation
	if oldSpec.Cluster.Spec.KubernetesVersion != newSpec.Cluster.Spec.KubernetesVersion {
		return true
	}
	if oldSpec.Cluster.Spec.ControlPlaneConfiguration.Endpoint.Host != newSpec.Cluster.Spec.ControlPlaneConfiguration.Endpoint.Host {
		return true
	}
	if oldSpec.Bundles.Spec.Number != newSpec.Bundles.Spec.Number {
		return true
	}
	return AnyImmutableFieldChanged(oldCsdc, newCsdc, oldVmc, newCsmc)
}

func NeedsNewWorkloadTemplate(oldSpec, newSpec *cluster.Spec, oldCsdc, newCsdc *v1alpha1.CloudStackDatacenterConfig, oldCsmc, newCsmc *v1alpha1.CloudStackMachineConfig) bool {
	if oldSpec.Cluster.Spec.KubernetesVersion != newSpec.Cluster.Spec.KubernetesVersion {
		return true
	}
	if oldSpec.Bundles.Spec.Number != newSpec.Bundles.Spec.Number {
		return true
	}
	if !v1alpha1.WorkerNodeGroupConfigurationSliceTaintsEqual(oldSpec.Spec.WorkerNodeGroupConfigurations, newSpec.Spec.WorkerNodeGroupConfigurations) ||
		!v1alpha1.WorkerNodeGroupConfigurationsLabelsMapEqual(oldSpec.Spec.WorkerNodeGroupConfigurations, newSpec.Spec.WorkerNodeGroupConfigurations) {
		return true
	}
	return AnyImmutableFieldChanged(oldCsdc, newCsdc, oldCsmc, newCsmc)
}

func NeedsNewKubeadmConfigTemplate(newWorkerNodeGroup *v1alpha1.WorkerNodeGroupConfiguration, oldWorkerNodeGroup *v1alpha1.WorkerNodeGroupConfiguration) bool {
	return !v1alpha1.TaintsSliceEqual(newWorkerNodeGroup.Taints, oldWorkerNodeGroup.Taints) || !v1alpha1.LabelsMapEqual(newWorkerNodeGroup.Labels, oldWorkerNodeGroup.Labels)
}

func NeedsNewEtcdTemplate(oldSpec, newSpec *cluster.Spec, oldVdc, newCsdc *v1alpha1.CloudStackDatacenterConfig, oldCsmc, newCsmc *v1alpha1.CloudStackMachineConfig) bool {
	if oldSpec.Cluster.Spec.KubernetesVersion != newSpec.Cluster.Spec.KubernetesVersion {
		return true
	}
	if oldSpec.Bundles.Spec.Number != newSpec.Bundles.Spec.Number {
		return true
	}
	return AnyImmutableFieldChanged(oldVdc, newCsdc, oldCsmc, newCsmc)
}

func (p *cloudstackProvider) needsNewMachineTemplate(ctx context.Context, workloadCluster *types.Cluster, currentSpec, newClusterSpec *cluster.Spec, workerNodeGroupConfiguration v1alpha1.WorkerNodeGroupConfiguration, vdc *v1alpha1.CloudStackDatacenterConfig, prevWorkerNodeGroupConfigs map[string]v1alpha1.WorkerNodeGroupConfiguration) (bool, error) {
	if _, ok := prevWorkerNodeGroupConfigs[workerNodeGroupConfiguration.Name]; ok {
		workerMachineConfig := p.machineConfigs[workerNodeGroupConfiguration.MachineGroupRef.Name]
		workerVmc, err := p.providerKubectlClient.GetEksaCloudStackMachineConfig(ctx, workerNodeGroupConfiguration.MachineGroupRef.Name, workloadCluster.KubeconfigFile, newClusterSpec.Namespace)
		if err != nil {
			return false, err
		}
		needsNewWorkloadTemplate := NeedsNewWorkloadTemplate(currentSpec, newClusterSpec, vdc, p.datacenterConfig, workerVmc, workerMachineConfig)
		return needsNewWorkloadTemplate, nil
	}
	return true, nil
}

func (p *cloudstackProvider) needsNewKubeadmConfigTemplate(workerNodeGroupConfiguration v1alpha1.WorkerNodeGroupConfiguration, prevWorkerNodeGroupConfigs map[string]v1alpha1.WorkerNodeGroupConfiguration) (bool, error) {
	if _, ok := prevWorkerNodeGroupConfigs[workerNodeGroupConfiguration.Name]; ok {
		existingWorkerNodeGroupConfig := prevWorkerNodeGroupConfigs[workerNodeGroupConfiguration.Name]
		return NeedsNewKubeadmConfigTemplate(&workerNodeGroupConfiguration, &existingWorkerNodeGroupConfig), nil
	}
	return true, nil
}

func AnyImmutableFieldChanged(oldCsdc, newCsdc *v1alpha1.CloudStackDatacenterConfig, oldCsmc, newCsmc *v1alpha1.CloudStackMachineConfig) bool {
	for index, zone := range oldCsdc.Spec.Zones {
		if !zone.Equals(&newCsdc.Spec.Zones[index]) {
			return true
		}
	}
	if oldCsmc.Spec.Template != newCsmc.Spec.Template {
		return true
	}
	if oldCsmc.Spec.ComputeOffering != newCsmc.Spec.ComputeOffering {
		return true
	}
	return false
}

func NewCloudStackTemplateBuilder(CloudStackDatacenterConfigSpec *v1alpha1.CloudStackDatacenterConfigSpec, controlPlaneMachineSpec, etcdMachineSpec *v1alpha1.CloudStackMachineConfigSpec, workerNodeGroupMachineSpecs map[string]v1alpha1.CloudStackMachineConfigSpec, now types.NowFunc) providers.TemplateBuilder {
	return &CloudStackTemplateBuilder{
		datacenterConfigSpec:        CloudStackDatacenterConfigSpec,
		controlPlaneMachineSpec:     controlPlaneMachineSpec,
		WorkerNodeGroupMachineSpecs: workerNodeGroupMachineSpecs,
		etcdMachineSpec:             etcdMachineSpec,
		now:                         now,
	}
}

type CloudStackTemplateBuilder struct {
	datacenterConfigSpec        *v1alpha1.CloudStackDatacenterConfigSpec
	controlPlaneMachineSpec     *v1alpha1.CloudStackMachineConfigSpec
	WorkerNodeGroupMachineSpecs map[string]v1alpha1.CloudStackMachineConfigSpec
	etcdMachineSpec             *v1alpha1.CloudStackMachineConfigSpec
	now                         types.NowFunc
}

func (cs *CloudStackTemplateBuilder) GenerateCAPISpecControlPlane(clusterSpec *cluster.Spec, buildOptions ...providers.BuildMapOption) (content []byte, err error) {
	var etcdMachineSpec v1alpha1.CloudStackMachineConfigSpec
	if clusterSpec.Spec.ExternalEtcdConfiguration != nil {
		etcdMachineSpec = *cs.etcdMachineSpec
	}
	if err != nil {
		return nil, fmt.Errorf("failed to parse environment variable exec config: %v", err)
	}
	values := buildTemplateMapCP(clusterSpec, *cs.datacenterConfigSpec, *cs.controlPlaneMachineSpec, etcdMachineSpec)

	for _, buildOption := range buildOptions {
		buildOption(values)
	}

	bytes, err := templater.Execute(defaultCAPIConfigCP, values)
	if err != nil {
		return nil, err
	}

	return bytes, nil
}

func (cs *CloudStackTemplateBuilder) GenerateCAPISpecWorkers(clusterSpec *cluster.Spec, workloadTemplateNames, kubeadmconfigTemplateNames map[string]string, buildOptions ...providers.BuildMapOption) (content []byte, err error) {
	// Cloudstack provider currently does not support multiple work node groups yet
	workerNodeGroupConfiguration := clusterSpec.Spec.WorkerNodeGroupConfigurations[0]
	values := buildTemplateMapMD(clusterSpec, *cs.datacenterConfigSpec, cs.WorkerNodeGroupMachineSpecs[workerNodeGroupConfiguration.MachineGroupRef.Name], workerNodeGroupConfiguration)

	for _, buildOption := range buildOptions {
		buildOption(values)
	}
	bytes, err := templater.Execute(defaultClusterConfigMD, values)
	if err != nil {
		return nil, err
	}
	return bytes, nil
}

func buildTemplateMapCP(clusterSpec *cluster.Spec, datacenterConfigSpec v1alpha1.CloudStackDatacenterConfigSpec, controlPlaneMachineSpec, etcdMachineSpec v1alpha1.CloudStackMachineConfigSpec) map[string]interface{} {
	bundle := clusterSpec.VersionsBundle
	format := "cloud-config"
	host, port, _ := net.SplitHostPort(clusterSpec.Spec.ControlPlaneConfiguration.Endpoint.Host)
	etcdExtraArgs := clusterapi.SecureEtcdTlsCipherSuitesExtraArgs()
	sharedExtraArgs := clusterapi.SecureTlsCipherSuitesExtraArgs()
	kubeletExtraArgs := clusterapi.SecureTlsCipherSuitesExtraArgs().
		Append(clusterapi.ResolvConfExtraArgs(clusterSpec.Spec.ClusterNetwork.DNS.ResolvConf)).
		Append(clusterapi.ControlPlaneNodeLabelsExtraArgs(clusterSpec.Spec.ControlPlaneConfiguration))
	apiServerExtraArgs := clusterapi.OIDCToExtraArgs(clusterSpec.OIDCConfig).
		Append(clusterapi.AwsIamAuthExtraArgs(clusterSpec.AWSIamConfig)).
		Append(clusterapi.PodIAMAuthExtraArgs(clusterSpec.Spec.PodIAMConfig)).
		Append(sharedExtraArgs)

	values := map[string]interface{}{
		"clusterName":                                clusterSpec.ObjectMeta.Name,
		"controlPlaneEndpointHost":                   host,
		"controlPlaneEndpointPort":                   port,
		"controlPlaneReplicas":                       clusterSpec.Spec.ControlPlaneConfiguration.Count,
		"kubernetesRepository":                       bundle.KubeDistro.Kubernetes.Repository,
		"kubernetesVersion":                          bundle.KubeDistro.Kubernetes.Tag,
		"etcdRepository":                             bundle.KubeDistro.Etcd.Repository,
		"etcdImageTag":                               bundle.KubeDistro.Etcd.Tag,
		"corednsRepository":                          bundle.KubeDistro.CoreDNS.Repository,
		"corednsVersion":                             bundle.KubeDistro.CoreDNS.Tag,
		"nodeDriverRegistrarImage":                   bundle.KubeDistro.NodeDriverRegistrar.VersionedImage(),
		"livenessProbeImage":                         bundle.KubeDistro.LivenessProbe.VersionedImage(),
		"externalAttacherImage":                      bundle.KubeDistro.ExternalAttacher.VersionedImage(),
		"externalProvisionerImage":                   bundle.KubeDistro.ExternalProvisioner.VersionedImage(),
		"managerImage":                               bundle.CloudStack.ClusterAPIController.VersionedImage(),
<<<<<<< HEAD
=======
		"kubeVipImage":                               bundle.CloudStack.KubeVip.VersionedImage(),
		"cloudstackKubeVip":                          !features.IsActive(features.CloudStackKubeVipDisabled()),
>>>>>>> 6822562f
		"cloudstackDomain":                           datacenterConfigSpec.Domain,
		"cloudstackZones":                            datacenterConfigSpec.Zones,
		"cloudstackAccount":                          datacenterConfigSpec.Account,
		"cloudstackControlPlaneComputeOfferingId":    controlPlaneMachineSpec.ComputeOffering.Id,
		"cloudstackControlPlaneComputeOfferingName":  controlPlaneMachineSpec.ComputeOffering.Name,
		"cloudstackControlPlaneTemplateOfferingId":   controlPlaneMachineSpec.Template.Id,
		"cloudstackControlPlaneTemplateOfferingName": controlPlaneMachineSpec.Template.Name,
		"cloudstackControlPlaneCustomDetails":        controlPlaneMachineSpec.UserCustomDetails,
		"affinityGroupIds":                           controlPlaneMachineSpec.AffinityGroupIds,
		"cloudstackEtcdComputeOfferingId":            etcdMachineSpec.ComputeOffering.Id,
		"cloudstackEtcdComputeOfferingName":          etcdMachineSpec.ComputeOffering.Name,
		"cloudstackEtcdTemplateOfferingId":           etcdMachineSpec.Template.Id,
		"cloudstackEtcdTemplateOfferingName":         etcdMachineSpec.Template.Name,
		"cloudstackEtcdCustomDetails":                etcdMachineSpec.UserCustomDetails,
		"cloudstackEtcdAffinityGroupIds":             etcdMachineSpec.AffinityGroupIds,
		"controlPlaneSshUsername":                    controlPlaneMachineSpec.Users[0].Name,
		"podCidrs":                                   clusterSpec.Spec.ClusterNetwork.Pods.CidrBlocks,
		"serviceCidrs":                               clusterSpec.Spec.ClusterNetwork.Services.CidrBlocks,
		"apiserverExtraArgs":                         apiServerExtraArgs.ToPartialYaml(),
		"kubeletExtraArgs":                           kubeletExtraArgs.ToPartialYaml(),
		"etcdExtraArgs":                              etcdExtraArgs.ToPartialYaml(),
		"etcdCipherSuites":                           crypto.SecureCipherSuitesString(),
		"controllermanagerExtraArgs":                 sharedExtraArgs.ToPartialYaml(),
		"schedulerExtraArgs":                         sharedExtraArgs.ToPartialYaml(),
		"format":                                     format,
		"externalEtcdVersion":                        bundle.KubeDistro.EtcdVersion,
		"etcdImage":                                  bundle.KubeDistro.EtcdImage.VersionedImage(),
		"eksaSystemNamespace":                        constants.EksaSystemNamespace,
		"auditPolicy":                                common.GetAuditPolicy(),
	}

	if clusterSpec.Spec.RegistryMirrorConfiguration != nil {
		values["registryMirrorConfiguration"] = clusterSpec.Spec.RegistryMirrorConfiguration.Endpoint
		if len(clusterSpec.Spec.RegistryMirrorConfiguration.CACertContent) > 0 {
			values["registryCACert"] = clusterSpec.Spec.RegistryMirrorConfiguration.CACertContent
		}
	}

	if clusterSpec.Spec.ProxyConfiguration != nil {
		values["proxyConfig"] = true
		capacity := len(clusterSpec.Spec.ClusterNetwork.Pods.CidrBlocks) +
			len(clusterSpec.Spec.ClusterNetwork.Services.CidrBlocks) +
			len(clusterSpec.Spec.ProxyConfiguration.NoProxy) + 4
		noProxyList := make([]string, 0, capacity)
		noProxyList = append(noProxyList, clusterSpec.Spec.ClusterNetwork.Pods.CidrBlocks...)
		noProxyList = append(noProxyList, clusterSpec.Spec.ClusterNetwork.Services.CidrBlocks...)
		noProxyList = append(noProxyList, clusterSpec.Spec.ProxyConfiguration.NoProxy...)

		// Add no-proxy defaults
		noProxyList = append(noProxyList, common.NoProxyDefaults...)
		noProxyList = append(noProxyList,
			clusterSpec.Spec.ControlPlaneConfiguration.Endpoint.Host,
		)

		values["httpProxy"] = clusterSpec.Spec.ProxyConfiguration.HttpProxy
		values["httpsProxy"] = clusterSpec.Spec.ProxyConfiguration.HttpsProxy
		values["noProxy"] = noProxyList
	}

	if clusterSpec.Spec.ExternalEtcdConfiguration != nil {
		values["externalEtcd"] = true
		values["externalEtcdReplicas"] = clusterSpec.Spec.ExternalEtcdConfiguration.Count
		values["etcdSshUsername"] = etcdMachineSpec.Users[0].Name
	}

	if len(clusterSpec.Spec.ControlPlaneConfiguration.Taints) > 0 {
		values["controlPlaneTaints"] = clusterSpec.Spec.ControlPlaneConfiguration.Taints
	}

	if clusterSpec.AWSIamConfig != nil {
		values["awsIamAuth"] = true
	}

	return values
}

func buildTemplateMapMD(clusterSpec *cluster.Spec, datacenterConfigSpec v1alpha1.CloudStackDatacenterConfigSpec, workerNodeGroupMachineSpec v1alpha1.CloudStackMachineConfigSpec, workerNodeGroupConfiguration v1alpha1.WorkerNodeGroupConfiguration) map[string]interface{} {
	bundle := clusterSpec.VersionsBundle
	format := "cloud-config"
	kubeletExtraArgs := clusterapi.SecureTlsCipherSuitesExtraArgs().
		Append(clusterapi.WorkerNodeLabelsExtraArgs(workerNodeGroupConfiguration)).
		Append(clusterapi.ResolvConfExtraArgs(clusterSpec.Spec.ClusterNetwork.DNS.ResolvConf))

	values := map[string]interface{}{
		"clusterName":                      clusterSpec.ObjectMeta.Name,
		"kubernetesVersion":                bundle.KubeDistro.Kubernetes.Tag,
		"cloudstackTemplateId":             workerNodeGroupMachineSpec.Template.Id,
		"cloudstackTemplateName":           workerNodeGroupMachineSpec.Template.Name,
		"cloudstackOfferingId":             workerNodeGroupMachineSpec.ComputeOffering.Id,
		"cloudstackOfferingName":           workerNodeGroupMachineSpec.ComputeOffering.Name,
		"cloudstackCustomDetails":          workerNodeGroupMachineSpec.UserCustomDetails,
		"cloudstackAffinityGroupIds":       workerNodeGroupMachineSpec.AffinityGroupIds,
		"workerReplicas":                   clusterSpec.Spec.WorkerNodeGroupConfigurations[0].Count,
		"workerSshUsername":                workerNodeGroupMachineSpec.Users[0].Name,
		"cloudstackWorkerSshAuthorizedKey": workerNodeGroupMachineSpec.Users[0].SshAuthorizedKeys[0],
		"format":                           format,
		"kubeletExtraArgs":                 kubeletExtraArgs.ToPartialYaml(),
		"eksaSystemNamespace":              constants.EksaSystemNamespace,
		"workerNodeGroupName":              fmt.Sprintf("%s-%s", clusterSpec.Name, workerNodeGroupConfiguration.Name),
		"workerNodeGroupTaints":            workerNodeGroupConfiguration.Taints,
	}

	if clusterSpec.Spec.RegistryMirrorConfiguration != nil {
		values["registryMirrorConfiguration"] = clusterSpec.Spec.RegistryMirrorConfiguration.Endpoint
		if len(clusterSpec.Spec.RegistryMirrorConfiguration.CACertContent) > 0 {
			values["registryCACert"] = clusterSpec.Spec.RegistryMirrorConfiguration.CACertContent
		}
	}

	if clusterSpec.Spec.ProxyConfiguration != nil {
		values["proxyConfig"] = true
		capacity := len(clusterSpec.Spec.ClusterNetwork.Pods.CidrBlocks) +
			len(clusterSpec.Spec.ClusterNetwork.Services.CidrBlocks) +
			len(clusterSpec.Spec.ProxyConfiguration.NoProxy) + 4
		noProxyList := make([]string, 0, capacity)
		noProxyList = append(noProxyList, clusterSpec.Spec.ClusterNetwork.Pods.CidrBlocks...)
		noProxyList = append(noProxyList, clusterSpec.Spec.ClusterNetwork.Services.CidrBlocks...)
		noProxyList = append(noProxyList, clusterSpec.Spec.ProxyConfiguration.NoProxy...)

		// Add no-proxy defaults
		noProxyList = append(noProxyList, common.NoProxyDefaults...)
		noProxyList = append(noProxyList,
			clusterSpec.Spec.ControlPlaneConfiguration.Endpoint.Host,
		)

		values["httpProxy"] = clusterSpec.Spec.ProxyConfiguration.HttpProxy
		values["httpsProxy"] = clusterSpec.Spec.ProxyConfiguration.HttpsProxy
		values["noProxy"] = noProxyList
	}

	return values
}

func (p *cloudstackProvider) generateCAPISpecForCreate(ctx context.Context, cluster *types.Cluster, clusterSpec *cluster.Spec) (controlPlaneSpec, workersSpec []byte, err error) {
	clusterName := clusterSpec.ObjectMeta.Name

	cpOpt := func(values map[string]interface{}) {
		values["controlPlaneTemplateName"] = common.CPMachineTemplateName(clusterName, p.templateBuilder.now)
		values["cloudstackControlPlaneSshAuthorizedKey"] = p.controlPlaneSshAuthKey
		values["cloudstackEtcdSshAuthorizedKey"] = p.etcdSshAuthKey
		values["etcdTemplateName"] = common.EtcdMachineTemplateName(clusterName, p.templateBuilder.now)
	}
	controlPlaneSpec, err = p.templateBuilder.GenerateCAPISpecControlPlane(clusterSpec, cpOpt)
	if err != nil {
		return nil, nil, err
	}

	if len(clusterSpec.Spec.WorkerNodeGroupConfigurations) > 1 {
		return nil, nil, fmt.Errorf("error generating cluster api Spec contents: multiple worker node group configurations are not supported for CloudStack provider")
	}

	workloadTemplateNames := make(map[string]string, len(clusterSpec.Spec.WorkerNodeGroupConfigurations))
	kubeadmconfigTemplateNames := make(map[string]string, len(clusterSpec.Spec.WorkerNodeGroupConfigurations))
	for _, workerNodeGroupConfiguration := range clusterSpec.Spec.WorkerNodeGroupConfigurations {
		workloadTemplateNames[workerNodeGroupConfiguration.Name] = common.WorkerMachineTemplateName(clusterSpec.Name, workerNodeGroupConfiguration.Name, p.templateBuilder.now)
		kubeadmconfigTemplateNames[workerNodeGroupConfiguration.Name] = common.KubeadmConfigTemplateName(clusterSpec.Name, workerNodeGroupConfiguration.Name, p.templateBuilder.now)
		p.templateBuilder.WorkerNodeGroupMachineSpecs[workerNodeGroupConfiguration.MachineGroupRef.Name] = p.machineConfigs[workerNodeGroupConfiguration.MachineGroupRef.Name].Spec
	}
	workerOpt := func(values map[string]interface{}) {
		values["workloadTemplateName"] = workloadTemplateNames[clusterSpec.Spec.WorkerNodeGroupConfigurations[0].Name]
		values["workloadkubeadmconfigTemplateName"] = kubeadmconfigTemplateNames[clusterSpec.Spec.WorkerNodeGroupConfigurations[0].Name]
	}
	workersSpec, err = p.templateBuilder.GenerateCAPISpecWorkers(clusterSpec, workloadTemplateNames, kubeadmconfigTemplateNames, workerOpt)
	if err != nil {
		return nil, nil, err
	}
	return controlPlaneSpec, workersSpec, nil
}

func (p *cloudstackProvider) generateCAPISpecForUpgrade(ctx context.Context, bootstrapCluster, workloadCluster *types.Cluster, currentSpec, newClusterSpec *cluster.Spec) (controlPlaneSpec, workersSpec []byte, err error) {
	clusterName := newClusterSpec.ObjectMeta.Name
	var controlPlaneTemplateName, workloadTemplateName, kubeadmconfigTemplateName, etcdTemplateName string
	var needsNewEtcdTemplate bool

	c, err := p.providerKubectlClient.GetEksaCluster(ctx, workloadCluster, newClusterSpec.Name)
	if err != nil {
		return nil, nil, err
	}
	vdc, err := p.providerKubectlClient.GetEksaCloudStackDatacenterConfig(ctx, p.datacenterConfig.Name, workloadCluster.KubeconfigFile, newClusterSpec.Namespace)
	if err != nil {
		return nil, nil, err
	}
	controlPlaneMachineConfig := p.machineConfigs[newClusterSpec.Spec.ControlPlaneConfiguration.MachineGroupRef.Name]
	controlPlaneVmc, err := p.providerKubectlClient.GetEksaCloudStackMachineConfig(ctx, c.Spec.ControlPlaneConfiguration.MachineGroupRef.Name, workloadCluster.KubeconfigFile, newClusterSpec.Namespace)
	if err != nil {
		return nil, nil, err
	}
	needsNewControlPlaneTemplate := NeedsNewControlPlaneTemplate(currentSpec, newClusterSpec, vdc, p.datacenterConfig, controlPlaneVmc, controlPlaneMachineConfig)
	if !needsNewControlPlaneTemplate {
		cp, err := p.providerKubectlClient.GetKubeadmControlPlane(ctx, workloadCluster, c.Name, executables.WithCluster(bootstrapCluster), executables.WithNamespace(constants.EksaSystemNamespace))
		if err != nil {
			return nil, nil, err
		}
		controlPlaneTemplateName = cp.Spec.MachineTemplate.InfrastructureRef.Name
	} else {
		controlPlaneTemplateName = common.CPMachineTemplateName(clusterName, p.templateBuilder.now)
	}

	previousWorkerNodeGroupConfigs := cluster.BuildMapForWorkerNodeGroupsByName(currentSpec.Spec.WorkerNodeGroupConfigurations)

	workloadTemplateNames := make(map[string]string, len(newClusterSpec.Spec.WorkerNodeGroupConfigurations))
	kubeadmconfigTemplateNames := make(map[string]string, len(newClusterSpec.Spec.WorkerNodeGroupConfigurations))
	for _, workerNodeGroupConfiguration := range newClusterSpec.Spec.WorkerNodeGroupConfigurations {
		needsNewWorkloadTemplate, err := p.needsNewMachineTemplate(ctx, workloadCluster, currentSpec, newClusterSpec, workerNodeGroupConfiguration, vdc, previousWorkerNodeGroupConfigs)
		if err != nil {
			return nil, nil, err
		}

		needsNewKubeadmConfigTemplate, err := p.needsNewKubeadmConfigTemplate(workerNodeGroupConfiguration, previousWorkerNodeGroupConfigs)
		if err != nil {
			return nil, nil, err
		}
		if !needsNewKubeadmConfigTemplate {
			mdName := machineDeploymentName(newClusterSpec.Name, workerNodeGroupConfiguration.Name)
			md, err := p.providerKubectlClient.GetMachineDeployment(ctx, mdName, executables.WithCluster(bootstrapCluster), executables.WithNamespace(constants.EksaSystemNamespace))
			if err != nil {
				return nil, nil, err
			}
			kubeadmconfigTemplateName = md.Spec.Template.Spec.Bootstrap.ConfigRef.Name
			kubeadmconfigTemplateNames[workerNodeGroupConfiguration.Name] = kubeadmconfigTemplateName
		} else {
			kubeadmconfigTemplateName = common.KubeadmConfigTemplateName(clusterName, workerNodeGroupConfiguration.Name, p.templateBuilder.now)
			kubeadmconfigTemplateNames[workerNodeGroupConfiguration.Name] = kubeadmconfigTemplateName
		}

		if !needsNewWorkloadTemplate {
			mdName := machineDeploymentName(newClusterSpec.Name, workerNodeGroupConfiguration.Name)
			md, err := p.providerKubectlClient.GetMachineDeployment(ctx, mdName, executables.WithCluster(bootstrapCluster), executables.WithNamespace(constants.EksaSystemNamespace))
			if err != nil {
				return nil, nil, err
			}
			workloadTemplateName = md.Spec.Template.Spec.InfrastructureRef.Name
			workloadTemplateNames[workerNodeGroupConfiguration.Name] = workloadTemplateName
		} else {
			workloadTemplateName = common.WorkerMachineTemplateName(clusterName, workerNodeGroupConfiguration.Name, p.templateBuilder.now)
			workloadTemplateNames[workerNodeGroupConfiguration.Name] = workloadTemplateName
		}
		p.templateBuilder.WorkerNodeGroupMachineSpecs[workerNodeGroupConfiguration.MachineGroupRef.Name] = p.machineConfigs[workerNodeGroupConfiguration.MachineGroupRef.Name].Spec
	}

	if newClusterSpec.Spec.ExternalEtcdConfiguration != nil {
		etcdMachineConfig := p.machineConfigs[newClusterSpec.Spec.ExternalEtcdConfiguration.MachineGroupRef.Name]
		etcdMachineVmc, err := p.providerKubectlClient.GetEksaCloudStackMachineConfig(ctx, c.Spec.ExternalEtcdConfiguration.MachineGroupRef.Name, workloadCluster.KubeconfigFile, newClusterSpec.Namespace)
		if err != nil {
			return nil, nil, err
		}
		needsNewEtcdTemplate = NeedsNewEtcdTemplate(currentSpec, newClusterSpec, vdc, p.datacenterConfig, etcdMachineVmc, etcdMachineConfig)
		if !needsNewEtcdTemplate {
			etcdadmCluster, err := p.providerKubectlClient.GetEtcdadmCluster(ctx, workloadCluster, clusterName, executables.WithCluster(bootstrapCluster), executables.WithNamespace(constants.EksaSystemNamespace))
			if err != nil {
				return nil, nil, err
			}
			etcdTemplateName = etcdadmCluster.Spec.InfrastructureTemplate.Name
		} else {
			/* During a cluster upgrade, etcd machines need to be upgraded first, so that the etcd machines with new spec get created and can be used by controlplane machines
			   as etcd endpoints. KCP rollout should not start until then. As a temporary solution in the absence of static etcd endpoints, we annotate the etcd cluster as "upgrading",
			   so that KCP checks this annotation and does not proceed if etcd cluster is upgrading. The etcdadm controller removes this annotation once the etcd upgrade is complete.
			*/
			err = p.providerKubectlClient.UpdateAnnotation(ctx, "etcdadmcluster", fmt.Sprintf("%s-etcd", clusterName),
				map[string]string{etcdv1beta1.UpgradeInProgressAnnotation: "true"},
				executables.WithCluster(bootstrapCluster),
				executables.WithNamespace(constants.EksaSystemNamespace))
			if err != nil {
				return nil, nil, err
			}
			etcdTemplateName = common.EtcdMachineTemplateName(clusterName, p.templateBuilder.now)
		}
	}

	cpOpt := func(values map[string]interface{}) {
		values["controlPlaneTemplateName"] = controlPlaneTemplateName
		values["cloudstackControlPlaneSshAuthorizedKey"] = p.controlPlaneSshAuthKey
		values["cloudstackEtcdSshAuthorizedKey"] = p.etcdSshAuthKey
		values["etcdTemplateName"] = etcdTemplateName
	}
	controlPlaneSpec, err = p.templateBuilder.GenerateCAPISpecControlPlane(newClusterSpec, cpOpt)
	if err != nil {
		return nil, nil, err
	}

	workersOpt := func(values map[string]interface{}) {
		values["workloadTemplateName"] = workloadTemplateName
		values["cloudstackWorkerSshAuthorizedKey"] = p.workerSshAuthKey
	}

	workersSpec, err = p.templateBuilder.GenerateCAPISpecWorkers(newClusterSpec, workloadTemplateNames, kubeadmconfigTemplateNames, workersOpt)
	if err != nil {
		return nil, nil, err
	}
	return controlPlaneSpec, workersSpec, nil
}

func (p *cloudstackProvider) GenerateCAPISpecForUpgrade(ctx context.Context, bootstrapCluster, workloadCluster *types.Cluster, currentSpec, clusterSpec *cluster.Spec) (controlPlaneSpec, workersSpec []byte, err error) {
	controlPlaneSpec, workersSpec, err = p.generateCAPISpecForUpgrade(ctx, bootstrapCluster, workloadCluster, currentSpec, clusterSpec)
	if err != nil {
		return nil, nil, fmt.Errorf("error generating cluster api spec contents: %v", err)
	}
	return controlPlaneSpec, workersSpec, nil
}

func (p *cloudstackProvider) GenerateCAPISpecForCreate(ctx context.Context, cluster *types.Cluster, clusterSpec *cluster.Spec) (controlPlaneSpec, workersSpec []byte, err error) {
	controlPlaneSpec, workersSpec, err = p.generateCAPISpecForCreate(ctx, cluster, clusterSpec)
	if err != nil {
		return nil, nil, fmt.Errorf("error generating cluster api Spec contents: %v", err)
	}
	return controlPlaneSpec, workersSpec, nil
}

func (p *cloudstackProvider) GenerateMHC() ([]byte, error) {
	data := map[string]string{
		"clusterName":         p.clusterConfig.Name,
		"eksaSystemNamespace": constants.EksaSystemNamespace,
	}
	mhc, err := templater.Execute(string(mhcTemplate), data)
	if err != nil {
		return nil, err
	}
	return mhc, nil
}

func (p *cloudstackProvider) CleanupProviderInfrastructure(ctx context.Context) error {
	return nil
}

func (p *cloudstackProvider) BootstrapSetup(ctx context.Context, clusterConfig *v1alpha1.Cluster, cluster *types.Cluster) error {
	// Nothing to do
	return nil
}

func (p *cloudstackProvider) Version(clusterSpec *cluster.Spec) string {
	return clusterSpec.VersionsBundle.CloudStack.Version
}

func (p *cloudstackProvider) EnvMap(_ *cluster.Spec) (map[string]string, error) {
	envMap := make(map[string]string)
	for _, key := range requiredEnvs {
		if env, ok := os.LookupEnv(key); ok && len(env) > 0 {
			envMap[key] = env
		} else {
			return envMap, fmt.Errorf("warning required env not set %s", key)
		}
	}
	return envMap, nil
}

func (p *cloudstackProvider) GetDeployments() map[string][]string {
	return map[string][]string{"capc-system": {"capc-controller-manager"}}
}

func (p *cloudstackProvider) GetInfrastructureBundle(clusterSpec *cluster.Spec) *types.InfrastructureBundle {
	bundle := clusterSpec.VersionsBundle
	folderName := fmt.Sprintf("infrastructure-cloudstack/%s/", bundle.CloudStack.Version)

	infraBundle := types.InfrastructureBundle{
		FolderName: folderName,
		Manifests: []releasev1alpha1.Manifest{
			bundle.CloudStack.Components,
			bundle.CloudStack.Metadata,
		},
	}
	return &infraBundle
}

func (p *cloudstackProvider) DatacenterConfig() providers.DatacenterConfig {
	return p.datacenterConfig
}

func (p *cloudstackProvider) MachineConfigs() []providers.MachineConfig {
	var configs []providers.MachineConfig
	controlPlaneMachineName := p.clusterConfig.Spec.ControlPlaneConfiguration.MachineGroupRef.Name
	workerMachineName := p.clusterConfig.Spec.WorkerNodeGroupConfigurations[0].MachineGroupRef.Name
	p.machineConfigs[controlPlaneMachineName].Annotations = map[string]string{p.clusterConfig.ControlPlaneAnnotation(): "true"}
	if p.clusterConfig.IsManaged() {
		p.machineConfigs[controlPlaneMachineName].SetManagement(p.clusterConfig.ManagedBy())
	}

	configs = append(configs, p.machineConfigs[controlPlaneMachineName])
	if workerMachineName != controlPlaneMachineName {
		configs = append(configs, p.machineConfigs[workerMachineName])
		if p.clusterConfig.IsManaged() {
			p.machineConfigs[workerMachineName].SetManagement(p.clusterConfig.ManagedBy())
		}
	}
	if p.clusterConfig.Spec.ExternalEtcdConfiguration != nil {
		etcdMachineName := p.clusterConfig.Spec.ExternalEtcdConfiguration.MachineGroupRef.Name
		p.machineConfigs[etcdMachineName].Annotations = map[string]string{p.clusterConfig.EtcdAnnotation(): "true"}
		if etcdMachineName != controlPlaneMachineName && etcdMachineName != workerMachineName {
			configs = append(configs, p.machineConfigs[etcdMachineName])
			p.machineConfigs[etcdMachineName].SetManagement(p.clusterConfig.ManagedBy())
		}
	}
	return configs
}

func (p *cloudstackProvider) UpgradeNeeded(ctx context.Context, newSpec, currentSpec *cluster.Spec) (bool, error) {
	newV, oldV := newSpec.VersionsBundle.CloudStack, currentSpec.VersionsBundle.CloudStack

<<<<<<< HEAD
	return newV.ClusterAPIController.ImageDigest != oldV.ClusterAPIController.ImageDigest , nil}
=======
	return newV.ClusterAPIController.ImageDigest != oldV.ClusterAPIController.ImageDigest ||
		newV.KubeVip.ImageDigest != oldV.KubeVip.ImageDigest, nil
}
>>>>>>> 6822562f

func (p *cloudstackProvider) DeleteResources(ctx context.Context, clusterSpec *cluster.Spec) error {
	for _, mc := range p.machineConfigs {
		if err := p.providerKubectlClient.DeleteEksaCloudStackMachineConfig(ctx, mc.Name, clusterSpec.ManagementCluster.KubeconfigFile, mc.Namespace); err != nil {
			return err
		}
	}
	return p.providerKubectlClient.DeleteEksaCloudStackDatacenterConfig(ctx, p.datacenterConfig.Name, clusterSpec.ManagementCluster.KubeconfigFile, p.datacenterConfig.Namespace)
}

func (p *cloudstackProvider) GenerateStorageClass() []byte {
	return nil
}

func (p *cloudstackProvider) setupSSHAuthKeysForUpgrade() error {
	var err error
	controlPlaneUser := p.machineConfigs[p.clusterConfig.Spec.ControlPlaneConfiguration.MachineGroupRef.Name].Spec.Users[0]
	p.controlPlaneSshAuthKey = controlPlaneUser.SshAuthorizedKeys[0]
	if len(p.controlPlaneSshAuthKey) > 0 {
		p.controlPlaneSshAuthKey, err = common.StripSshAuthorizedKeyComment(p.controlPlaneSshAuthKey)
		if err != nil {
			return err
		}
	}
	controlPlaneUser.SshAuthorizedKeys[0] = p.controlPlaneSshAuthKey
	for _, workerNodeGroupConfiguration := range p.clusterConfig.Spec.WorkerNodeGroupConfigurations {
		workerUser := p.machineConfigs[workerNodeGroupConfiguration.MachineGroupRef.Name].Spec.Users[0]
		p.workerSshAuthKey = workerUser.SshAuthorizedKeys[0]
		if len(p.workerSshAuthKey) > 0 {
			p.workerSshAuthKey, err = common.StripSshAuthorizedKeyComment(p.workerSshAuthKey)
			if err != nil {
				return err
			}
		}
		workerUser.SshAuthorizedKeys[0] = p.workerSshAuthKey
	}
	if p.clusterConfig.Spec.ExternalEtcdConfiguration != nil {
		etcdUser := p.machineConfigs[p.clusterConfig.Spec.ExternalEtcdConfiguration.MachineGroupRef.Name].Spec.Users[0]
		p.etcdSshAuthKey = etcdUser.SshAuthorizedKeys[0]
		if len(p.etcdSshAuthKey) > 0 {
			p.etcdSshAuthKey, err = common.StripSshAuthorizedKeyComment(p.etcdSshAuthKey)
			if err != nil {
				return err
			}
		}
		etcdUser.SshAuthorizedKeys[0] = p.etcdSshAuthKey
	}
	return nil
<<<<<<< HEAD

=======
>>>>>>> 6822562f
}

func (p *cloudstackProvider) validateMachineConfigsNameUniqueness(ctx context.Context, cluster *types.Cluster, clusterSpec *cluster.Spec) error {
	prevSpec, err := p.providerKubectlClient.GetEksaCluster(ctx, cluster, clusterSpec.GetName())
	if err != nil {
		return err
	}

	cpMachineConfigName := clusterSpec.Spec.ControlPlaneConfiguration.MachineGroupRef.Name
	if prevSpec.Spec.ControlPlaneConfiguration.MachineGroupRef.Name != cpMachineConfigName {
		em, err := p.providerKubectlClient.SearchCloudStackMachineConfig(ctx, cpMachineConfigName, cluster.KubeconfigFile, clusterSpec.GetNamespace())
		if err != nil {
			return err
		}
		if len(em) > 0 {
			return fmt.Errorf("control plane VSphereMachineConfig %s already exists", cpMachineConfigName)
		}
	}

	if clusterSpec.Spec.ExternalEtcdConfiguration != nil && prevSpec.Spec.ExternalEtcdConfiguration != nil {
		etcdMachineConfigName := clusterSpec.Spec.ExternalEtcdConfiguration.MachineGroupRef.Name
		if prevSpec.Spec.ExternalEtcdConfiguration.MachineGroupRef.Name != etcdMachineConfigName {
			em, err := p.providerKubectlClient.SearchCloudStackMachineConfig(ctx, etcdMachineConfigName, clusterSpec.ManagementCluster.KubeconfigFile, clusterSpec.GetNamespace())
			if err != nil {
				return err
			}
			if len(em) > 0 {
				return fmt.Errorf("external etcd machineconfig %s already exists", etcdMachineConfigName)
			}
		}
	}

	return nil
}

func machineDeploymentName(clusterName, nodeGroupName string) string {
	return fmt.Sprintf("%s-%s", clusterName, nodeGroupName)
}<|MERGE_RESOLUTION|>--- conflicted
+++ resolved
@@ -5,11 +5,12 @@
 	_ "embed"
 	"errors"
 	"fmt"
-	etcdv1beta1 "github.com/mrajashree/etcdadm-controller/api/v1beta1"
-	corev1 "k8s.io/api/core/v1"
 	"net"
 	"net/url"
 	"os"
+
+	etcdv1beta1 "github.com/mrajashree/etcdadm-controller/api/v1beta1"
+	corev1 "k8s.io/api/core/v1"
 	clusterv1 "sigs.k8s.io/cluster-api/api/v1beta1"
 	kubeadmv1beta1 "sigs.k8s.io/cluster-api/controlplane/kubeadm/api/v1beta1"
 
@@ -428,14 +429,7 @@
 	if err := p.setupSSHAuthKeysForUpgrade(); err != nil {
 		return fmt.Errorf("failed setup and validations: %v", err)
 	}
-<<<<<<< HEAD
-	err = p.setupSSHAuthKeysForUpgrade()
-	if err != nil {
-		return fmt.Errorf("failed setup and validations: %v", err)
-	}
-=======
-
->>>>>>> 6822562f
+
 	err = p.validateMachineConfigsNameUniqueness(ctx, cluster, clusterSpec)
 	if err != nil {
 		return fmt.Errorf("failed validate machineconfig uniqueness: %v", err)
@@ -616,11 +610,8 @@
 		"externalAttacherImage":                      bundle.KubeDistro.ExternalAttacher.VersionedImage(),
 		"externalProvisionerImage":                   bundle.KubeDistro.ExternalProvisioner.VersionedImage(),
 		"managerImage":                               bundle.CloudStack.ClusterAPIController.VersionedImage(),
-<<<<<<< HEAD
-=======
 		"kubeVipImage":                               bundle.CloudStack.KubeVip.VersionedImage(),
 		"cloudstackKubeVip":                          !features.IsActive(features.CloudStackKubeVipDisabled()),
->>>>>>> 6822562f
 		"cloudstackDomain":                           datacenterConfigSpec.Domain,
 		"cloudstackZones":                            datacenterConfigSpec.Zones,
 		"cloudstackAccount":                          datacenterConfigSpec.Account,
@@ -1018,13 +1009,9 @@
 func (p *cloudstackProvider) UpgradeNeeded(ctx context.Context, newSpec, currentSpec *cluster.Spec) (bool, error) {
 	newV, oldV := newSpec.VersionsBundle.CloudStack, currentSpec.VersionsBundle.CloudStack
 
-<<<<<<< HEAD
-	return newV.ClusterAPIController.ImageDigest != oldV.ClusterAPIController.ImageDigest , nil}
-=======
 	return newV.ClusterAPIController.ImageDigest != oldV.ClusterAPIController.ImageDigest ||
 		newV.KubeVip.ImageDigest != oldV.KubeVip.ImageDigest, nil
 }
->>>>>>> 6822562f
 
 func (p *cloudstackProvider) DeleteResources(ctx context.Context, clusterSpec *cluster.Spec) error {
 	for _, mc := range p.machineConfigs {
@@ -1073,10 +1060,6 @@
 		etcdUser.SshAuthorizedKeys[0] = p.etcdSshAuthKey
 	}
 	return nil
-<<<<<<< HEAD
-
-=======
->>>>>>> 6822562f
 }
 
 func (p *cloudstackProvider) validateMachineConfigsNameUniqueness(ctx context.Context, cluster *types.Cluster, clusterSpec *cluster.Spec) error {
