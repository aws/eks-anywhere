--- conflicted
+++ resolved
@@ -5,12 +5,9 @@
 	_ "embed"
 	"errors"
 	"fmt"
-<<<<<<< HEAD
 	"github.com/aws/eks-anywhere/pkg/features"
-=======
 	etcdv1beta1 "github.com/mrajashree/etcdadm-controller/api/v1beta1"
 	corev1 "k8s.io/api/core/v1"
->>>>>>> da3ba36d
 	"net"
 	"net/url"
 	"os"
@@ -151,9 +148,6 @@
 }
 
 func (p *cloudstackProvider) MachineDeploymentsToDelete(workloadCluster *types.Cluster, currentSpec, newSpec *cluster.Spec) []string {
-<<<<<<< HEAD
-	return nil
-=======
 	nodeGroupsToDelete := cluster.NodeGroupsToDelete(currentSpec, newSpec)
 	machineDeployments := make([]string, 0, len(nodeGroupsToDelete))
 	for _, group := range nodeGroupsToDelete {
@@ -161,7 +155,6 @@
 		machineDeployments = append(machineDeployments, mdName)
 	}
 	return machineDeployments
->>>>>>> da3ba36d
 }
 
 func (p *cloudstackProvider) RunPostControlPlaneUpgrade(ctx context.Context, oldClusterSpec *cluster.Spec, clusterSpec *cluster.Spec, workloadCluster *types.Cluster, managementCluster *types.Cluster) error {
@@ -609,12 +602,8 @@
 		"externalAttacherImage":                      bundle.KubeDistro.ExternalAttacher.VersionedImage(),
 		"externalProvisionerImage":                   bundle.KubeDistro.ExternalProvisioner.VersionedImage(),
 		"managerImage":                               bundle.CloudStack.ClusterAPIController.VersionedImage(),
-<<<<<<< HEAD
 		"kubeVipImage":                               bundle.CloudStack.KubeVip.VersionedImage(),
-		"verifySsl":                                  verifySsl,
 		"cloudstackKubeVip":                          !features.IsActive(features.CloudStackKubeVipDisabled()),
-=======
->>>>>>> da3ba36d
 		"cloudstackDomain":                           datacenterConfigSpec.Domain,
 		"cloudstackZones":                            datacenterConfigSpec.Zones,
 		"cloudstackAccount":                          datacenterConfigSpec.Account,
@@ -996,13 +985,9 @@
 func (p *cloudstackProvider) UpgradeNeeded(ctx context.Context, newSpec, currentSpec *cluster.Spec) (bool, error) {
 	newV, oldV := newSpec.VersionsBundle.CloudStack, currentSpec.VersionsBundle.CloudStack
 
-<<<<<<< HEAD
 	return newV.ClusterAPIController.ImageDigest != oldV.ClusterAPIController.ImageDigest ||
 		newV.KubeVip.ImageDigest != oldV.KubeVip.ImageDigest, nil
 }
-=======
-	return newV.ClusterAPIController.ImageDigest != oldV.ClusterAPIController.ImageDigest , nil}
->>>>>>> da3ba36d
 
 func (p *cloudstackProvider) DeleteResources(ctx context.Context, clusterSpec *cluster.Spec) error {
 	for _, mc := range p.machineConfigs {
