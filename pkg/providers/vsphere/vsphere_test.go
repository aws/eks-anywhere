--- conflicted
+++ resolved
@@ -1828,11 +1828,7 @@
 	tctx.SaveContext()
 
 	err := provider.SetupAndValidateCreateCluster(ctx, clusterSpec)
-<<<<<<< HEAD
-	thenErrorExpected(t, "failed setup and validations: provided MachineConfig sshAuthorizedKey is invalid: ssh: no key found", err)
-=======
 	thenErrorExpected(t, "failed setup and validations: ssh: no key found", err)
->>>>>>> 78588842
 }
 
 func TestSetupAndValidateForCreateSSHAuthorizedKeyInvalidWorker(t *testing.T) {
@@ -1847,11 +1843,7 @@
 	tctx.SaveContext()
 
 	err := provider.SetupAndValidateCreateCluster(ctx, clusterSpec)
-<<<<<<< HEAD
-	thenErrorExpected(t, "failed setup and validations: provided MachineConfig sshAuthorizedKey is invalid: ssh: no key found", err)
-=======
 	thenErrorExpected(t, "failed setup and validations: ssh: no key found", err)
->>>>>>> 78588842
 }
 
 func TestSetupAndValidateForCreateSSHAuthorizedKeyInvalidEtcd(t *testing.T) {
@@ -1866,11 +1858,7 @@
 	tctx.SaveContext()
 
 	err := provider.SetupAndValidateCreateCluster(ctx, clusterSpec)
-<<<<<<< HEAD
-	thenErrorExpected(t, "failed setup and validations: provided MachineConfig sshAuthorizedKey is invalid: ssh: no key found", err)
-=======
 	thenErrorExpected(t, "failed setup and validations: ssh: no key found", err)
->>>>>>> 78588842
 }
 
 func TestSetupAndValidateForUpgradeSSHAuthorizedKeyInvalidCP(t *testing.T) {
@@ -1886,11 +1874,7 @@
 
 	cluster := &types.Cluster{}
 	err := provider.SetupAndValidateUpgradeCluster(ctx, cluster, clusterSpec)
-<<<<<<< HEAD
-	thenErrorExpected(t, "failed setup and validations: provided MachineConfig sshAuthorizedKey is invalid: ssh: no key found", err)
-=======
 	thenErrorExpected(t, "failed setup and validations: ssh: no key found", err)
->>>>>>> 78588842
 }
 
 func TestSetupAndValidateForUpgradeSSHAuthorizedKeyInvalidWorker(t *testing.T) {
@@ -1906,11 +1890,7 @@
 
 	cluster := &types.Cluster{}
 	err := provider.SetupAndValidateUpgradeCluster(ctx, cluster, clusterSpec)
-<<<<<<< HEAD
-	thenErrorExpected(t, "failed setup and validations: provided MachineConfig sshAuthorizedKey is invalid: ssh: no key found", err)
-=======
 	thenErrorExpected(t, "failed setup and validations: ssh: no key found", err)
->>>>>>> 78588842
 }
 
 func TestSetupAndValidateForUpgradeSSHAuthorizedKeyInvalidEtcd(t *testing.T) {
@@ -1926,11 +1906,7 @@
 
 	cluster := &types.Cluster{}
 	err := provider.SetupAndValidateUpgradeCluster(ctx, cluster, clusterSpec)
-<<<<<<< HEAD
-	thenErrorExpected(t, "failed setup and validations: provided MachineConfig sshAuthorizedKey is invalid: ssh: no key found", err)
-=======
 	thenErrorExpected(t, "failed setup and validations: ssh: no key found", err)
->>>>>>> 78588842
 }
 
 func TestSetupAndValidateSSHAuthorizedKeyEmptyCP(t *testing.T) {
