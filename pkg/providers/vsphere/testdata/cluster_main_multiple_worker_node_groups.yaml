apiVersion: anywhere.eks.amazonaws.com/v1alpha1
kind: Cluster
metadata:
  name: test
  namespace: test-namespace
spec:
  controlPlaneConfiguration:
    count: 3
    endpoint:
      host: 1.2.3.4
    machineGroupRef:
      name: test-cp
      kind: VSphereMachineConfig
  kubernetesVersion: "1.19"
  workerNodeGroupConfigurations:
    - count: 3
      machineGroupRef:
        name: test-wn
        kind: VSphereMachineConfig
      name: md-0
      taints:
      - key: key2
        value: val2
        effect: PreferNoSchedule
    - count: 2
      machineGroupRef:
        name: test-wn
        kind: VSphereMachineConfig
      name: md-1
<<<<<<< HEAD
      taints:
      - key: key2
        value: val2
        effect: PreferNoSchedule
  externalEtcdConfiguration:
    count: 3
    machineGroupRef:
      name: test-etcd
      kind: VSphereMachineConfig
=======
>>>>>>> b655854a
  datacenterRef:
    kind: VSphereDatacenterConfig
    name: test
  clusterNetwork:
    cni: "cilium"
    pods:
      cidrBlocks:
        - 192.168.0.0/16
    services:
      cidrBlocks:
        - 10.96.0.0/12
---
apiVersion: anywhere.eks.amazonaws.com/v1alpha1
kind: VSphereMachineConfig
metadata:
  name: test-cp
  namespace: test-namespace
spec:
  diskGiB: 25
  datastore: "/SDDC-Datacenter/datastore/WorkloadDatastore"
  folder: "/SDDC-Datacenter/vm"
  memoryMiB: 8192
  numCPUs: 2
  osFamily: ubuntu
  resourcePool: "*/Resources"
  storagePolicyName: "vSAN Default Storage Policy"
  template: "/SDDC-Datacenter/vm/Templates/ubuntu-1804-kube-v1.19.6"
  users:
    - name: capv
      sshAuthorizedKeys:
        - "ssh-rsa AAAAB3NzaC1yc2EAAAADAQABAAACAQC1BK73XhIzjX+meUr7pIYh6RHbvI3tmHeQIXY5lv7aztN1UoX+bhPo3dwo2sfSQn5kuxgQdnxIZ/CTzy0p0GkEYVv3gwspCeurjmu0XmrdmaSGcGxCEWT/65NtvYrQtUE5ELxJ+N/aeZNlK2B7IWANnw/82913asXH4VksV1NYNduP0o1/G4XcwLLSyVFB078q/oEnmvdNIoS61j4/o36HVtENJgYr0idcBvwJdvcGxGnPaqOhx477t+kfJAa5n5dSA5wilIaoXH5i1Tf/HsTCM52L+iNCARvQzJYZhzbWI1MDQwzILtIBEQCJsl2XSqIupleY8CxqQ6jCXt2mhae+wPc3YmbO5rFvr2/EvC57kh3yDs1Nsuj8KOvD78KeeujbR8n8pScm3WDp62HFQ8lEKNdeRNj6kB8WnuaJvPnyZfvzOhwG65/9w13IBl7B1sWxbFnq2rMpm5uHVK7mAmjL0Tt8zoDhcE1YJEnp9xte3/pvmKPkST5Q/9ZtR9P5sI+02jY0fvPkPyC03j2gsPixG7rpOCwpOdbny4dcj0TDeeXJX8er+oVfJuLYz0pNWJcT2raDdFfcqvYA0B0IyNYlj5nWX4RuEcyT3qocLReWPnZojetvAG/H8XwOh7fEVGqHAKOVSnPXCSQJPl6s0H12jPJBDJMTydtYPEszl4/CeQ== testemail@test.com"
---
apiVersion: anywhere.eks.amazonaws.com/v1alpha1
kind: VSphereMachineConfig
metadata:
  name: test-wn
  namespace: test-namespace
spec:
  diskGiB: 25
  datastore: "/SDDC-Datacenter/datastore/WorkloadDatastore"
  folder: "/SDDC-Datacenter/vm"
  memoryMiB: 4096
  numCPUs: 3
  osFamily: ubuntu
  resourcePool: "*/Resources"
  storagePolicyName: "vSAN Default Storage Policy"
  template: "/SDDC-Datacenter/vm/Templates/ubuntu-1804-kube-v1.19.6"
  users:
    - name: capv
      sshAuthorizedKeys:
        - "ssh-rsa AAAAB3NzaC1yc2EAAAADAQABAAACAQC1BK73XhIzjX+meUr7pIYh6RHbvI3tmHeQIXY5lv7aztN1UoX+bhPo3dwo2sfSQn5kuxgQdnxIZ/CTzy0p0GkEYVv3gwspCeurjmu0XmrdmaSGcGxCEWT/65NtvYrQtUE5ELxJ+N/aeZNlK2B7IWANnw/82913asXH4VksV1NYNduP0o1/G4XcwLLSyVFB078q/oEnmvdNIoS61j4/o36HVtENJgYr0idcBvwJdvcGxGnPaqOhx477t+kfJAa5n5dSA5wilIaoXH5i1Tf/HsTCM52L+iNCARvQzJYZhzbWI1MDQwzILtIBEQCJsl2XSqIupleY8CxqQ6jCXt2mhae+wPc3YmbO5rFvr2/EvC57kh3yDs1Nsuj8KOvD78KeeujbR8n8pScm3WDp62HFQ8lEKNdeRNj6kB8WnuaJvPnyZfvzOhwG65/9w13IBl7B1sWxbFnq2rMpm5uHVK7mAmjL0Tt8zoDhcE1YJEnp9xte3/pvmKPkST5Q/9ZtR9P5sI+02jY0fvPkPyC03j2gsPixG7rpOCwpOdbny4dcj0TDeeXJX8er+oVfJuLYz0pNWJcT2raDdFfcqvYA0B0IyNYlj5nWX4RuEcyT3qocLReWPnZojetvAG/H8XwOh7fEVGqHAKOVSnPXCSQJPl6s0H12jPJBDJMTydtYPEszl4/CeQ== testemail@test.com"
---
apiVersion: anywhere.eks.amazonaws.com/v1alpha1
kind: VSphereDatacenterConfig
metadata:
  name: test
  namespace: test-namespace
spec:
  datacenter: "SDDC-Datacenter"
  network: "/SDDC-Datacenter/network/sddc-cgw-network-1"
  server: "vsphere_server"
  thumbprint: "ABCDEFG"
  insecure: false<|MERGE_RESOLUTION|>--- conflicted
+++ resolved
@@ -27,7 +27,6 @@
         name: test-wn
         kind: VSphereMachineConfig
       name: md-1
-<<<<<<< HEAD
       taints:
       - key: key2
         value: val2
@@ -37,8 +36,6 @@
     machineGroupRef:
       name: test-etcd
       kind: VSphereMachineConfig
-=======
->>>>>>> b655854a
   datacenterRef:
     kind: VSphereDatacenterConfig
     name: test
