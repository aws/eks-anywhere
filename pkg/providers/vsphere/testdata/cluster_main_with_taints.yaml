--- conflicted
+++ resolved
@@ -27,14 +27,11 @@
       machineGroupRef:
         name: test-wn
         kind: VSphereMachineConfig
-<<<<<<< HEAD
       taints:
       - key: key1
         value: val1
         effect: PreferNoSchedule
-=======
       name: md-0
->>>>>>> 4b4ace3b
   externalEtcdConfiguration:
     count: 3
     machineGroupRef:
