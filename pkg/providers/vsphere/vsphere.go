--- conflicted
+++ resolved
@@ -221,19 +221,12 @@
 	var err error
 	controlPlaneUser := p.machineConfigs[p.clusterConfig.Spec.ControlPlaneConfiguration.MachineGroupRef.Name].Spec.Users[0]
 	p.controlPlaneSshAuthKey = controlPlaneUser.SshAuthorizedKeys[0]
-<<<<<<< HEAD
-	if err := common.ParseSSHAuthKey(&p.controlPlaneSshAuthKey); err != nil {
-		return err
-	}
-	if len(p.controlPlaneSshAuthKey) <= 0 {
-=======
 	if len(p.controlPlaneSshAuthKey) > 0 {
 		p.controlPlaneSshAuthKey, err = common.StripSshAuthorizedKeyComment(p.controlPlaneSshAuthKey)
 		if err != nil {
 			return err
 		}
 	} else {
->>>>>>> 78588842
 		logger.Info("Provided control plane sshAuthorizedKey is not set or is empty, auto-generating new key pair...")
 		generatedKey, err := common.GenerateSSHAuthKey(controlPlaneUser.Name, p.writer)
 		if err != nil {
@@ -246,19 +239,12 @@
 	for _, workerNodeGroupConfiguration := range p.clusterConfig.Spec.WorkerNodeGroupConfigurations {
 		workerUser := p.machineConfigs[workerNodeGroupConfiguration.MachineGroupRef.Name].Spec.Users[0]
 		p.workerSshAuthKey = workerUser.SshAuthorizedKeys[0]
-<<<<<<< HEAD
-		if err := common.ParseSSHAuthKey(&p.workerSshAuthKey); err != nil {
-			return err
-		}
-		if len(p.workerSshAuthKey) <= 0 {
-=======
 		if len(p.workerSshAuthKey) > 0 {
 			p.workerSshAuthKey, err = common.StripSshAuthorizedKeyComment(p.workerSshAuthKey)
 			if err != nil {
 				return err
 			}
 		} else {
->>>>>>> 78588842
 			if useKeyGeneratedForControlplane { // use the same key
 				p.workerSshAuthKey = p.controlPlaneSshAuthKey
 			} else {
@@ -276,19 +262,12 @@
 	if p.clusterConfig.Spec.ExternalEtcdConfiguration != nil {
 		etcdUser := p.machineConfigs[p.clusterConfig.Spec.ExternalEtcdConfiguration.MachineGroupRef.Name].Spec.Users[0]
 		p.etcdSshAuthKey = etcdUser.SshAuthorizedKeys[0]
-<<<<<<< HEAD
-		if err := common.ParseSSHAuthKey(&p.etcdSshAuthKey); err != nil {
-			return err
-		}
-		if len(p.etcdSshAuthKey) <= 0 {
-=======
 		if len(p.etcdSshAuthKey) > 0 {
 			p.etcdSshAuthKey, err = common.StripSshAuthorizedKeyComment(p.etcdSshAuthKey)
 			if err != nil {
 				return err
 			}
 		} else {
->>>>>>> 78588842
 			if useKeyGeneratedForControlplane { // use the same key as for controlplane
 				p.etcdSshAuthKey = p.controlPlaneSshAuthKey
 			} else if useKeyGeneratedForWorker {
@@ -311,47 +290,32 @@
 	var err error
 	controlPlaneUser := p.machineConfigs[p.clusterConfig.Spec.ControlPlaneConfiguration.MachineGroupRef.Name].Spec.Users[0]
 	p.controlPlaneSshAuthKey = controlPlaneUser.SshAuthorizedKeys[0]
-<<<<<<< HEAD
-	if err := common.ParseSSHAuthKey(&p.controlPlaneSshAuthKey); err != nil {
-		return err
-=======
 	if len(p.controlPlaneSshAuthKey) > 0 {
 		p.controlPlaneSshAuthKey, err = common.StripSshAuthorizedKeyComment(p.controlPlaneSshAuthKey)
 		if err != nil {
 			return err
 		}
->>>>>>> 78588842
 	}
 	controlPlaneUser.SshAuthorizedKeys[0] = p.controlPlaneSshAuthKey
 	for _, workerNodeGroupConfiguration := range p.clusterConfig.Spec.WorkerNodeGroupConfigurations {
 		workerUser := p.machineConfigs[workerNodeGroupConfiguration.MachineGroupRef.Name].Spec.Users[0]
 		p.workerSshAuthKey = workerUser.SshAuthorizedKeys[0]
-<<<<<<< HEAD
-		if err := common.ParseSSHAuthKey(&p.workerSshAuthKey); err != nil {
-			return err
-=======
 		if len(p.workerSshAuthKey) > 0 {
 			p.workerSshAuthKey, err = common.StripSshAuthorizedKeyComment(p.workerSshAuthKey)
 			if err != nil {
 				return err
 			}
->>>>>>> 78588842
 		}
 		workerUser.SshAuthorizedKeys[0] = p.workerSshAuthKey
 	}
 	if p.clusterConfig.Spec.ExternalEtcdConfiguration != nil {
 		etcdUser := p.machineConfigs[p.clusterConfig.Spec.ExternalEtcdConfiguration.MachineGroupRef.Name].Spec.Users[0]
 		p.etcdSshAuthKey = etcdUser.SshAuthorizedKeys[0]
-<<<<<<< HEAD
-		if err := common.ParseSSHAuthKey(&p.etcdSshAuthKey); err != nil {
-			return err
-=======
 		if len(p.etcdSshAuthKey) > 0 {
 			p.etcdSshAuthKey, err = common.StripSshAuthorizedKeyComment(p.etcdSshAuthKey)
 			if err != nil {
 				return err
 			}
->>>>>>> 78588842
 		}
 		etcdUser.SshAuthorizedKeys[0] = p.etcdSshAuthKey
 	}
