package vsphere

import (
	"bytes"
	"context"
	_ "embed"
	"fmt"
	"net"
	"os"
	"reflect"
	"strings"
	"text/template"
	"time"

	etcdv1 "github.com/mrajashree/etcdadm-controller/api/v1beta1"
	"golang.org/x/crypto/ssh"
	corev1 "k8s.io/api/core/v1"
	clusterv1 "sigs.k8s.io/cluster-api/api/v1beta1"
	controlplanev1 "sigs.k8s.io/cluster-api/controlplane/kubeadm/api/v1beta1"

	"github.com/aws/eks-anywhere/pkg/api/v1alpha1"
	"github.com/aws/eks-anywhere/pkg/bootstrapper"
	"github.com/aws/eks-anywhere/pkg/cluster"
	"github.com/aws/eks-anywhere/pkg/clusterapi"
	"github.com/aws/eks-anywhere/pkg/constants"
	"github.com/aws/eks-anywhere/pkg/crypto"
	"github.com/aws/eks-anywhere/pkg/executables"
	"github.com/aws/eks-anywhere/pkg/filewriter"
	"github.com/aws/eks-anywhere/pkg/logger"
	"github.com/aws/eks-anywhere/pkg/networkutils"
	"github.com/aws/eks-anywhere/pkg/providers"
	"github.com/aws/eks-anywhere/pkg/providers/common"
	"github.com/aws/eks-anywhere/pkg/retrier"
	"github.com/aws/eks-anywhere/pkg/templater"
	"github.com/aws/eks-anywhere/pkg/types"
	releasev1alpha1 "github.com/aws/eks-anywhere/release/api/v1alpha1"
)

const (
	CredentialsObjectName    = "vsphere-credentials"
	EksavSphereUsernameKey   = "EKSA_VSPHERE_USERNAME"
	EksavSpherePasswordKey   = "EKSA_VSPHERE_PASSWORD"
	eksaLicense              = "EKSA_LICENSE"
	vSphereUsernameKey       = "VSPHERE_USERNAME"
	vSpherePasswordKey       = "VSPHERE_PASSWORD"
	vSphereServerKey         = "VSPHERE_SERVER"
	govcInsecure             = "GOVC_INSECURE"
	expClusterResourceSetKey = "EXP_CLUSTER_RESOURCE_SET"
	privateKeyFileName       = "eks-a-id_rsa"
	publicKeyFileName        = "eks-a-id_rsa.pub"
	defaultTemplateLibrary   = "eks-a-templates"
	defaultTemplatesFolder   = "vm/Templates"
	bottlerocketDefaultUser  = "ec2-user"
	ubuntuDefaultUser        = "capv"
	maxRetries               = 30
	backOffPeriod            = 5 * time.Second
)

//go:embed config/template-cp.yaml
var defaultCAPIConfigCP string

//go:embed config/template-md.yaml
var defaultClusterConfigMD string

//go:embed config/secret.yaml
var defaultSecretObject string

//go:embed config/defaultStorageClass.yaml
var defaultStorageClass []byte

//go:embed config/machine-health-check-template.yaml
var mhcTemplate []byte

var (
	eksaVSphereDatacenterResourceType = fmt.Sprintf("vspheredatacenterconfigs.%s", v1alpha1.GroupVersion.Group)
	eksaVSphereMachineResourceType    = fmt.Sprintf("vspheremachineconfigs.%s", v1alpha1.GroupVersion.Group)
	noProxyDefaults                   = []string{
		"localhost",
		"127.0.0.1",
		".svc",
	}
)

var requiredEnvs = []string{vSphereUsernameKey, vSpherePasswordKey, expClusterResourceSetKey}

type vsphereProvider struct {
	datacenterConfig       *v1alpha1.VSphereDatacenterConfig
	machineConfigs         map[string]*v1alpha1.VSphereMachineConfig
	clusterConfig          *v1alpha1.Cluster
	providerGovcClient     ProviderGovcClient
	providerKubectlClient  ProviderKubectlClient
	writer                 filewriter.FileWriter
	controlPlaneSshAuthKey string
	workerSshAuthKey       string
	etcdSshAuthKey         string
	templateBuilder        *VsphereTemplateBuilder
	skipIpCheck            bool
	resourceSetManager     ClusterResourceSetManager
	Retrier                *retrier.Retrier
	validator              *Validator
	defaulter              *Defaulter
}

type ProviderGovcClient interface {
	SearchTemplate(ctx context.Context, datacenter string, machineConfig *v1alpha1.VSphereMachineConfig) (string, error)
	LibraryElementExists(ctx context.Context, library string) (bool, error)
	GetLibraryElementContentVersion(ctx context.Context, element string) (string, error)
	DeleteLibraryElement(ctx context.Context, element string) error
	TemplateHasSnapshot(ctx context.Context, template string) (bool, error)
	GetWorkloadAvailableSpace(ctx context.Context, datastore string) (float64, error)
	ValidateVCenterSetupMachineConfig(ctx context.Context, datacenterConfig *v1alpha1.VSphereDatacenterConfig, machineConfig *v1alpha1.VSphereMachineConfig, selfSigned *bool) error
	ValidateVCenterConnection(ctx context.Context, server string) error
	ValidateVCenterAuthentication(ctx context.Context) error
	IsCertSelfSigned(ctx context.Context) bool
	GetCertThumbprint(ctx context.Context) (string, error)
	ConfigureCertThumbprint(ctx context.Context, server, thumbprint string) error
	DatacenterExists(ctx context.Context, datacenter string) (bool, error)
	NetworkExists(ctx context.Context, network string) (bool, error)
	CreateLibrary(ctx context.Context, datastore, library string) error
	DeployTemplateFromLibrary(ctx context.Context, templateDir, templateName, library, datacenter, datastore, resourcePool string, resizeDisk2 bool) error
	ImportTemplate(ctx context.Context, library, ovaURL, name string) error
	GetTags(ctx context.Context, path string) (tags []string, err error)
	ListTags(ctx context.Context) ([]string, error)
	CreateTag(ctx context.Context, tag, category string) error
	AddTag(ctx context.Context, path, tag string) error
	ListCategories(ctx context.Context) ([]string, error)
	CreateCategoryForVM(ctx context.Context, name string) error
}

type ProviderKubectlClient interface {
	ApplyKubeSpecFromBytes(ctx context.Context, cluster *types.Cluster, data []byte) error
	GetNamespace(ctx context.Context, kubeconfig string, namespace string) error
	CreateNamespace(ctx context.Context, kubeconfig string, namespace string) error
	LoadSecret(ctx context.Context, secretObject string, secretObjType string, secretObjectName string, kubeConfFile string) error
	GetEksaCluster(ctx context.Context, cluster *types.Cluster, clusterName string) (*v1alpha1.Cluster, error)
	GetEksaVSphereDatacenterConfig(ctx context.Context, vsphereDatacenterConfigName string, kubeconfigFile string, namespace string) (*v1alpha1.VSphereDatacenterConfig, error)
	GetEksaVSphereMachineConfig(ctx context.Context, vsphereMachineConfigName string, kubeconfigFile string, namespace string) (*v1alpha1.VSphereMachineConfig, error)
	GetMachineDeployment(ctx context.Context, cluster *types.Cluster, machineDeploymentName string, opts ...executables.KubectlOpt) (*clusterv1.MachineDeployment, error)
	GetKubeadmControlPlane(ctx context.Context, cluster *types.Cluster, clusterName string, opts ...executables.KubectlOpt) (*controlplanev1.KubeadmControlPlane, error)
	GetEtcdadmCluster(ctx context.Context, cluster *types.Cluster, clusterName string, opts ...executables.KubectlOpt) (*etcdv1.EtcdadmCluster, error)
	GetSecret(ctx context.Context, secretObjectName string, opts ...executables.KubectlOpt) (*corev1.Secret, error)
	UpdateAnnotation(ctx context.Context, resourceType, objectName string, annotations map[string]string, opts ...executables.KubectlOpt) error
	SearchVsphereMachineConfig(ctx context.Context, name string, kubeconfigFile string, namespace string) ([]*v1alpha1.VSphereMachineConfig, error)
	SearchVsphereDatacenterConfig(ctx context.Context, name string, kubeconfigFile string, namespace string) ([]*v1alpha1.VSphereDatacenterConfig, error)
	SetDaemonSetImage(ctx context.Context, kubeconfigFile, name, namespace, container, image string) error
	DeleteEksaDatacenterConfig(ctx context.Context, vsphereDatacenterResourceType string, vsphereDatacenterConfigName string, kubeconfigFile string, namespace string) error
	DeleteEksaMachineConfig(ctx context.Context, vsphereMachineResourceType string, vsphereMachineConfigName string, kubeconfigFile string, namespace string) error
	ApplyTolerationsFromTaintsToDaemonSet(ctx context.Context, oldTaints []corev1.Taint, newTaints []corev1.Taint, dsName string, kubeconfigFile string) error
}

type ClusterResourceSetManager interface {
	ForceUpdate(ctx context.Context, name, namespace string, managementCluster, workloadCluster *types.Cluster) error
}

func NewProvider(datacenterConfig *v1alpha1.VSphereDatacenterConfig, machineConfigs map[string]*v1alpha1.VSphereMachineConfig, clusterConfig *v1alpha1.Cluster, providerGovcClient ProviderGovcClient, providerKubectlClient ProviderKubectlClient, writer filewriter.FileWriter, now types.NowFunc, skipIpCheck bool, resourceSetManager ClusterResourceSetManager) *vsphereProvider {
	return NewProviderCustomNet(
		datacenterConfig,
		machineConfigs,
		clusterConfig,
		providerGovcClient,
		providerKubectlClient,
		writer,
		&networkutils.DefaultNetClient{},
		now,
		skipIpCheck,
		resourceSetManager,
	)
}

func NewProviderCustomNet(datacenterConfig *v1alpha1.VSphereDatacenterConfig, machineConfigs map[string]*v1alpha1.VSphereMachineConfig, clusterConfig *v1alpha1.Cluster, providerGovcClient ProviderGovcClient, providerKubectlClient ProviderKubectlClient, writer filewriter.FileWriter, netClient networkutils.NetClient, now types.NowFunc, skipIpCheck bool, resourceSetManager ClusterResourceSetManager) *vsphereProvider {
	var controlPlaneMachineSpec, etcdMachineSpec *v1alpha1.VSphereMachineConfigSpec
	if clusterConfig.Spec.ControlPlaneConfiguration.MachineGroupRef != nil && machineConfigs[clusterConfig.Spec.ControlPlaneConfiguration.MachineGroupRef.Name] != nil {
		controlPlaneMachineSpec = &machineConfigs[clusterConfig.Spec.ControlPlaneConfiguration.MachineGroupRef.Name].Spec
	}

	workerNodeGroupMachineSpecs := make(map[string]v1alpha1.VSphereMachineConfigSpec, len(machineConfigs))

	if clusterConfig.Spec.ExternalEtcdConfiguration != nil {
		if clusterConfig.Spec.ExternalEtcdConfiguration.MachineGroupRef != nil && machineConfigs[clusterConfig.Spec.ExternalEtcdConfiguration.MachineGroupRef.Name] != nil {
			etcdMachineSpec = &machineConfigs[clusterConfig.Spec.ExternalEtcdConfiguration.MachineGroupRef.Name].Spec
		}
	}
	retrier := retrier.NewWithMaxRetries(maxRetries, backOffPeriod)
	return &vsphereProvider{
		datacenterConfig:      datacenterConfig,
		machineConfigs:        machineConfigs,
		clusterConfig:         clusterConfig,
		providerGovcClient:    providerGovcClient,
		providerKubectlClient: providerKubectlClient,
		writer:                writer,
		templateBuilder: &VsphereTemplateBuilder{
			datacenterSpec:              &datacenterConfig.Spec,
			controlPlaneMachineSpec:     controlPlaneMachineSpec,
			workerNodeGroupMachineSpecs: workerNodeGroupMachineSpecs,
			etcdMachineSpec:             etcdMachineSpec,
			now:                         now,
		},
		skipIpCheck:        skipIpCheck,
		resourceSetManager: resourceSetManager,
		Retrier:            retrier,
		validator:          NewValidator(providerGovcClient, netClient),
		defaulter:          NewDefaulter(providerGovcClient),
	}
}

func (p *vsphereProvider) UpdateKubeConfig(_ *[]byte, _ string) error {
	// customize generated kube config
	return nil
}

func (p *vsphereProvider) BootstrapClusterOpts() ([]bootstrapper.BootstrapClusterOption, error) {
	env := map[string]string{}
	if p.clusterConfig.Spec.ProxyConfiguration != nil {
		noProxy := fmt.Sprintf("%s,%s", p.clusterConfig.Spec.ControlPlaneConfiguration.Endpoint.Host, p.datacenterConfig.Spec.Server)
		for _, s := range p.clusterConfig.Spec.ProxyConfiguration.NoProxy {
			if s != "" {
				noProxy += "," + s
			}
		}
		env["HTTP_PROXY"] = p.clusterConfig.Spec.ProxyConfiguration.HttpProxy
		env["HTTPS_PROXY"] = p.clusterConfig.Spec.ProxyConfiguration.HttpsProxy
		env["NO_PROXY"] = noProxy
	}
	return []bootstrapper.BootstrapClusterOption{bootstrapper.WithEnv(env)}, nil
}

func (p *vsphereProvider) Name() string {
	return constants.VSphereProviderName
}

func (p *vsphereProvider) DatacenterResourceType() string {
	return eksaVSphereDatacenterResourceType
}

func (p *vsphereProvider) MachineResourceType() string {
	return eksaVSphereMachineResourceType
}

func (p *vsphereProvider) setupSSHAuthKeysForCreate() error {
	var useKeyGeneratedForControlplane, useKeyGeneratedForWorker bool
	controlPlaneUser := p.machineConfigs[p.clusterConfig.Spec.ControlPlaneConfiguration.MachineGroupRef.Name].Spec.Users[0]
	p.controlPlaneSshAuthKey = controlPlaneUser.SshAuthorizedKeys[0]
	if err := p.parseSSHAuthKey(&p.controlPlaneSshAuthKey); err != nil {
		return err
	}
	if len(p.controlPlaneSshAuthKey) <= 0 {
		generatedKey, err := p.generateSSHAuthKey(controlPlaneUser.Name)
		if err != nil {
			return err
		}
		p.controlPlaneSshAuthKey = generatedKey
		useKeyGeneratedForControlplane = true
	}
	workerUser := p.machineConfigs[p.clusterConfig.Spec.WorkerNodeGroupConfigurations[0].MachineGroupRef.Name].Spec.Users[0]
	p.workerSshAuthKey = workerUser.SshAuthorizedKeys[0]
	if err := p.parseSSHAuthKey(&p.workerSshAuthKey); err != nil {
		return err
	}
	if len(p.workerSshAuthKey) <= 0 {
		if useKeyGeneratedForControlplane { // use the same key
			p.workerSshAuthKey = p.controlPlaneSshAuthKey
		} else {
			generatedKey, err := p.generateSSHAuthKey(workerUser.Name)
			if err != nil {
				return err
			}
			p.workerSshAuthKey = generatedKey
			useKeyGeneratedForWorker = true
		}
	}
	if p.clusterConfig.Spec.ExternalEtcdConfiguration != nil {
		etcdUser := p.machineConfigs[p.clusterConfig.Spec.ExternalEtcdConfiguration.MachineGroupRef.Name].Spec.Users[0]
		p.etcdSshAuthKey = etcdUser.SshAuthorizedKeys[0]
		if err := p.parseSSHAuthKey(&p.etcdSshAuthKey); err != nil {
			return err
		}
		if len(p.etcdSshAuthKey) <= 0 {
			if useKeyGeneratedForControlplane { // use the same key as for controlplane
				p.etcdSshAuthKey = p.controlPlaneSshAuthKey
			} else if useKeyGeneratedForWorker {
				p.etcdSshAuthKey = p.workerSshAuthKey // if cp key was provided by user, check if worker key was generated by cli and use that
			} else {
				generatedKey, err := p.generateSSHAuthKey(etcdUser.Name)
				if err != nil {
					return err
				}
				p.etcdSshAuthKey = generatedKey
			}
		}
		etcdUser.SshAuthorizedKeys[0] = p.etcdSshAuthKey
	}
	controlPlaneUser.SshAuthorizedKeys[0] = p.controlPlaneSshAuthKey
	workerUser.SshAuthorizedKeys[0] = p.workerSshAuthKey
	return nil
}

func (p *vsphereProvider) setupSSHAuthKeysForUpgrade() error {
	controlPlaneUser := p.machineConfigs[p.clusterConfig.Spec.ControlPlaneConfiguration.MachineGroupRef.Name].Spec.Users[0]
	p.controlPlaneSshAuthKey = controlPlaneUser.SshAuthorizedKeys[0]
	if err := p.parseSSHAuthKey(&p.controlPlaneSshAuthKey); err != nil {
		return err
	}
	controlPlaneUser.SshAuthorizedKeys[0] = p.controlPlaneSshAuthKey
	workerUser := p.machineConfigs[p.clusterConfig.Spec.WorkerNodeGroupConfigurations[0].MachineGroupRef.Name].Spec.Users[0]
	p.workerSshAuthKey = workerUser.SshAuthorizedKeys[0]
	if err := p.parseSSHAuthKey(&p.workerSshAuthKey); err != nil {
		return err
	}
	workerUser.SshAuthorizedKeys[0] = p.workerSshAuthKey
	if p.clusterConfig.Spec.ExternalEtcdConfiguration != nil {
		etcdUser := p.machineConfigs[p.clusterConfig.Spec.ExternalEtcdConfiguration.MachineGroupRef.Name].Spec.Users[0]
		p.etcdSshAuthKey = etcdUser.SshAuthorizedKeys[0]
		if err := p.parseSSHAuthKey(&p.etcdSshAuthKey); err != nil {
			return err
		}
		etcdUser.SshAuthorizedKeys[0] = p.etcdSshAuthKey
	}
	return nil
}

func (p *vsphereProvider) parseSSHAuthKey(key *string) error {
	if len(*key) > 0 {
		// When public key is entered by user in provider config, it may contain email address (or any other comment) at the end. ssh-keygen allows users to add comments as suffixes to public key in
		// public key file. When CLI generates the key pair, no comments will be present. So we get rid of the comment from the public key to ensure unit tests that do string compare on the sshAuthorizedKey
		// will pass
		parts := strings.Fields(strings.TrimSpace(*key))
		if len(parts) >= 3 {
			*key = parts[0] + " " + parts[1]
		}
		_, _, _, _, err := ssh.ParseAuthorizedKey([]byte(*key))
		if err != nil {
			return fmt.Errorf("provided VSphereMachineConfig sshAuthorizedKey is invalid: %v", err)
		}
	}
	return nil
}

func (p *vsphereProvider) generateSSHAuthKey(username string) (string, error) {
	logger.Info("Provided VSphereMachineConfig sshAuthorizedKey is not set or is empty, auto-generating new key pair...")
	keygenerator, _ := crypto.NewKeyGenerator(p.writer)
	sshAuthorizedKeyBytes, err := keygenerator.GenerateSSHKeyPair("", "", privateKeyFileName, publicKeyFileName, username)
	if err != nil || sshAuthorizedKeyBytes == nil {
		return "", fmt.Errorf("VSphereMachineConfig error generating sshAuthorizedKey: %v", err)
	}
	key := string(sshAuthorizedKeyBytes)
	key = strings.TrimRight(key, "\n")
	return key, nil
}

func (p *vsphereProvider) DeleteResources(ctx context.Context, clusterSpec *cluster.Spec) error {
	for _, mc := range p.machineConfigs {
		if err := p.providerKubectlClient.DeleteEksaMachineConfig(ctx, eksaVSphereMachineResourceType, mc.Name, clusterSpec.ManagementCluster.KubeconfigFile, mc.Namespace); err != nil {
			return err
		}
	}
	return p.providerKubectlClient.DeleteEksaDatacenterConfig(ctx, eksaVSphereDatacenterResourceType, p.datacenterConfig.Name, clusterSpec.ManagementCluster.KubeconfigFile, p.datacenterConfig.Namespace)
}

func (p *vsphereProvider) SetupAndValidateCreateCluster(ctx context.Context, clusterSpec *cluster.Spec) error {
	if err := SetupEnvVars(p.datacenterConfig); err != nil {
		return fmt.Errorf("failed setup and validations: %v", err)
	}

	vSphereClusterSpec := NewSpec(clusterSpec, p.machineConfigs, p.datacenterConfig)

	if err := p.defaulter.SetDefaultsForDatacenterConfig(ctx, vSphereClusterSpec.datacenterConfig); err != nil {
		return fmt.Errorf("failed setting default values for vsphere datacenter config: %v", err)
	}

	if err := vSphereClusterSpec.datacenterConfig.ValidateFields(); err != nil {
		return err
	}

	if err := p.validator.ValidateVCenterConfig(ctx, vSphereClusterSpec.datacenterConfig); err != nil {
		return err
	}

	if err := p.defaulter.setDefaultsForMachineConfig(ctx, vSphereClusterSpec); err != nil {
		return fmt.Errorf("failed setting default values for vsphere machine configs: %v", err)
	}

	if err := p.validator.ValidateClusterMachineConfigs(ctx, vSphereClusterSpec); err != nil {
		return err
	}

	if err := p.setupSSHAuthKeysForCreate(); err != nil {
		return fmt.Errorf("failed setup and validations: %v", err)
	}

	// TODO: move this to validator
	if clusterSpec.IsManaged() {
		for _, mc := range p.MachineConfigs() {
			em, err := p.providerKubectlClient.SearchVsphereMachineConfig(ctx, mc.GetName(), clusterSpec.ManagementCluster.KubeconfigFile, mc.GetNamespace())
			if err != nil {
				return err
			}
			if len(em) > 0 {
				return fmt.Errorf("VSphereMachineConfig %s already exists", mc.GetName())
			}
		}
		existingDatacenter, err := p.providerKubectlClient.SearchVsphereDatacenterConfig(ctx, p.datacenterConfig.Name, clusterSpec.ManagementCluster.KubeconfigFile, clusterSpec.Namespace)
		if err != nil {
			return err
		}
		if len(existingDatacenter) > 0 {
			return fmt.Errorf("VSphereDatacenter %s already exists", p.datacenterConfig.Name)
		}
	}

	if p.skipIpCheck {
		logger.Info("Skipping check for whether control plane ip is in use")
		return nil
	}

	if err := p.validator.validateControlPlaneIpUniqueness(vSphereClusterSpec); err != nil {
		return err
	}
	return nil
}

func (p *vsphereProvider) SetupAndValidateUpgradeCluster(ctx context.Context, cluster *types.Cluster, clusterSpec *cluster.Spec) error {
	if err := SetupEnvVars(p.datacenterConfig); err != nil {
		return fmt.Errorf("failed setup and validations: %v", err)
	}

	vSphereClusterSpec := NewSpec(clusterSpec, p.machineConfigs, p.datacenterConfig)

	if err := p.defaulter.SetDefaultsForDatacenterConfig(ctx, vSphereClusterSpec.datacenterConfig); err != nil {
		return fmt.Errorf("failed setting default values for vsphere datacenter config: %v", err)
	}

	if err := vSphereClusterSpec.datacenterConfig.ValidateFields(); err != nil {
		return err
	}

	if err := p.validator.ValidateVCenterConfig(ctx, vSphereClusterSpec.datacenterConfig); err != nil {
		return err
	}

	if err := p.defaulter.setDefaultsForMachineConfig(ctx, vSphereClusterSpec); err != nil {
		return fmt.Errorf("failed setting default values for vsphere machine configs: %v", err)
	}

	if err := p.validator.ValidateClusterMachineConfigs(ctx, vSphereClusterSpec); err != nil {
		return err
	}

	err := p.setupSSHAuthKeysForUpgrade()
	if err != nil {
		return fmt.Errorf("failed setup and validations: %v", err)
	}
	err = p.validateMachineConfigsNameUniqueness(ctx, cluster, clusterSpec)
	if err != nil {
		return fmt.Errorf("failed validate machineconfig uniqueness: %v", err)
	}
	return nil
}

func (p *vsphereProvider) validateMachineConfigsNameUniqueness(ctx context.Context, cluster *types.Cluster, clusterSpec *cluster.Spec) error {
	prevSpec, err := p.providerKubectlClient.GetEksaCluster(ctx, cluster, clusterSpec.GetName())
	if err != nil {
		return err
	}

	cpMachineConfigName := clusterSpec.Spec.ControlPlaneConfiguration.MachineGroupRef.Name
	if prevSpec.Spec.ControlPlaneConfiguration.MachineGroupRef.Name != cpMachineConfigName {
		em, err := p.providerKubectlClient.SearchVsphereMachineConfig(ctx, cpMachineConfigName, cluster.KubeconfigFile, clusterSpec.GetNamespace())
		if err != nil {
			return err
		}
		if len(em) > 0 {
			return fmt.Errorf("control plane VSphereMachineConfig %s already exists", cpMachineConfigName)
		}
	}

	if clusterSpec.Spec.ExternalEtcdConfiguration != nil && prevSpec.Spec.ExternalEtcdConfiguration != nil {
		etcdMachineConfigName := clusterSpec.Spec.ExternalEtcdConfiguration.MachineGroupRef.Name
		if prevSpec.Spec.ExternalEtcdConfiguration.MachineGroupRef.Name != etcdMachineConfigName {
			em, err := p.providerKubectlClient.SearchVsphereMachineConfig(ctx, etcdMachineConfigName, clusterSpec.ManagementCluster.KubeconfigFile, clusterSpec.GetNamespace())
			if err != nil {
				return err
			}
			if len(em) > 0 {
				return fmt.Errorf("external etcd machineconfig %s already exists", etcdMachineConfigName)
			}
		}
	}

	return nil
}

func (p *vsphereProvider) UpdateSecrets(ctx context.Context, cluster *types.Cluster) error {
	var contents bytes.Buffer
	err := p.createSecret(ctx, cluster, &contents)
	if err != nil {
		return err
	}

	err = p.providerKubectlClient.ApplyKubeSpecFromBytes(ctx, cluster, contents.Bytes())
	if err != nil {
		return fmt.Errorf("error loading secrets object: %v", err)
	}
	return nil
}

func (p *vsphereProvider) SetupAndValidateDeleteCluster(ctx context.Context) error {
	if err := SetupEnvVars(p.datacenterConfig); err != nil {
		return fmt.Errorf("failed setup and validations: %v", err)
	}
	return nil
}

func NeedsNewControlPlaneTemplate(oldSpec, newSpec *cluster.Spec, oldVdc, newVdc *v1alpha1.VSphereDatacenterConfig, oldVmc, newVmc *v1alpha1.VSphereMachineConfig) bool {
	// Another option is to generate MachineTemplates based on the old and new eksa spec,
	// remove the name field and compare them with DeepEqual
	// We plan to approach this way since it's more flexible to add/remove fields and test out for validation
	if oldSpec.Cluster.Spec.KubernetesVersion != newSpec.Cluster.Spec.KubernetesVersion {
		return true
	}
	if oldSpec.Cluster.Spec.ControlPlaneConfiguration.Endpoint.Host != newSpec.Cluster.Spec.ControlPlaneConfiguration.Endpoint.Host {
		return true
	}
	if oldSpec.Bundles.Spec.Number != newSpec.Bundles.Spec.Number {
		return true
	}
	return AnyImmutableFieldChanged(oldVdc, newVdc, oldVmc, newVmc)
}

func NeedsNewWorkloadTemplate(oldSpec, newSpec *cluster.Spec, oldVdc, newVdc *v1alpha1.VSphereDatacenterConfig, oldVmc, newVmc *v1alpha1.VSphereMachineConfig) bool {
	if oldSpec.Cluster.Spec.KubernetesVersion != newSpec.Cluster.Spec.KubernetesVersion {
		return true
	}
	if oldSpec.Bundles.Spec.Number != newSpec.Bundles.Spec.Number {
		return true
	}
	return AnyImmutableFieldChanged(oldVdc, newVdc, oldVmc, newVmc)
}

func NeedsNewEtcdTemplate(oldSpec, newSpec *cluster.Spec, oldVdc, newVdc *v1alpha1.VSphereDatacenterConfig, oldVmc, newVmc *v1alpha1.VSphereMachineConfig) bool {
	if oldSpec.Cluster.Spec.KubernetesVersion != newSpec.Cluster.Spec.KubernetesVersion {
		return true
	}
	if oldSpec.Bundles.Spec.Number != newSpec.Bundles.Spec.Number {
		return true
	}
	return AnyImmutableFieldChanged(oldVdc, newVdc, oldVmc, newVmc)
}

func AnyImmutableFieldChanged(oldVdc, newVdc *v1alpha1.VSphereDatacenterConfig, oldVmc, newVmc *v1alpha1.VSphereMachineConfig) bool {
	if oldVmc.Spec.NumCPUs != newVmc.Spec.NumCPUs {
		return true
	}
	if oldVmc.Spec.MemoryMiB != newVmc.Spec.MemoryMiB {
		return true
	}
	if oldVmc.Spec.DiskGiB != newVmc.Spec.DiskGiB {
		return true
	}
	if oldVmc.Spec.Datastore != newVmc.Spec.Datastore {
		return true
	}
	if oldVmc.Spec.Folder != newVmc.Spec.Folder {
		return true
	}
	if oldVdc.Spec.Network != newVdc.Spec.Network {
		return true
	}
	if oldVmc.Spec.ResourcePool != newVmc.Spec.ResourcePool {
		return true
	}
	if oldVdc.Spec.Thumbprint != newVdc.Spec.Thumbprint {
		return true
	}
	if oldVmc.Spec.Template != newVmc.Spec.Template {
		return true
	}
	return false
}

func NewVsphereTemplateBuilder(datacenterSpec *v1alpha1.VSphereDatacenterConfigSpec, controlPlaneMachineSpec, etcdMachineSpec *v1alpha1.VSphereMachineConfigSpec, workerNodeGroupMachineSpecs map[string]v1alpha1.VSphereMachineConfigSpec, now types.NowFunc) providers.TemplateBuilder {
	return &VsphereTemplateBuilder{
		datacenterSpec:              datacenterSpec,
		controlPlaneMachineSpec:     controlPlaneMachineSpec,
		workerNodeGroupMachineSpecs: workerNodeGroupMachineSpecs,
		etcdMachineSpec:             etcdMachineSpec,
		now:                         now,
	}
}

type VsphereTemplateBuilder struct {
	datacenterSpec              *v1alpha1.VSphereDatacenterConfigSpec
	controlPlaneMachineSpec     *v1alpha1.VSphereMachineConfigSpec
	workerNodeGroupMachineSpecs map[string]v1alpha1.VSphereMachineConfigSpec
	etcdMachineSpec             *v1alpha1.VSphereMachineConfigSpec
	now                         types.NowFunc
}

func (vs *VsphereTemplateBuilder) WorkerMachineTemplateName(clusterName, workerNodeGroupName string) string {
	t := vs.now().UnixNano() / int64(time.Millisecond)
	return fmt.Sprintf("%s-%s-%d", clusterName, workerNodeGroupName, t)
}

func (vs *VsphereTemplateBuilder) CPMachineTemplateName(clusterName string) string {
	t := vs.now().UnixNano() / int64(time.Millisecond)
	return fmt.Sprintf("%s-control-plane-template-%d", clusterName, t)
}

func (vs *VsphereTemplateBuilder) EtcdMachineTemplateName(clusterName string) string {
	t := vs.now().UnixNano() / int64(time.Millisecond)
	return fmt.Sprintf("%s-etcd-template-%d", clusterName, t)
}

func (vs *VsphereTemplateBuilder) GenerateCAPISpecControlPlane(clusterSpec *cluster.Spec, buildOptions ...providers.BuildMapOption) (content []byte, err error) {
	var etcdMachineSpec v1alpha1.VSphereMachineConfigSpec
	if clusterSpec.Spec.ExternalEtcdConfiguration != nil {
		etcdMachineSpec = *vs.etcdMachineSpec
	}
	values := buildTemplateMapCP(clusterSpec, *vs.datacenterSpec, *vs.controlPlaneMachineSpec, etcdMachineSpec)

	for _, buildOption := range buildOptions {
		buildOption(values)
	}

	bytes, err := templater.Execute(defaultCAPIConfigCP, values)
	if err != nil {
		return nil, err
	}

	return bytes, nil
}

func (vs *VsphereTemplateBuilder) GenerateCAPISpecWorkers(clusterSpec *cluster.Spec, templateNames map[string]string) (content []byte, err error) {
	workerSpecs := make([][]byte, 0, len(clusterSpec.Spec.WorkerNodeGroupConfigurations))
	for _, workerNodeGroupConfiguration := range clusterSpec.Spec.WorkerNodeGroupConfigurations {
<<<<<<< HEAD
		values := buildTemplateMapMD(clusterSpec, *vs.datacenterSpec, vs.workerNodeGroupMachineSpecs[workerNodeGroupConfiguration.MachineGroupRef.Name], workerNodeGroupConfiguration)
		if templateNames != nil {
=======
		values := buildTemplateMapMD(clusterSpec, *vs.datacenterSpec, vs.workerNodeGroupMachineSpecs[workerNodeGroupConfiguration.MachineGroupRef.Name])
		_, ok := templateNames[workerNodeGroupConfiguration.Name]
		if templateNames != nil && ok {
>>>>>>> 4b4ace3b
			values["workloadTemplateName"] = templateNames[workerNodeGroupConfiguration.Name]
		} else {
			values["workloadTemplateName"] = vs.WorkerMachineTemplateName(clusterSpec.Name, workerNodeGroupConfiguration.Name)
		}

		bytes, err := templater.Execute(defaultClusterConfigMD, values)
		if err != nil {
			return nil, err
		}
		workerSpecs = append(workerSpecs, bytes)
	}

	return templater.AppendYamlResources(workerSpecs...), nil
}

func buildTemplateMapCP(clusterSpec *cluster.Spec, datacenterSpec v1alpha1.VSphereDatacenterConfigSpec, controlPlaneMachineSpec, etcdMachineSpec v1alpha1.VSphereMachineConfigSpec) map[string]interface{} {
	bundle := clusterSpec.VersionsBundle
	format := "cloud-config"
	etcdExtraArgs := clusterapi.SecureEtcdTlsCipherSuitesExtraArgs()
	sharedExtraArgs := clusterapi.SecureTlsCipherSuitesExtraArgs()
	kubeletExtraArgs := clusterapi.SecureTlsCipherSuitesExtraArgs().
		Append(clusterapi.ResolvConfExtraArgs(clusterSpec.Spec.ClusterNetwork.DNS.ResolvConf)).
		Append(clusterapi.ControlPlaneNodeLabelsExtraArgs(clusterSpec.Spec.ControlPlaneConfiguration))
	apiServerExtraArgs := clusterapi.OIDCToExtraArgs(clusterSpec.OIDCConfig).
		Append(clusterapi.AwsIamAuthExtraArgs(clusterSpec.AWSIamConfig)).
		Append(clusterapi.PodIAMAuthExtraArgs(clusterSpec.Spec.PodIAMConfig)).
		Append(sharedExtraArgs)

	values := map[string]interface{}{
		"clusterName":                          clusterSpec.ObjectMeta.Name,
		"controlPlaneEndpointIp":               clusterSpec.Spec.ControlPlaneConfiguration.Endpoint.Host,
		"controlPlaneReplicas":                 clusterSpec.Spec.ControlPlaneConfiguration.Count,
		"kubernetesRepository":                 bundle.KubeDistro.Kubernetes.Repository,
		"kubernetesVersion":                    bundle.KubeDistro.Kubernetes.Tag,
		"etcdRepository":                       bundle.KubeDistro.Etcd.Repository,
		"etcdImageTag":                         bundle.KubeDistro.Etcd.Tag,
		"corednsRepository":                    bundle.KubeDistro.CoreDNS.Repository,
		"corednsVersion":                       bundle.KubeDistro.CoreDNS.Tag,
		"nodeDriverRegistrarImage":             bundle.KubeDistro.NodeDriverRegistrar.VersionedImage(),
		"livenessProbeImage":                   bundle.KubeDistro.LivenessProbe.VersionedImage(),
		"externalAttacherImage":                bundle.KubeDistro.ExternalAttacher.VersionedImage(),
		"externalProvisionerImage":             bundle.KubeDistro.ExternalProvisioner.VersionedImage(),
		"thumbprint":                           datacenterSpec.Thumbprint,
		"vsphereDatacenter":                    datacenterSpec.Datacenter,
		"controlPlaneVsphereDatastore":         controlPlaneMachineSpec.Datastore,
		"controlPlaneVsphereFolder":            controlPlaneMachineSpec.Folder,
		"managerImage":                         bundle.VSphere.Manager.VersionedImage(),
		"kubeVipImage":                         bundle.VSphere.KubeVip.VersionedImage(),
		"driverImage":                          bundle.VSphere.Driver.VersionedImage(),
		"syncerImage":                          bundle.VSphere.Syncer.VersionedImage(),
		"insecure":                             datacenterSpec.Insecure,
		"vsphereNetwork":                       datacenterSpec.Network,
		"controlPlaneVsphereResourcePool":      controlPlaneMachineSpec.ResourcePool,
		"vsphereServer":                        datacenterSpec.Server,
		"controlPlaneVsphereStoragePolicyName": controlPlaneMachineSpec.StoragePolicyName,
		"vsphereTemplate":                      controlPlaneMachineSpec.Template,
		"controlPlaneVMsMemoryMiB":             controlPlaneMachineSpec.MemoryMiB,
		"controlPlaneVMsNumCPUs":               controlPlaneMachineSpec.NumCPUs,
		"controlPlaneDiskGiB":                  controlPlaneMachineSpec.DiskGiB,
		"controlPlaneSshUsername":              controlPlaneMachineSpec.Users[0].Name,
		"podCidrs":                             clusterSpec.Spec.ClusterNetwork.Pods.CidrBlocks,
		"serviceCidrs":                         clusterSpec.Spec.ClusterNetwork.Services.CidrBlocks,
		"etcdExtraArgs":                        etcdExtraArgs.ToPartialYaml(),
		"etcdCipherSuites":                     crypto.SecureCipherSuitesString(),
		"apiserverExtraArgs":                   apiServerExtraArgs.ToPartialYaml(),
		"controllermanagerExtraArgs":           sharedExtraArgs.ToPartialYaml(),
		"schedulerExtraArgs":                   sharedExtraArgs.ToPartialYaml(),
		"kubeletExtraArgs":                     kubeletExtraArgs.ToPartialYaml(),
		"format":                               format,
		"externalEtcdVersion":                  bundle.KubeDistro.EtcdVersion,
		"etcdImage":                            bundle.KubeDistro.EtcdImage.VersionedImage(),
		"eksaSystemNamespace":                  constants.EksaSystemNamespace,
		"auditPolicy":                          common.GetAuditPolicy(),
		"resourceSetName":                      resourceSetName(clusterSpec),
		"eksaVsphereUsername":                  os.Getenv(EksavSphereUsernameKey),
		"eksaVspherePassword":                  os.Getenv(EksavSpherePasswordKey),
	}

	if clusterSpec.Spec.RegistryMirrorConfiguration != nil {
		values["registryMirrorConfiguration"] = net.JoinHostPort(clusterSpec.Spec.RegistryMirrorConfiguration.Endpoint, clusterSpec.Spec.RegistryMirrorConfiguration.Port)
		if len(clusterSpec.Spec.RegistryMirrorConfiguration.CACertContent) > 0 {
			values["registryCACert"] = clusterSpec.Spec.RegistryMirrorConfiguration.CACertContent
		}
	}

	if clusterSpec.Spec.ProxyConfiguration != nil {
		values["proxyConfig"] = true
		capacity := len(clusterSpec.Spec.ClusterNetwork.Pods.CidrBlocks) +
			len(clusterSpec.Spec.ClusterNetwork.Services.CidrBlocks) +
			len(clusterSpec.Spec.ProxyConfiguration.NoProxy) + 4
		noProxyList := make([]string, 0, capacity)
		noProxyList = append(noProxyList, clusterSpec.Spec.ClusterNetwork.Pods.CidrBlocks...)
		noProxyList = append(noProxyList, clusterSpec.Spec.ClusterNetwork.Services.CidrBlocks...)
		noProxyList = append(noProxyList, clusterSpec.Spec.ProxyConfiguration.NoProxy...)

		// Add no-proxy defaults
		noProxyList = append(noProxyList, noProxyDefaults...)
		noProxyList = append(noProxyList,
			datacenterSpec.Server,
			clusterSpec.Spec.ControlPlaneConfiguration.Endpoint.Host,
		)

		values["httpProxy"] = clusterSpec.Spec.ProxyConfiguration.HttpProxy
		values["httpsProxy"] = clusterSpec.Spec.ProxyConfiguration.HttpsProxy
		values["noProxy"] = noProxyList
	}

	if clusterSpec.Spec.ExternalEtcdConfiguration != nil {
		values["externalEtcd"] = true
		values["externalEtcdReplicas"] = clusterSpec.Spec.ExternalEtcdConfiguration.Count
		values["etcdVsphereDatastore"] = etcdMachineSpec.Datastore
		values["etcdVsphereFolder"] = etcdMachineSpec.Folder
		values["etcdDiskGiB"] = etcdMachineSpec.DiskGiB
		values["etcdVMsMemoryMiB"] = etcdMachineSpec.MemoryMiB
		values["etcdVMsNumCPUs"] = etcdMachineSpec.NumCPUs
		values["etcdVsphereResourcePool"] = etcdMachineSpec.ResourcePool
		values["etcdVsphereStoragePolicyName"] = etcdMachineSpec.StoragePolicyName
		values["etcdSshUsername"] = etcdMachineSpec.Users[0].Name
	}

	if controlPlaneMachineSpec.OSFamily == v1alpha1.Bottlerocket {
		values["format"] = string(v1alpha1.Bottlerocket)
		values["pauseRepository"] = bundle.KubeDistro.Pause.Image()
		values["pauseVersion"] = bundle.KubeDistro.Pause.Tag()
		values["bottlerocketBootstrapRepository"] = bundle.BottleRocketBootstrap.Bootstrap.Image()
		values["bottlerocketBootstrapVersion"] = bundle.BottleRocketBootstrap.Bootstrap.Tag()
	}

	if len(clusterSpec.Spec.ControlPlaneConfiguration.Taints) > 0 {
		values["controlPlaneTaints"] = clusterSpec.Spec.ControlPlaneConfiguration.Taints
	}

	if clusterSpec.AWSIamConfig != nil {
		values["awsIamAuth"] = true
	}

	return values
}

func buildTemplateMapMD(clusterSpec *cluster.Spec, datacenterSpec v1alpha1.VSphereDatacenterConfigSpec, workerNodeGroupMachineSpec v1alpha1.VSphereMachineConfigSpec, workerNodeGroupConfiguration v1alpha1.WorkerNodeGroupConfiguration) map[string]interface{} {
	bundle := clusterSpec.VersionsBundle
	format := "cloud-config"
	kubeletExtraArgs := clusterapi.SecureTlsCipherSuitesExtraArgs().
		Append(clusterapi.WorkerNodeLabelsExtraArgs(workerNodeGroupConfiguration)).
		Append(clusterapi.ResolvConfExtraArgs(clusterSpec.Spec.ClusterNetwork.DNS.ResolvConf))

	values := map[string]interface{}{
		"clusterName":                    clusterSpec.ObjectMeta.Name,
		"kubernetesVersion":              bundle.KubeDistro.Kubernetes.Tag,
		"thumbprint":                     datacenterSpec.Thumbprint,
		"vsphereDatacenter":              datacenterSpec.Datacenter,
		"workerVsphereDatastore":         workerNodeGroupMachineSpec.Datastore,
		"workerVsphereFolder":            workerNodeGroupMachineSpec.Folder,
		"vsphereNetwork":                 datacenterSpec.Network,
		"workerVsphereResourcePool":      workerNodeGroupMachineSpec.ResourcePool,
		"vsphereServer":                  datacenterSpec.Server,
		"workerVsphereStoragePolicyName": workerNodeGroupMachineSpec.StoragePolicyName,
		"vsphereTemplate":                workerNodeGroupMachineSpec.Template,
		"workloadVMsMemoryMiB":           workerNodeGroupMachineSpec.MemoryMiB,
		"workloadVMsNumCPUs":             workerNodeGroupMachineSpec.NumCPUs,
		"workloadDiskGiB":                workerNodeGroupMachineSpec.DiskGiB,
		"workerSshUsername":              workerNodeGroupMachineSpec.Users[0].Name,
		"format":                         format,
		"eksaSystemNamespace":            constants.EksaSystemNamespace,
		"kubeletExtraArgs":               kubeletExtraArgs.ToPartialYaml(),
		"vsphereWorkerSshAuthorizedKey":  workerNodeGroupMachineSpec.Users[0].SshAuthorizedKeys[0],
		"workerReplicas":                 workerNodeGroupConfiguration.Count,
		"workerNodeGroupName":            fmt.Sprintf("%s-%s", clusterSpec.Name, workerNodeGroupConfiguration.Name),
	}

	if clusterSpec.Spec.RegistryMirrorConfiguration != nil {
		values["registryMirrorConfiguration"] = net.JoinHostPort(clusterSpec.Spec.RegistryMirrorConfiguration.Endpoint, clusterSpec.Spec.RegistryMirrorConfiguration.Port)
		if len(clusterSpec.Spec.RegistryMirrorConfiguration.CACertContent) > 0 {
			values["registryCACert"] = clusterSpec.Spec.RegistryMirrorConfiguration.CACertContent
		}
	}

	if clusterSpec.Spec.ProxyConfiguration != nil {
		values["proxyConfig"] = true
		capacity := len(clusterSpec.Spec.ClusterNetwork.Pods.CidrBlocks) +
			len(clusterSpec.Spec.ClusterNetwork.Services.CidrBlocks) +
			len(clusterSpec.Spec.ProxyConfiguration.NoProxy) + 4
		noProxyList := make([]string, 0, capacity)
		noProxyList = append(noProxyList, clusterSpec.Spec.ClusterNetwork.Pods.CidrBlocks...)
		noProxyList = append(noProxyList, clusterSpec.Spec.ClusterNetwork.Services.CidrBlocks...)
		noProxyList = append(noProxyList, clusterSpec.Spec.ProxyConfiguration.NoProxy...)

		// Add no-proxy defaults
		noProxyList = append(noProxyList, noProxyDefaults...)
		noProxyList = append(noProxyList,
			datacenterSpec.Server,
			clusterSpec.Spec.ControlPlaneConfiguration.Endpoint.Host,
		)

		values["httpProxy"] = clusterSpec.Spec.ProxyConfiguration.HttpProxy
		values["httpsProxy"] = clusterSpec.Spec.ProxyConfiguration.HttpsProxy
		values["noProxy"] = noProxyList
	}

	if workerNodeGroupMachineSpec.OSFamily == v1alpha1.Bottlerocket {
		values["format"] = string(v1alpha1.Bottlerocket)
		values["pauseRepository"] = bundle.KubeDistro.Pause.Image()
		values["pauseVersion"] = bundle.KubeDistro.Pause.Tag()
		values["bottlerocketBootstrapRepository"] = bundle.BottleRocketBootstrap.Bootstrap.Image()
		values["bottlerocketBootstrapVersion"] = bundle.BottleRocketBootstrap.Bootstrap.Tag()
	}

	return values
}

func (p *vsphereProvider) generateCAPISpecForUpgrade(ctx context.Context, bootstrapCluster, workloadCluster *types.Cluster, currentSpec, newClusterSpec *cluster.Spec) (controlPlaneSpec, workersSpec []byte, err error) {
	clusterName := newClusterSpec.ObjectMeta.Name
	var controlPlaneTemplateName, workloadTemplateName, etcdTemplateName string
	var needsNewEtcdTemplate bool

	c, err := p.providerKubectlClient.GetEksaCluster(ctx, workloadCluster, newClusterSpec.Name)
	if err != nil {
		return nil, nil, err
	}
	vdc, err := p.providerKubectlClient.GetEksaVSphereDatacenterConfig(ctx, p.datacenterConfig.Name, workloadCluster.KubeconfigFile, newClusterSpec.Namespace)
	if err != nil {
		return nil, nil, err
	}
	controlPlaneMachineConfig := p.machineConfigs[newClusterSpec.Spec.ControlPlaneConfiguration.MachineGroupRef.Name]
	controlPlaneVmc, err := p.providerKubectlClient.GetEksaVSphereMachineConfig(ctx, c.Spec.ControlPlaneConfiguration.MachineGroupRef.Name, workloadCluster.KubeconfigFile, newClusterSpec.Namespace)
	if err != nil {
		return nil, nil, err
	}
	needsNewControlPlaneTemplate := NeedsNewControlPlaneTemplate(currentSpec, newClusterSpec, vdc, p.datacenterConfig, controlPlaneVmc, controlPlaneMachineConfig)
	if !needsNewControlPlaneTemplate {
		cp, err := p.providerKubectlClient.GetKubeadmControlPlane(ctx, workloadCluster, c.Name, executables.WithCluster(bootstrapCluster), executables.WithNamespace(constants.EksaSystemNamespace))
		if err != nil {
			return nil, nil, err
		}
		controlPlaneTemplateName = cp.Spec.MachineTemplate.InfrastructureRef.Name
	} else {
		controlPlaneTemplateName = p.templateBuilder.CPMachineTemplateName(clusterName)
	}

	previousMachineConfigs := sliceToMap(currentSpec.MachineConfigRefs())

	workloadTemplateNames := make(map[string]string, len(newClusterSpec.Spec.WorkerNodeGroupConfigurations))
	for _, workerNodeGroupConfiguration := range newClusterSpec.Spec.WorkerNodeGroupConfigurations {
		existingWorkerNodeGroup := false
		workerMachineConfig := p.machineConfigs[workerNodeGroupConfiguration.MachineGroupRef.Name]
		if _, ok := previousMachineConfigs[workerNodeGroupConfiguration.MachineGroupRef.Name]; ok {
			existingWorkerNodeGroup = true
			workerVmc, err := p.providerKubectlClient.GetEksaVSphereMachineConfig(ctx, workerNodeGroupConfiguration.MachineGroupRef.Name, workloadCluster.KubeconfigFile, newClusterSpec.Namespace)
			if err != nil {
				return nil, nil, err
			}
<<<<<<< HEAD
			needsNewWorkloadTemplate := NeedsNewWorkloadTemplate(currentSpec, newClusterSpec, vdc, p.datacenterConfig, workerVmc, workerMachineConfig)
			if !needsNewWorkloadTemplate {
				machineDeploymentName := fmt.Sprintf("%s-%s", newClusterSpec.Name, workerNodeGroupConfiguration.Name)
				md, err := p.providerKubectlClient.GetMachineDeployment(ctx, workloadCluster, machineDeploymentName, executables.WithCluster(bootstrapCluster), executables.WithNamespace(constants.EksaSystemNamespace))
				if err != nil {
					return nil, nil, err
				}
				workloadTemplateName = md.Spec.Template.Spec.InfrastructureRef.Name
				workloadTemplateNames[workerNodeGroupConfiguration.Name] = workloadTemplateName
			} else {
				workloadTemplateName = p.templateBuilder.WorkerMachineTemplateName(clusterName, workerNodeGroupConfiguration.Name)
				workloadTemplateNames[workerNodeGroupConfiguration.Name] = workloadTemplateName
			}
		}
		if !existingWorkerNodeGroup {
=======
			workloadTemplateName = md.Spec.Template.Spec.InfrastructureRef.Name
			workloadTemplateNames[workerNodeGroupConfiguration.Name] = workloadTemplateName
		} else {
>>>>>>> 4b4ace3b
			workloadTemplateName = p.templateBuilder.WorkerMachineTemplateName(clusterName, workerNodeGroupConfiguration.Name)
			workloadTemplateNames[workerNodeGroupConfiguration.Name] = workloadTemplateName
		}
		p.templateBuilder.workerNodeGroupMachineSpecs[workerNodeGroupConfiguration.MachineGroupRef.Name] = p.machineConfigs[workerNodeGroupConfiguration.MachineGroupRef.Name].Spec
	}

	if newClusterSpec.Spec.ExternalEtcdConfiguration != nil {
		etcdMachineConfig := p.machineConfigs[newClusterSpec.Spec.ExternalEtcdConfiguration.MachineGroupRef.Name]
		etcdMachineVmc, err := p.providerKubectlClient.GetEksaVSphereMachineConfig(ctx, c.Spec.ExternalEtcdConfiguration.MachineGroupRef.Name, workloadCluster.KubeconfigFile, newClusterSpec.Namespace)
		if err != nil {
			return nil, nil, err
		}
		needsNewEtcdTemplate = NeedsNewEtcdTemplate(currentSpec, newClusterSpec, vdc, p.datacenterConfig, etcdMachineVmc, etcdMachineConfig)
		if !needsNewEtcdTemplate {
			etcdadmCluster, err := p.providerKubectlClient.GetEtcdadmCluster(ctx, workloadCluster, clusterName, executables.WithCluster(bootstrapCluster), executables.WithNamespace(constants.EksaSystemNamespace))
			if err != nil {
				return nil, nil, err
			}
			etcdTemplateName = etcdadmCluster.Spec.InfrastructureTemplate.Name
		} else {
			/* During a cluster upgrade, etcd machines need to be upgraded first, so that the etcd machines with new spec get created and can be used by controlplane machines
			as etcd endpoints. KCP rollout should not start until then. As a temporary solution in the absence of static etcd endpoints, we annotate the etcd cluster as "upgrading",
			so that KCP checks this annotation and does not proceed if etcd cluster is upgrading. The etcdadm controller removes this annotation once the etcd upgrade is complete.
			*/
			err = p.providerKubectlClient.UpdateAnnotation(ctx, "etcdadmcluster", fmt.Sprintf("%s-etcd", clusterName),
				map[string]string{etcdv1.UpgradeInProgressAnnotation: "true"},
				executables.WithCluster(bootstrapCluster),
				executables.WithNamespace(constants.EksaSystemNamespace))
			if err != nil {
				return nil, nil, err
			}
			etcdTemplateName = p.templateBuilder.EtcdMachineTemplateName(clusterName)
		}
	}

	cpOpt := func(values map[string]interface{}) {
		values["controlPlaneTemplateName"] = controlPlaneTemplateName
		values["vsphereControlPlaneSshAuthorizedKey"] = p.controlPlaneSshAuthKey
		values["vsphereEtcdSshAuthorizedKey"] = p.etcdSshAuthKey
		values["etcdTemplateName"] = etcdTemplateName
	}
	controlPlaneSpec, err = p.templateBuilder.GenerateCAPISpecControlPlane(newClusterSpec, cpOpt)
	if err != nil {
		return nil, nil, err
	}

	workersSpec, err = p.templateBuilder.GenerateCAPISpecWorkers(newClusterSpec, workloadTemplateNames)
	if err != nil {
		return nil, nil, err
	}
	return controlPlaneSpec, workersSpec, nil
}

func (p *vsphereProvider) generateCAPISpecForCreate(ctx context.Context, cluster *types.Cluster, clusterSpec *cluster.Spec) (controlPlaneSpec, workersSpec []byte, err error) {
	clusterName := clusterSpec.ObjectMeta.Name

	cpOpt := func(values map[string]interface{}) {
		values["controlPlaneTemplateName"] = p.templateBuilder.CPMachineTemplateName(clusterName)
		values["vsphereControlPlaneSshAuthorizedKey"] = p.controlPlaneSshAuthKey
		values["vsphereEtcdSshAuthorizedKey"] = p.etcdSshAuthKey
		values["etcdTemplateName"] = p.templateBuilder.EtcdMachineTemplateName(clusterName)
	}
	controlPlaneSpec, err = p.templateBuilder.GenerateCAPISpecControlPlane(clusterSpec, cpOpt)
	if err != nil {
		return nil, nil, err
	}
	for _, workerNodeGroupConfiguration := range clusterSpec.Spec.WorkerNodeGroupConfigurations {
		p.templateBuilder.workerNodeGroupMachineSpecs[workerNodeGroupConfiguration.MachineGroupRef.Name] = p.machineConfigs[workerNodeGroupConfiguration.MachineGroupRef.Name].Spec
	}
	workersSpec, err = p.templateBuilder.GenerateCAPISpecWorkers(clusterSpec, nil)
	if err != nil {
		return nil, nil, err
	}
	return controlPlaneSpec, workersSpec, nil
}

func (p *vsphereProvider) GenerateCAPISpecForUpgrade(ctx context.Context, bootstrapCluster, workloadCluster *types.Cluster, currentSpec, clusterSpec *cluster.Spec) (controlPlaneSpec, workersSpec []byte, err error) {
	controlPlaneSpec, workersSpec, err = p.generateCAPISpecForUpgrade(ctx, bootstrapCluster, workloadCluster, currentSpec, clusterSpec)
	if err != nil {
		return nil, nil, fmt.Errorf("error generating cluster api spec contents: %v", err)
	}
	return controlPlaneSpec, workersSpec, nil
}

func (p *vsphereProvider) GenerateCAPISpecForCreate(ctx context.Context, cluster *types.Cluster, clusterSpec *cluster.Spec) (controlPlaneSpec, workersSpec []byte, err error) {
	controlPlaneSpec, workersSpec, err = p.generateCAPISpecForCreate(ctx, cluster, clusterSpec)
	if err != nil {
		return nil, nil, fmt.Errorf("error generating cluster api spec contents: %v", err)
	}
	return controlPlaneSpec, workersSpec, nil
}

func (p *vsphereProvider) GenerateStorageClass() []byte {
	return defaultStorageClass
}

func (p *vsphereProvider) GenerateMHC() ([]byte, error) {
	data := map[string]string{
		"clusterName":         p.clusterConfig.Name,
		"eksaSystemNamespace": constants.EksaSystemNamespace,
	}
	mhc, err := templater.Execute(string(mhcTemplate), data)
	if err != nil {
		return nil, err
	}
	return mhc, nil
}

func (p *vsphereProvider) createSecret(ctx context.Context, cluster *types.Cluster, contents *bytes.Buffer) error {
	if err := p.providerKubectlClient.GetNamespace(ctx, cluster.KubeconfigFile, constants.EksaSystemNamespace); err != nil {
		if err := p.providerKubectlClient.CreateNamespace(ctx, cluster.KubeconfigFile, constants.EksaSystemNamespace); err != nil {
			return err
		}
	}
	t, err := template.New("tmpl").Parse(defaultSecretObject)
	if err != nil {
		return fmt.Errorf("error creating secret object template: %v", err)
	}

	values := map[string]string{
		"vspherePassword":        os.Getenv(vSpherePasswordKey),
		"vsphereUsername":        os.Getenv(vSphereUsernameKey),
		"eksaLicense":            os.Getenv(eksaLicense),
		"eksaSystemNamespace":    constants.EksaSystemNamespace,
		"vsphereCredentialsName": constants.VSphereCredentialsName,
		"eksaLicenseName":        constants.EksaLicenseName,
	}
	err = t.Execute(contents, values)
	if err != nil {
		return fmt.Errorf("error substituting values for secret object template: %v", err)
	}
	return nil
}

func (p *vsphereProvider) BootstrapSetup(ctx context.Context, clusterConfig *v1alpha1.Cluster, cluster *types.Cluster) error {
	return nil
}

func (p *vsphereProvider) Version(clusterSpec *cluster.Spec) string {
	return clusterSpec.VersionsBundle.VSphere.Version
}

func (p *vsphereProvider) EnvMap() (map[string]string, error) {
	envMap := make(map[string]string)
	for _, key := range requiredEnvs {
		if env, ok := os.LookupEnv(key); ok && len(env) > 0 {
			envMap[key] = env
		} else {
			return envMap, fmt.Errorf("warning required env not set %s", key)
		}
	}
	return envMap, nil
}

func (p *vsphereProvider) GetDeployments() map[string][]string {
	return map[string][]string{
		"capv-system": {"capv-controller-manager"},
	}
}

func (p *vsphereProvider) GetInfrastructureBundle(clusterSpec *cluster.Spec) *types.InfrastructureBundle {
	bundle := clusterSpec.VersionsBundle
	folderName := fmt.Sprintf("infrastructure-vsphere/%s/", bundle.VSphere.Version)

	infraBundle := types.InfrastructureBundle{
		FolderName: folderName,
		Manifests: []releasev1alpha1.Manifest{
			bundle.VSphere.Components,
			bundle.VSphere.Metadata,
			bundle.VSphere.ClusterTemplate,
		},
	}
	return &infraBundle
}

func (p *vsphereProvider) DatacenterConfig() providers.DatacenterConfig {
	return p.datacenterConfig
}

func (p *vsphereProvider) MachineConfigs() []providers.MachineConfig {
	configs := make(map[string]providers.MachineConfig, len(p.machineConfigs))
	controlPlaneMachineName := p.clusterConfig.Spec.ControlPlaneConfiguration.MachineGroupRef.Name
	p.machineConfigs[controlPlaneMachineName].Annotations = map[string]string{p.clusterConfig.ControlPlaneAnnotation(): "true"}
	if p.clusterConfig.IsManaged() {
		p.machineConfigs[controlPlaneMachineName].SetManagement(p.clusterConfig.ManagedBy())
	}
	configs[controlPlaneMachineName] = p.machineConfigs[controlPlaneMachineName]

	if p.clusterConfig.Spec.ExternalEtcdConfiguration != nil {
		etcdMachineName := p.clusterConfig.Spec.ExternalEtcdConfiguration.MachineGroupRef.Name
		p.machineConfigs[etcdMachineName].Annotations = map[string]string{p.clusterConfig.EtcdAnnotation(): "true"}
		if etcdMachineName != controlPlaneMachineName {
			configs[etcdMachineName] = p.machineConfigs[etcdMachineName]
			p.machineConfigs[etcdMachineName].SetManagement(p.clusterConfig.ManagedBy())
		}
	}

	for _, workerNodeGroupConfiguration := range p.clusterConfig.Spec.WorkerNodeGroupConfigurations {
		workerMachineName := workerNodeGroupConfiguration.MachineGroupRef.Name
		if _, ok := configs[workerMachineName]; !ok {
			configs[workerMachineName] = p.machineConfigs[workerMachineName]
			if p.clusterConfig.IsManaged() {
				p.machineConfigs[workerMachineName].SetManagement(p.clusterConfig.ManagedBy())
			}
		}
	}
	return configsMapToSlice(configs)
}

func (p *vsphereProvider) ValidateNewSpec(ctx context.Context, cluster *types.Cluster, clusterSpec *cluster.Spec) error {
	prevSpec, err := p.providerKubectlClient.GetEksaCluster(ctx, cluster, clusterSpec.Name)
	if err != nil {
		return err
	}

	prevDatacenter, err := p.providerKubectlClient.GetEksaVSphereDatacenterConfig(ctx, prevSpec.Spec.DatacenterRef.Name, cluster.KubeconfigFile, prevSpec.Namespace)
	if err != nil {
		return err
	}

	datacenter := p.datacenterConfig

	oSpec := prevDatacenter.Spec
	nSpec := datacenter.Spec

	prevMachineConfigs := sliceToMap(prevSpec.MachineConfigRefs())

	for _, machineConfigRef := range clusterSpec.MachineConfigRefs() {
		machineConfig, ok := p.machineConfigs[machineConfigRef.Name]
		if !ok {
			return fmt.Errorf("cannot find machine config %s in vsphere provider machine configs", machineConfigRef.Name)
		}

		if _, ok = prevMachineConfigs[machineConfig.Name]; ok {
			err = p.validateMachineConfigImmutability(ctx, cluster, machineConfig, clusterSpec)
			if err != nil {
				return err
			}
		}
	}

	if nSpec.Server != oSpec.Server {
		return fmt.Errorf("spec.server is immutable. Previous value %s, new value %s", oSpec.Server, nSpec.Server)
	}
	if nSpec.Datacenter != oSpec.Datacenter {
		return fmt.Errorf("spec.datacenter is immutable. Previous value %s, new value %s", oSpec.Datacenter, nSpec.Datacenter)
	}

	if nSpec.Network != oSpec.Network {
		return fmt.Errorf("spec.network is immutable. Previous value %s, new value %s", oSpec.Network, nSpec.Network)
	}

	if nSpec.Insecure != oSpec.Insecure {
		return fmt.Errorf("spec.insecure is immutable. Previous value %t, new value %t", oSpec.Insecure, nSpec.Insecure)
	}

	if nSpec.Thumbprint != oSpec.Thumbprint {
		return fmt.Errorf("spec.thumbprint is immutable. Previous value %s, new value %s", oSpec.Thumbprint, nSpec.Thumbprint)
	}

	secretChanged, err := p.secretContentsChanged(ctx, cluster)
	if err != nil {
		return err
	}

	if secretChanged {
		return fmt.Errorf("the VSphere credentials derived from %s and %s are immutable; please use the same credentials for the upgraded cluster", vSpherePasswordKey, vSphereUsernameKey)
	}
	return nil
}

func (p *vsphereProvider) validateMachineConfigImmutability(ctx context.Context, cluster *types.Cluster, newConfig *v1alpha1.VSphereMachineConfig, clusterSpec *cluster.Spec) error {
	prevMachineConfig, err := p.providerKubectlClient.GetEksaVSphereMachineConfig(ctx, newConfig.Name, cluster.KubeconfigFile, clusterSpec.Namespace)
	if err != nil {
		return err
	}

	if newConfig.Spec.StoragePolicyName != prevMachineConfig.Spec.StoragePolicyName {
		return fmt.Errorf("spec.storagePolicyName is immutable. Previous value %s, new value %s", prevMachineConfig.Spec.StoragePolicyName, newConfig.Spec.StoragePolicyName)
	}

	if !reflect.DeepEqual(newConfig.Spec.Users, prevMachineConfig.Spec.Users) {
		return fmt.Errorf("vsphereMachineConfig %s users are immutable; new user: %v; old user: %v", newConfig.Name, newConfig.Spec.Users, prevMachineConfig.Spec.Users)
	}

	return nil
}

func (p *vsphereProvider) secretContentsChanged(ctx context.Context, workloadCluster *types.Cluster) (bool, error) {
	nPassword := os.Getenv(vSpherePasswordKey)
	oSecret, err := p.providerKubectlClient.GetSecret(ctx, CredentialsObjectName, executables.WithCluster(workloadCluster), executables.WithNamespace(constants.EksaSystemNamespace))
	if err != nil {
		return false, fmt.Errorf("error when obtaining VSphere secret %s from workload cluster: %v", CredentialsObjectName, err)
	}

	if string(oSecret.Data["password"]) != nPassword {
		return true, nil
	}

	nUser := os.Getenv(vSphereUsernameKey)
	if string(oSecret.Data["username"]) != nUser {
		return true, nil
	}
	return false, nil
}

func (p *vsphereProvider) ChangeDiff(currentSpec, newSpec *cluster.Spec) *types.ComponentChangeDiff {
	if currentSpec.VersionsBundle.VSphere.Version == newSpec.VersionsBundle.VSphere.Version {
		return nil
	}

	return &types.ComponentChangeDiff{
		ComponentName: constants.VSphereProviderName,
		NewVersion:    newSpec.VersionsBundle.VSphere.Version,
		OldVersion:    currentSpec.VersionsBundle.VSphere.Version,
	}
}

func (p *vsphereProvider) RunPostControlPlaneUpgrade(ctx context.Context, oldClusterSpec *cluster.Spec, clusterSpec *cluster.Spec, workloadCluster *types.Cluster, managementCluster *types.Cluster) error {
	// Use retrier so that cluster upgrade does not fail due to any intermittent failure while connecting to kube-api server

	// This is unfortunate, but ClusterResourceSet's don't support any type of reapply of the resources they manage
	// Even if we create a new ClusterResourceSet, if such resources already exist in the cluster, they won't be reapplied
	// The long term solution is to add this capability to the cluster-api controller,
	// with a new mode like "ReApplyOnChanges" or "ReApplyOnCreate" vs the current "ReApplyOnce"
	err := p.Retrier.Retry(
		func() error {
			return p.resourceSetManager.ForceUpdate(ctx, resourceSetName(clusterSpec), constants.EksaSystemNamespace, managementCluster, workloadCluster)
		},
	)
	if err != nil {
		return fmt.Errorf("failed updating the vsphere provider resource set post upgrade: %v", err)
	}
	return nil
}

func resourceSetName(clusterSpec *cluster.Spec) string {
	return fmt.Sprintf("%s-crs-0", clusterSpec.Name)
}

func (p *vsphereProvider) UpgradeNeeded(_ context.Context, newSpec, currentSpec *cluster.Spec) (bool, error) {
	newV, oldV := newSpec.VersionsBundle.VSphere, currentSpec.VersionsBundle.VSphere

	return newV.Driver.ImageDigest != oldV.Driver.ImageDigest ||
		newV.Syncer.ImageDigest != oldV.Syncer.ImageDigest ||
		newV.Manager.ImageDigest != oldV.Manager.ImageDigest ||
		newV.KubeVip.ImageDigest != oldV.KubeVip.ImageDigest, nil
}

func (p *vsphereProvider) RunPostControlPlaneCreation(ctx context.Context, clusterSpec *cluster.Spec, cluster *types.Cluster) error {
	return nil
}

func configsMapToSlice(c map[string]providers.MachineConfig) []providers.MachineConfig {
	configs := make([]providers.MachineConfig, 0, len(c))
	for _, config := range c {
		configs = append(configs, config)
	}

	return configs
}

func sliceToMap(machineRefs []v1alpha1.Ref) map[string]v1alpha1.Ref {
	refMap := make(map[string]v1alpha1.Ref, len(machineRefs))
	for _, ref := range machineRefs {
		refMap[ref.Name] = ref
	}
	return refMap
}<|MERGE_RESOLUTION|>--- conflicted
+++ resolved
@@ -632,14 +632,9 @@
 func (vs *VsphereTemplateBuilder) GenerateCAPISpecWorkers(clusterSpec *cluster.Spec, templateNames map[string]string) (content []byte, err error) {
 	workerSpecs := make([][]byte, 0, len(clusterSpec.Spec.WorkerNodeGroupConfigurations))
 	for _, workerNodeGroupConfiguration := range clusterSpec.Spec.WorkerNodeGroupConfigurations {
-<<<<<<< HEAD
 		values := buildTemplateMapMD(clusterSpec, *vs.datacenterSpec, vs.workerNodeGroupMachineSpecs[workerNodeGroupConfiguration.MachineGroupRef.Name], workerNodeGroupConfiguration)
-		if templateNames != nil {
-=======
-		values := buildTemplateMapMD(clusterSpec, *vs.datacenterSpec, vs.workerNodeGroupMachineSpecs[workerNodeGroupConfiguration.MachineGroupRef.Name])
 		_, ok := templateNames[workerNodeGroupConfiguration.Name]
 		if templateNames != nil && ok {
->>>>>>> 4b4ace3b
 			values["workloadTemplateName"] = templateNames[workerNodeGroupConfiguration.Name]
 		} else {
 			values["workloadTemplateName"] = vs.WorkerMachineTemplateName(clusterSpec.Name, workerNodeGroupConfiguration.Name)
@@ -891,7 +886,7 @@
 			if err != nil {
 				return nil, nil, err
 			}
-<<<<<<< HEAD
+
 			needsNewWorkloadTemplate := NeedsNewWorkloadTemplate(currentSpec, newClusterSpec, vdc, p.datacenterConfig, workerVmc, workerMachineConfig)
 			if !needsNewWorkloadTemplate {
 				machineDeploymentName := fmt.Sprintf("%s-%s", newClusterSpec.Name, workerNodeGroupConfiguration.Name)
@@ -907,11 +902,6 @@
 			}
 		}
 		if !existingWorkerNodeGroup {
-=======
-			workloadTemplateName = md.Spec.Template.Spec.InfrastructureRef.Name
-			workloadTemplateNames[workerNodeGroupConfiguration.Name] = workloadTemplateName
-		} else {
->>>>>>> 4b4ace3b
 			workloadTemplateName = p.templateBuilder.WorkerMachineTemplateName(clusterName, workerNodeGroupConfiguration.Name)
 			workloadTemplateNames[workerNodeGroupConfiguration.Name] = workloadTemplateName
 		}
