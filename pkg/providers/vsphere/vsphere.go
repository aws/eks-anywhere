--- conflicted
+++ resolved
@@ -31,6 +31,7 @@
 	"github.com/aws/eks-anywhere/pkg/providers"
 	"github.com/aws/eks-anywhere/pkg/providers/common"
 	"github.com/aws/eks-anywhere/pkg/retrier"
+	"github.com/aws/eks-anywhere/pkg/semver"
 	"github.com/aws/eks-anywhere/pkg/templater"
 	"github.com/aws/eks-anywhere/pkg/types"
 	releasev1alpha1 "github.com/aws/eks-anywhere/release/api/v1alpha1"
@@ -588,13 +589,14 @@
 	return false
 }
 
-func NewVsphereTemplateBuilder(datacenterSpec *v1alpha1.VSphereDatacenterConfigSpec, controlPlaneMachineSpec, etcdMachineSpec *v1alpha1.VSphereMachineConfigSpec, workerNodeGroupMachineSpecs map[string]v1alpha1.VSphereMachineConfigSpec, now types.NowFunc) providers.TemplateBuilder {
+func NewVsphereTemplateBuilder(datacenterSpec *v1alpha1.VSphereDatacenterConfigSpec, controlPlaneMachineSpec, etcdMachineSpec *v1alpha1.VSphereMachineConfigSpec, workerNodeGroupMachineSpecs map[string]v1alpha1.VSphereMachineConfigSpec, now types.NowFunc, fromController bool) providers.TemplateBuilder {
 	return &VsphereTemplateBuilder{
 		datacenterSpec:              datacenterSpec,
 		controlPlaneMachineSpec:     controlPlaneMachineSpec,
 		workerNodeGroupMachineSpecs: workerNodeGroupMachineSpecs,
 		etcdMachineSpec:             etcdMachineSpec,
 		now:                         now,
+		fromController:              fromController,
 	}
 }
 
@@ -604,6 +606,7 @@
 	workerNodeGroupMachineSpecs map[string]v1alpha1.VSphereMachineConfigSpec
 	etcdMachineSpec             *v1alpha1.VSphereMachineConfigSpec
 	now                         types.NowFunc
+	fromController              bool
 }
 
 func (vs *VsphereTemplateBuilder) WorkerMachineTemplateName(clusterName, workerNodeGroupName string) string {
@@ -640,7 +643,27 @@
 	return bytes, nil
 }
 
+func (vs *VsphereTemplateBuilder) isCgroupDriverSystemd(clusterSpec *cluster.Spec) (bool, error) {
+	bundle := clusterSpec.VersionsBundle
+	k8sVersion, err := semver.New(bundle.KubeDistro.Kubernetes.Tag)
+	if err != nil {
+		return false, fmt.Errorf("error parsing kubernetes version %v: %v", bundle.KubeDistro.Kubernetes.Tag, err)
+	}
+	if vs.fromController && k8sVersion.Major == 1 && k8sVersion.Minor >= 21 {
+		return true, nil
+	}
+	return false, nil
+}
+
 func (vs *VsphereTemplateBuilder) GenerateCAPISpecWorkers(clusterSpec *cluster.Spec, templateNames map[string]string) (content []byte, err error) {
+	// pin cgroupDriver to systemd for k8s >= 1.21 when generating template in controller
+	// remove this check once the controller supports order upgrade.
+	// i.e. control plane, etcd upgrade before worker nodes.
+	cgroupDriverSystemd, err := vs.isCgroupDriverSystemd(clusterSpec)
+	if err != nil {
+		return nil, err
+	}
+
 	workerSpecs := make([][]byte, 0, len(clusterSpec.Spec.WorkerNodeGroupConfigurations))
 	for _, workerNodeGroupConfiguration := range clusterSpec.Spec.WorkerNodeGroupConfigurations {
 		values := buildTemplateMapMD(clusterSpec, *vs.datacenterSpec, vs.workerNodeGroupMachineSpecs[workerNodeGroupConfiguration.MachineGroupRef.Name])
@@ -653,6 +676,7 @@
 		values["vsphereWorkerSshAuthorizedKey"] = vs.workerNodeGroupMachineSpecs[workerNodeGroupConfiguration.MachineGroupRef.Name].Users[0].SshAuthorizedKeys[0]
 		values["workerReplicas"] = workerNodeGroupConfiguration.Count
 		values["workerNodeGroupName"] = fmt.Sprintf("%s-%s", clusterSpec.Name, workerNodeGroupConfiguration.Name)
+		values["cgroupDriverSystemd"] = cgroupDriverSystemd
 
 		bytes, err := templater.Execute(defaultClusterConfigMD, values)
 		if err != nil {
@@ -1091,28 +1115,12 @@
 	}
 	configs[controlPlaneMachineName] = p.machineConfigs[controlPlaneMachineName]
 
-<<<<<<< HEAD
-	configs = append(configs, p.machineConfigs[controlPlaneMachineName])
-	if workerMachineName != controlPlaneMachineName {
-		configs = append(configs, p.machineConfigs[workerMachineName])
-		if p.clusterConfig.IsManaged() {
-			p.machineConfigs[workerMachineName].SetManagedBy(p.clusterConfig.ManagedBy())
-		}
-	}
-	if p.clusterConfig.Spec.ExternalEtcdConfiguration != nil {
-		etcdMachineName := p.clusterConfig.Spec.ExternalEtcdConfiguration.MachineGroupRef.Name
-		p.machineConfigs[etcdMachineName].Annotations = map[string]string{p.clusterConfig.EtcdAnnotation(): "true"}
-		if etcdMachineName != controlPlaneMachineName && etcdMachineName != workerMachineName {
-			configs = append(configs, p.machineConfigs[etcdMachineName])
-			p.machineConfigs[etcdMachineName].SetManagedBy(p.clusterConfig.ManagedBy())
-=======
 	if p.clusterConfig.Spec.ExternalEtcdConfiguration != nil {
 		etcdMachineName := p.clusterConfig.Spec.ExternalEtcdConfiguration.MachineGroupRef.Name
 		p.machineConfigs[etcdMachineName].Annotations = map[string]string{p.clusterConfig.EtcdAnnotation(): "true"}
 		if etcdMachineName != controlPlaneMachineName {
 			configs[etcdMachineName] = p.machineConfigs[etcdMachineName]
-			p.machineConfigs[etcdMachineName].SetManagement(p.clusterConfig.ManagedBy())
->>>>>>> 4b4ace3b
+			p.machineConfigs[etcdMachineName].SetManagedBy(p.clusterConfig.ManagedBy())
 		}
 	}
 
@@ -1121,7 +1129,7 @@
 		if _, ok := configs[workerMachineName]; !ok {
 			configs[workerMachineName] = p.machineConfigs[workerMachineName]
 			if p.clusterConfig.IsManaged() {
-				p.machineConfigs[workerMachineName].SetManagement(p.clusterConfig.ManagedBy())
+				p.machineConfigs[workerMachineName].SetManagedBy(p.clusterConfig.ManagedBy())
 			}
 		}
 	}
