package vsphere

import (
	"bytes"
	"context"
	_ "embed"
	"fmt"
	"net"
	"os"
	"reflect"
	"strings"
	"text/template"
	"time"

	etcdv1 "github.com/mrajashree/etcdadm-controller/api/v1alpha3"
	"golang.org/x/crypto/ssh"
	corev1 "k8s.io/api/core/v1"
	clusterv1 "sigs.k8s.io/cluster-api/api/v1alpha3"
	bootstrapv1 "sigs.k8s.io/cluster-api/controlplane/kubeadm/api/v1alpha3"

	"github.com/aws/eks-anywhere/pkg/api/v1alpha1"
	"github.com/aws/eks-anywhere/pkg/bootstrapper"
	"github.com/aws/eks-anywhere/pkg/cluster"
	"github.com/aws/eks-anywhere/pkg/clusterapi"
	"github.com/aws/eks-anywhere/pkg/constants"
	"github.com/aws/eks-anywhere/pkg/crypto"
	"github.com/aws/eks-anywhere/pkg/executables"
	"github.com/aws/eks-anywhere/pkg/filewriter"
	"github.com/aws/eks-anywhere/pkg/logger"
	"github.com/aws/eks-anywhere/pkg/networkutils"
	"github.com/aws/eks-anywhere/pkg/providers"
	"github.com/aws/eks-anywhere/pkg/providers/common"
	"github.com/aws/eks-anywhere/pkg/retrier"
	"github.com/aws/eks-anywhere/pkg/templater"
	"github.com/aws/eks-anywhere/pkg/types"
	releasev1alpha1 "github.com/aws/eks-anywhere/release/api/v1alpha1"
)

const (
	CredentialsObjectName    = "vsphere-credentials"
	EksavSphereUsernameKey   = "EKSA_VSPHERE_USERNAME"
	EksavSpherePasswordKey   = "EKSA_VSPHERE_PASSWORD"
	eksaLicense              = "EKSA_LICENSE"
	vSphereUsernameKey       = "VSPHERE_USERNAME"
	vSpherePasswordKey       = "VSPHERE_PASSWORD"
	vSphereServerKey         = "VSPHERE_SERVER"
	govcInsecure             = "GOVC_INSECURE"
	expClusterResourceSetKey = "EXP_CLUSTER_RESOURCE_SET"
	privateKeyFileName       = "eks-a-id_rsa"
	publicKeyFileName        = "eks-a-id_rsa.pub"
	defaultTemplateLibrary   = "eks-a-templates"
	defaultTemplatesFolder   = "vm/Templates"
	bottlerocketDefaultUser  = "ec2-user"
	ubuntuDefaultUser        = "capv"
	maxRetries               = 30
	backOffPeriod            = 5 * time.Second
)

//go:embed config/template-cp.yaml
var defaultCAPIConfigCP string

//go:embed config/template-md.yaml
var defaultClusterConfigMD string

//go:embed config/secret.yaml
var defaultSecretObject string

//go:embed config/defaultStorageClass.yaml
var defaultStorageClass []byte

//go:embed config/machine-health-check-template.yaml
var mhcTemplate []byte

var (
	eksaVSphereDatacenterResourceType = fmt.Sprintf("vspheredatacenterconfigs.%s", v1alpha1.GroupVersion.Group)
	eksaVSphereMachineResourceType    = fmt.Sprintf("vspheremachineconfigs.%s", v1alpha1.GroupVersion.Group)
	noProxyDefaults                   = []string{
		"localhost",
		"127.0.0.1",
		".svc",
	}
)

var requiredEnvs = []string{vSphereUsernameKey, vSpherePasswordKey, expClusterResourceSetKey}

type vsphereProvider struct {
	datacenterConfig       *v1alpha1.VSphereDatacenterConfig
	machineConfigs         map[string]*v1alpha1.VSphereMachineConfig
	clusterConfig          *v1alpha1.Cluster
	providerGovcClient     ProviderGovcClient
	providerKubectlClient  ProviderKubectlClient
	writer                 filewriter.FileWriter
	controlPlaneSshAuthKey string
	workerSshAuthKey       string
	etcdSshAuthKey         string
	templateBuilder        *VsphereTemplateBuilder
	skipIpCheck            bool
	resourceSetManager     ClusterResourceSetManager
	Retrier                *retrier.Retrier
	validator              *Validator
	defaulter              *Defaulter
}

type ProviderGovcClient interface {
	SearchTemplate(ctx context.Context, datacenter string, machineConfig *v1alpha1.VSphereMachineConfig) (string, error)
	LibraryElementExists(ctx context.Context, library string) (bool, error)
	GetLibraryElementContentVersion(ctx context.Context, element string) (string, error)
	DeleteLibraryElement(ctx context.Context, element string) error
	TemplateHasSnapshot(ctx context.Context, template string) (bool, error)
	GetWorkloadAvailableSpace(ctx context.Context, datastore string) (float64, error)
	ValidateVCenterSetupMachineConfig(ctx context.Context, datacenterConfig *v1alpha1.VSphereDatacenterConfig, machineConfig *v1alpha1.VSphereMachineConfig, selfSigned *bool) error
	ValidateVCenterConnection(ctx context.Context, server string) error
	ValidateVCenterAuthentication(ctx context.Context) error
	IsCertSelfSigned(ctx context.Context) bool
	GetCertThumbprint(ctx context.Context) (string, error)
	ConfigureCertThumbprint(ctx context.Context, server, thumbprint string) error
	DatacenterExists(ctx context.Context, datacenter string) (bool, error)
	NetworkExists(ctx context.Context, network string) (bool, error)
	CreateLibrary(ctx context.Context, datastore, library string) error
	DeployTemplateFromLibrary(ctx context.Context, templateDir, templateName, library, datacenter, datastore, resourcePool string, resizeDisk2 bool) error
	ImportTemplate(ctx context.Context, library, ovaURL, name string) error
	GetTags(ctx context.Context, path string) (tags []string, err error)
	ListTags(ctx context.Context) ([]string, error)
	CreateTag(ctx context.Context, tag, category string) error
	AddTag(ctx context.Context, path, tag string) error
	ListCategories(ctx context.Context) ([]string, error)
	CreateCategoryForVM(ctx context.Context, name string) error
}

type ProviderKubectlClient interface {
	ApplyKubeSpecFromBytes(ctx context.Context, cluster *types.Cluster, data []byte) error
	GetNamespace(ctx context.Context, kubeconfig string, namespace string) error
	CreateNamespace(ctx context.Context, kubeconfig string, namespace string) error
	LoadSecret(ctx context.Context, secretObject string, secretObjType string, secretObjectName string, kubeConfFile string) error
	GetEksaCluster(ctx context.Context, cluster *types.Cluster, clusterName string) (*v1alpha1.Cluster, error)
	GetEksaVSphereDatacenterConfig(ctx context.Context, vsphereDatacenterConfigName string, kubeconfigFile string, namespace string) (*v1alpha1.VSphereDatacenterConfig, error)
	GetEksaVSphereMachineConfig(ctx context.Context, vsphereMachineConfigName string, kubeconfigFile string, namespace string) (*v1alpha1.VSphereMachineConfig, error)
	GetKubeadmControlPlane(ctx context.Context, cluster *types.Cluster, clusterName string, opts ...executables.KubectlOpt) (*bootstrapv1.KubeadmControlPlane, error)
	GetMachineDeployment(ctx context.Context, cluster *types.Cluster, machineDeploymentName string, opts ...executables.KubectlOpt) (*clusterv1.MachineDeployment, error)
	GetEtcdadmCluster(ctx context.Context, cluster *types.Cluster, clusterName string, opts ...executables.KubectlOpt) (*etcdv1.EtcdadmCluster, error)
	GetSecret(ctx context.Context, secretObjectName string, opts ...executables.KubectlOpt) (*corev1.Secret, error)
	UpdateAnnotation(ctx context.Context, resourceType, objectName string, annotations map[string]string, opts ...executables.KubectlOpt) error
	SearchVsphereMachineConfig(ctx context.Context, name string, kubeconfigFile string, namespace string) ([]*v1alpha1.VSphereMachineConfig, error)
	SearchVsphereDatacenterConfig(ctx context.Context, name string, kubeconfigFile string, namespace string) ([]*v1alpha1.VSphereDatacenterConfig, error)
	SetDaemonSetImage(ctx context.Context, kubeconfigFile, name, namespace, container, image string) error
	DeleteEksaDatacenterConfig(ctx context.Context, vsphereDatacenterResourceType string, vsphereDatacenterConfigName string, kubeconfigFile string, namespace string) error
	DeleteEksaMachineConfig(ctx context.Context, vsphereMachineResourceType string, vsphereMachineConfigName string, kubeconfigFile string, namespace string) error
	ApplyTolerationsFromTaintsToDaemonSet(ctx context.Context, oldTaints []corev1.Taint, newTaints []corev1.Taint, dsName string, kubeconfigFile string) error
}

type ClusterResourceSetManager interface {
	ForceUpdate(ctx context.Context, name, namespace string, managementCluster, workloadCluster *types.Cluster) error
}

func NewProvider(datacenterConfig *v1alpha1.VSphereDatacenterConfig, machineConfigs map[string]*v1alpha1.VSphereMachineConfig, clusterConfig *v1alpha1.Cluster, providerGovcClient ProviderGovcClient, providerKubectlClient ProviderKubectlClient, writer filewriter.FileWriter, now types.NowFunc, skipIpCheck bool, resourceSetManager ClusterResourceSetManager) *vsphereProvider {
	return NewProviderCustomNet(
		datacenterConfig,
		machineConfigs,
		clusterConfig,
		providerGovcClient,
		providerKubectlClient,
		writer,
		&networkutils.DefaultNetClient{},
		now,
		skipIpCheck,
		resourceSetManager,
	)
}

func NewProviderCustomNet(datacenterConfig *v1alpha1.VSphereDatacenterConfig, machineConfigs map[string]*v1alpha1.VSphereMachineConfig, clusterConfig *v1alpha1.Cluster, providerGovcClient ProviderGovcClient, providerKubectlClient ProviderKubectlClient, writer filewriter.FileWriter, netClient networkutils.NetClient, now types.NowFunc, skipIpCheck bool, resourceSetManager ClusterResourceSetManager) *vsphereProvider {
	var controlPlaneMachineSpec, etcdMachineSpec *v1alpha1.VSphereMachineConfigSpec
	if clusterConfig.Spec.ControlPlaneConfiguration.MachineGroupRef != nil && machineConfigs[clusterConfig.Spec.ControlPlaneConfiguration.MachineGroupRef.Name] != nil {
		controlPlaneMachineSpec = &machineConfigs[clusterConfig.Spec.ControlPlaneConfiguration.MachineGroupRef.Name].Spec
	}

	workerNodeGroupMachineSpecs := make(map[string]v1alpha1.VSphereMachineConfigSpec, len(machineConfigs))

	if clusterConfig.Spec.ExternalEtcdConfiguration != nil {
		if clusterConfig.Spec.ExternalEtcdConfiguration.MachineGroupRef != nil && machineConfigs[clusterConfig.Spec.ExternalEtcdConfiguration.MachineGroupRef.Name] != nil {
			etcdMachineSpec = &machineConfigs[clusterConfig.Spec.ExternalEtcdConfiguration.MachineGroupRef.Name].Spec
		}
	}
	retrier := retrier.NewWithMaxRetries(maxRetries, backOffPeriod)
	return &vsphereProvider{
		datacenterConfig:      datacenterConfig,
		machineConfigs:        machineConfigs,
		clusterConfig:         clusterConfig,
		providerGovcClient:    providerGovcClient,
		providerKubectlClient: providerKubectlClient,
		writer:                writer,
		templateBuilder: &VsphereTemplateBuilder{
			datacenterSpec:              &datacenterConfig.Spec,
			controlPlaneMachineSpec:     controlPlaneMachineSpec,
			workerNodeGroupMachineSpecs: workerNodeGroupMachineSpecs,
			etcdMachineSpec:             etcdMachineSpec,
			now:                         now,
		},
		skipIpCheck:        skipIpCheck,
		resourceSetManager: resourceSetManager,
		Retrier:            retrier,
		validator:          NewValidator(providerGovcClient, netClient),
		defaulter:          NewDefaulter(providerGovcClient),
	}
}

func (p *vsphereProvider) UpdateKubeConfig(_ *[]byte, _ string) error {
	// customize generated kube config
	return nil
}

func (p *vsphereProvider) BootstrapClusterOpts() ([]bootstrapper.BootstrapClusterOption, error) {
	env := map[string]string{}
	if p.clusterConfig.Spec.ProxyConfiguration != nil {
		noProxy := fmt.Sprintf("%s,%s", p.clusterConfig.Spec.ControlPlaneConfiguration.Endpoint.Host, p.datacenterConfig.Spec.Server)
		for _, s := range p.clusterConfig.Spec.ProxyConfiguration.NoProxy {
			if s != "" {
				noProxy += "," + s
			}
		}
		env["HTTP_PROXY"] = p.clusterConfig.Spec.ProxyConfiguration.HttpProxy
		env["HTTPS_PROXY"] = p.clusterConfig.Spec.ProxyConfiguration.HttpsProxy
		env["NO_PROXY"] = noProxy
	}
	return []bootstrapper.BootstrapClusterOption{bootstrapper.WithEnv(env)}, nil
}

func (p *vsphereProvider) Name() string {
	return constants.VSphereProviderName
}

func (p *vsphereProvider) DatacenterResourceType() string {
	return eksaVSphereDatacenterResourceType
}

func (p *vsphereProvider) MachineResourceType() string {
	return eksaVSphereMachineResourceType
}

func (p *vsphereProvider) setupSSHAuthKeysForCreate() error {
	var useKeyGeneratedForControlplane, useKeyGeneratedForWorker bool
	controlPlaneUser := p.machineConfigs[p.clusterConfig.Spec.ControlPlaneConfiguration.MachineGroupRef.Name].Spec.Users[0]
	p.controlPlaneSshAuthKey = controlPlaneUser.SshAuthorizedKeys[0]
	if err := p.parseSSHAuthKey(&p.controlPlaneSshAuthKey); err != nil {
		return err
	}
	if len(p.controlPlaneSshAuthKey) <= 0 {
		generatedKey, err := p.generateSSHAuthKey(controlPlaneUser.Name)
		if err != nil {
			return err
		}
		p.controlPlaneSshAuthKey = generatedKey
		useKeyGeneratedForControlplane = true
	}
	workerUser := p.machineConfigs[p.clusterConfig.Spec.WorkerNodeGroupConfigurations[0].MachineGroupRef.Name].Spec.Users[0]
	p.workerSshAuthKey = workerUser.SshAuthorizedKeys[0]
	if err := p.parseSSHAuthKey(&p.workerSshAuthKey); err != nil {
		return err
	}
	if len(p.workerSshAuthKey) <= 0 {
		if useKeyGeneratedForControlplane { // use the same key
			p.workerSshAuthKey = p.controlPlaneSshAuthKey
		} else {
			generatedKey, err := p.generateSSHAuthKey(workerUser.Name)
			if err != nil {
				return err
			}
			p.workerSshAuthKey = generatedKey
			useKeyGeneratedForWorker = true
		}
	}
	if p.clusterConfig.Spec.ExternalEtcdConfiguration != nil {
		etcdUser := p.machineConfigs[p.clusterConfig.Spec.ExternalEtcdConfiguration.MachineGroupRef.Name].Spec.Users[0]
		p.etcdSshAuthKey = etcdUser.SshAuthorizedKeys[0]
		if err := p.parseSSHAuthKey(&p.etcdSshAuthKey); err != nil {
			return err
		}
		if len(p.etcdSshAuthKey) <= 0 {
			if useKeyGeneratedForControlplane { // use the same key as for controlplane
				p.etcdSshAuthKey = p.controlPlaneSshAuthKey
			} else if useKeyGeneratedForWorker {
				p.etcdSshAuthKey = p.workerSshAuthKey // if cp key was provided by user, check if worker key was generated by cli and use that
			} else {
				generatedKey, err := p.generateSSHAuthKey(etcdUser.Name)
				if err != nil {
					return err
				}
				p.etcdSshAuthKey = generatedKey
			}
		}
		etcdUser.SshAuthorizedKeys[0] = p.etcdSshAuthKey
	}
	controlPlaneUser.SshAuthorizedKeys[0] = p.controlPlaneSshAuthKey
	workerUser.SshAuthorizedKeys[0] = p.workerSshAuthKey
	return nil
}

func (p *vsphereProvider) setupSSHAuthKeysForUpgrade() error {
	controlPlaneUser := p.machineConfigs[p.clusterConfig.Spec.ControlPlaneConfiguration.MachineGroupRef.Name].Spec.Users[0]
	p.controlPlaneSshAuthKey = controlPlaneUser.SshAuthorizedKeys[0]
	if err := p.parseSSHAuthKey(&p.controlPlaneSshAuthKey); err != nil {
		return err
	}
	controlPlaneUser.SshAuthorizedKeys[0] = p.controlPlaneSshAuthKey
	workerUser := p.machineConfigs[p.clusterConfig.Spec.WorkerNodeGroupConfigurations[0].MachineGroupRef.Name].Spec.Users[0]
	p.workerSshAuthKey = workerUser.SshAuthorizedKeys[0]
	if err := p.parseSSHAuthKey(&p.workerSshAuthKey); err != nil {
		return err
	}
	workerUser.SshAuthorizedKeys[0] = p.workerSshAuthKey
	if p.clusterConfig.Spec.ExternalEtcdConfiguration != nil {
		etcdUser := p.machineConfigs[p.clusterConfig.Spec.ExternalEtcdConfiguration.MachineGroupRef.Name].Spec.Users[0]
		p.etcdSshAuthKey = etcdUser.SshAuthorizedKeys[0]
		if err := p.parseSSHAuthKey(&p.etcdSshAuthKey); err != nil {
			return err
		}
		etcdUser.SshAuthorizedKeys[0] = p.etcdSshAuthKey
	}
	return nil
}

func (p *vsphereProvider) parseSSHAuthKey(key *string) error {
	if len(*key) > 0 {
		// When public key is entered by user in provider config, it may contain email address (or any other comment) at the end. ssh-keygen allows users to add comments as suffixes to public key in
		// public key file. When CLI generates the key pair, no comments will be present. So we get rid of the comment from the public key to ensure unit tests that do string compare on the sshAuthorizedKey
		// will pass
		parts := strings.Fields(strings.TrimSpace(*key))
		if len(parts) >= 3 {
			*key = parts[0] + " " + parts[1]
		}
		_, _, _, _, err := ssh.ParseAuthorizedKey([]byte(*key))
		if err != nil {
			return fmt.Errorf("provided VSphereMachineConfig sshAuthorizedKey is invalid: %v", err)
		}
	}
	return nil
}

func (p *vsphereProvider) generateSSHAuthKey(username string) (string, error) {
	logger.Info("Provided VSphereMachineConfig sshAuthorizedKey is not set or is empty, auto-generating new key pair...")
	keygenerator, _ := crypto.NewKeyGenerator(p.writer)
	sshAuthorizedKeyBytes, err := keygenerator.GenerateSSHKeyPair("", "", privateKeyFileName, publicKeyFileName, username)
	if err != nil || sshAuthorizedKeyBytes == nil {
		return "", fmt.Errorf("VSphereMachineConfig error generating sshAuthorizedKey: %v", err)
	}
	key := string(sshAuthorizedKeyBytes)
	key = strings.TrimRight(key, "\n")
	return key, nil
}

func (p *vsphereProvider) DeleteResources(ctx context.Context, clusterSpec *cluster.Spec) error {
	for _, mc := range p.machineConfigs {
		if err := p.providerKubectlClient.DeleteEksaMachineConfig(ctx, eksaVSphereMachineResourceType, mc.Name, clusterSpec.ManagementCluster.KubeconfigFile, mc.Namespace); err != nil {
			return err
		}
	}
	return p.providerKubectlClient.DeleteEksaDatacenterConfig(ctx, eksaVSphereDatacenterResourceType, p.datacenterConfig.Name, clusterSpec.ManagementCluster.KubeconfigFile, p.datacenterConfig.Namespace)
}

func (p *vsphereProvider) SetupAndValidateCreateCluster(ctx context.Context, clusterSpec *cluster.Spec) error {
	if err := SetupEnvVars(p.datacenterConfig); err != nil {
		return fmt.Errorf("failed setup and validations: %v", err)
	}

<<<<<<< HEAD
	vSphereClusterSpec := newSpec(clusterSpec, p.machineConfigs, p.datacenterConfig)
=======
	vSphereClusterSpec := NewSpec(clusterSpec, p.machineConfigs, p.datacenterConfig)

>>>>>>> ed5825ea
	if err := p.defaulter.SetDefaultsForDatacenterConfig(ctx, vSphereClusterSpec.datacenterConfig); err != nil {
		return fmt.Errorf("failed setting default values for vsphere datacenter config: %v", err)
	}

	if err := vSphereClusterSpec.datacenterConfig.ValidateFields(); err != nil {
		return err
	}

	if err := p.validator.ValidateVCenterConfig(ctx, vSphereClusterSpec.datacenterConfig); err != nil {
		return err
	}

	if err := p.defaulter.setDefaultsForMachineConfig(ctx, vSphereClusterSpec); err != nil {
		return fmt.Errorf("failed setting default values for vsphere machine configs: %v", err)
	}

	if err := p.validator.ValidateClusterMachineConfigs(ctx, vSphereClusterSpec); err != nil {
		return err
	}

	if err := p.setupSSHAuthKeysForCreate(); err != nil {
		return fmt.Errorf("failed setup and validations: %v", err)
	}

	// TODO: move this to validator
	if clusterSpec.IsManaged() {
		for _, mc := range p.MachineConfigs() {
			em, err := p.providerKubectlClient.SearchVsphereMachineConfig(ctx, mc.GetName(), clusterSpec.ManagementCluster.KubeconfigFile, mc.GetNamespace())
			if err != nil {
				return err
			}
			if len(em) > 0 {
				return fmt.Errorf("VSphereMachineConfig %s already exists", mc.GetName())
			}
		}
		existingDatacenter, err := p.providerKubectlClient.SearchVsphereDatacenterConfig(ctx, p.datacenterConfig.Name, clusterSpec.ManagementCluster.KubeconfigFile, clusterSpec.Namespace)
		if err != nil {
			return err
		}
		if len(existingDatacenter) > 0 {
			return fmt.Errorf("VSphereDatacenter %s already exists", p.datacenterConfig.Name)
		}
	}

	if p.skipIpCheck {
		logger.Info("Skipping check for whether control plane ip is in use")
		return nil
	}

	if err := p.validator.validateControlPlaneIpUniqueness(vSphereClusterSpec); err != nil {
		return err
	}
	return nil
}

func (p *vsphereProvider) SetupAndValidateUpgradeCluster(ctx context.Context, cluster *types.Cluster, clusterSpec *cluster.Spec) error {
	if err := SetupEnvVars(p.datacenterConfig); err != nil {
		return fmt.Errorf("failed setup and validations: %v", err)
	}

	vSphereClusterSpec := NewSpec(clusterSpec, p.machineConfigs, p.datacenterConfig)

	if err := p.defaulter.SetDefaultsForDatacenterConfig(ctx, vSphereClusterSpec.datacenterConfig); err != nil {
		return fmt.Errorf("failed setting default values for vsphere datacenter config: %v", err)
	}

	if err := vSphereClusterSpec.datacenterConfig.ValidateFields(); err != nil {
		return err
	}

	if err := p.validator.ValidateVCenterConfig(ctx, vSphereClusterSpec.datacenterConfig); err != nil {
		return err
	}

	if err := p.defaulter.setDefaultsForMachineConfig(ctx, vSphereClusterSpec); err != nil {
		return fmt.Errorf("failed setting default values for vsphere machine configs: %v", err)
	}

	if err := p.validator.ValidateClusterMachineConfigs(ctx, vSphereClusterSpec); err != nil {
		return err
	}

	err := p.setupSSHAuthKeysForUpgrade()
	if err != nil {
		return fmt.Errorf("failed setup and validations: %v", err)
	}
	err = p.validateMachineConfigsNameUniqueness(ctx, cluster, clusterSpec)
	if err != nil {
		return fmt.Errorf("failed validate machineconfig uniqueness: %v", err)
	}
	return nil
}

func (p *vsphereProvider) validateMachineConfigsNameUniqueness(ctx context.Context, cluster *types.Cluster, clusterSpec *cluster.Spec) error {
	prevSpec, err := p.providerKubectlClient.GetEksaCluster(ctx, cluster, clusterSpec.GetName())
	if err != nil {
		return err
	}

	cpMachineConfigName := clusterSpec.Spec.ControlPlaneConfiguration.MachineGroupRef.Name
	if prevSpec.Spec.ControlPlaneConfiguration.MachineGroupRef.Name != cpMachineConfigName {
		em, err := p.providerKubectlClient.SearchVsphereMachineConfig(ctx, cpMachineConfigName, cluster.KubeconfigFile, clusterSpec.GetNamespace())
		if err != nil {
			return err
		}
		if len(em) > 0 {
			return fmt.Errorf("control plane VSphereMachineConfig %s already exists", cpMachineConfigName)
		}
	}

	workerMachineConfigName := clusterSpec.Spec.WorkerNodeGroupConfigurations[0].MachineGroupRef.Name
	if prevSpec.Spec.WorkerNodeGroupConfigurations[0].MachineGroupRef.Name != workerMachineConfigName {
		em, err := p.providerKubectlClient.SearchVsphereMachineConfig(ctx, workerMachineConfigName, clusterSpec.ManagementCluster.KubeconfigFile, clusterSpec.GetNamespace())
		if err != nil {
			return err
		}
		if len(em) > 0 {
			return fmt.Errorf("worker nodes VSphereMachineConfig %s already exists", workerMachineConfigName)
		}
	}

	if clusterSpec.Spec.ExternalEtcdConfiguration != nil && prevSpec.Spec.ExternalEtcdConfiguration != nil {
		etcdMachineConfigName := clusterSpec.Spec.ExternalEtcdConfiguration.MachineGroupRef.Name
		if prevSpec.Spec.ExternalEtcdConfiguration.MachineGroupRef.Name != etcdMachineConfigName {
			em, err := p.providerKubectlClient.SearchVsphereMachineConfig(ctx, etcdMachineConfigName, clusterSpec.ManagementCluster.KubeconfigFile, clusterSpec.GetNamespace())
			if err != nil {
				return err
			}
			if len(em) > 0 {
				return fmt.Errorf("external etcd machineconfig %s already exists", etcdMachineConfigName)
			}
		}
	}

	return nil
}

func (p *vsphereProvider) UpdateSecrets(ctx context.Context, cluster *types.Cluster) error {
	var contents bytes.Buffer
	err := p.createSecret(ctx, cluster, &contents)
	if err != nil {
		return err
	}

	err = p.providerKubectlClient.ApplyKubeSpecFromBytes(ctx, cluster, contents.Bytes())
	if err != nil {
		return fmt.Errorf("error loading secrets object: %v", err)
	}
	return nil
}

func (p *vsphereProvider) SetupAndValidateDeleteCluster(ctx context.Context) error {
	if err := SetupEnvVars(p.datacenterConfig); err != nil {
		return fmt.Errorf("failed setup and validations: %v", err)
	}
	return nil
}

func NeedsNewControlPlaneTemplate(oldSpec, newSpec *cluster.Spec, oldVdc, newVdc *v1alpha1.VSphereDatacenterConfig, oldVmc, newVmc *v1alpha1.VSphereMachineConfig) bool {
	// Another option is to generate MachineTemplates based on the old and new eksa spec,
	// remove the name field and compare them with DeepEqual
	// We plan to approach this way since it's more flexible to add/remove fields and test out for validation
	if oldSpec.Cluster.Spec.KubernetesVersion != newSpec.Cluster.Spec.KubernetesVersion {
		return true
	}
	if oldSpec.Cluster.Spec.ControlPlaneConfiguration.Endpoint.Host != newSpec.Cluster.Spec.ControlPlaneConfiguration.Endpoint.Host {
		return true
	}
	if oldSpec.Bundles.Spec.Number != newSpec.Bundles.Spec.Number {
		return true
	}
	return AnyImmutableFieldChanged(oldVdc, newVdc, oldVmc, newVmc)
}

func NeedsNewWorkloadTemplate(oldSpec, newSpec *cluster.Spec, oldVdc, newVdc *v1alpha1.VSphereDatacenterConfig, oldVmc, newVmc *v1alpha1.VSphereMachineConfig) bool {
	if oldSpec.Cluster.Spec.KubernetesVersion != newSpec.Cluster.Spec.KubernetesVersion {
		return true
	}
	if oldSpec.Bundles.Spec.Number != newSpec.Bundles.Spec.Number {
		return true
	}
	return AnyImmutableFieldChanged(oldVdc, newVdc, oldVmc, newVmc)
}

func NeedsNewEtcdTemplate(oldSpec, newSpec *cluster.Spec, oldVdc, newVdc *v1alpha1.VSphereDatacenterConfig, oldVmc, newVmc *v1alpha1.VSphereMachineConfig) bool {
	if oldSpec.Cluster.Spec.KubernetesVersion != newSpec.Cluster.Spec.KubernetesVersion {
		return true
	}
	if oldSpec.Bundles.Spec.Number != newSpec.Bundles.Spec.Number {
		return true
	}
	return AnyImmutableFieldChanged(oldVdc, newVdc, oldVmc, newVmc)
}

func AnyImmutableFieldChanged(oldVdc, newVdc *v1alpha1.VSphereDatacenterConfig, oldVmc, newVmc *v1alpha1.VSphereMachineConfig) bool {
	if oldVmc.Spec.NumCPUs != newVmc.Spec.NumCPUs {
		return true
	}
	if oldVmc.Spec.MemoryMiB != newVmc.Spec.MemoryMiB {
		return true
	}
	if oldVmc.Spec.DiskGiB != newVmc.Spec.DiskGiB {
		return true
	}
	if oldVmc.Spec.Datastore != newVmc.Spec.Datastore {
		return true
	}
	if oldVmc.Spec.Folder != newVmc.Spec.Folder {
		return true
	}
	if oldVdc.Spec.Network != newVdc.Spec.Network {
		return true
	}
	if oldVmc.Spec.ResourcePool != newVmc.Spec.ResourcePool {
		return true
	}
	if oldVdc.Spec.Thumbprint != newVdc.Spec.Thumbprint {
		return true
	}
	if oldVmc.Spec.Template != newVmc.Spec.Template {
		return true
	}
	return false
}

func NewVsphereTemplateBuilder(datacenterSpec *v1alpha1.VSphereDatacenterConfigSpec, controlPlaneMachineSpec, etcdMachineSpec *v1alpha1.VSphereMachineConfigSpec, workerNodeGroupMachineSpecs map[string]v1alpha1.VSphereMachineConfigSpec, now types.NowFunc) providers.TemplateBuilder {
	return &VsphereTemplateBuilder{
		datacenterSpec:              datacenterSpec,
		controlPlaneMachineSpec:     controlPlaneMachineSpec,
		workerNodeGroupMachineSpecs: workerNodeGroupMachineSpecs,
		etcdMachineSpec:             etcdMachineSpec,
		now:                         now,
	}
}

type VsphereTemplateBuilder struct {
	datacenterSpec              *v1alpha1.VSphereDatacenterConfigSpec
	controlPlaneMachineSpec     *v1alpha1.VSphereMachineConfigSpec
	workerNodeGroupMachineSpecs map[string]v1alpha1.VSphereMachineConfigSpec
	etcdMachineSpec             *v1alpha1.VSphereMachineConfigSpec
	now                         types.NowFunc
}

func (vs *VsphereTemplateBuilder) WorkerMachineTemplateName(clusterName, workerNodeGroupName string) string {
	t := vs.now().UnixNano() / int64(time.Millisecond)
	return fmt.Sprintf("%s-%s-%d", clusterName, workerNodeGroupName, t)
}

func (vs *VsphereTemplateBuilder) CPMachineTemplateName(clusterName string) string {
	t := vs.now().UnixNano() / int64(time.Millisecond)
	return fmt.Sprintf("%s-control-plane-template-%d", clusterName, t)
}

func (vs *VsphereTemplateBuilder) EtcdMachineTemplateName(clusterName string) string {
	t := vs.now().UnixNano() / int64(time.Millisecond)
	return fmt.Sprintf("%s-etcd-template-%d", clusterName, t)
}

func (vs *VsphereTemplateBuilder) GenerateCAPISpecControlPlane(clusterSpec *cluster.Spec, buildOptions ...providers.BuildMapOption) (content []byte, err error) {
	var etcdMachineSpec v1alpha1.VSphereMachineConfigSpec
	if clusterSpec.Spec.ExternalEtcdConfiguration != nil {
		etcdMachineSpec = *vs.etcdMachineSpec
	}
	values := buildTemplateMapCP(clusterSpec, *vs.datacenterSpec, *vs.controlPlaneMachineSpec, etcdMachineSpec)

	for _, buildOption := range buildOptions {
		buildOption(values)
	}

	bytes, err := templater.Execute(defaultCAPIConfigCP, values)
	if err != nil {
		return nil, err
	}

	return bytes, nil
}

func (vs *VsphereTemplateBuilder) GenerateCAPISpecWorkers(clusterSpec *cluster.Spec) (content []byte, err error) {
	workerSpecs := make([][]byte, 0, len(clusterSpec.Spec.WorkerNodeGroupConfigurations))
	for _, workerNodeGroupConfiguration := range clusterSpec.Spec.WorkerNodeGroupConfigurations {
		values := buildTemplateMapMD(clusterSpec, *vs.datacenterSpec, vs.workerNodeGroupMachineSpecs[workerNodeGroupConfiguration.MachineGroupRef.Name])
		values["workloadTemplateName"] = vs.WorkerMachineTemplateName(clusterSpec.Name, workerNodeGroupConfiguration.Name)
		values["vsphereWorkerSshAuthorizedKey"] = vs.workerNodeGroupMachineSpecs[workerNodeGroupConfiguration.MachineGroupRef.Name].Users[0].SshAuthorizedKeys[0]
		values["workerReplicas"] = workerNodeGroupConfiguration.Count
		values["workerNodeGroupName"] = fmt.Sprintf("%s-%s", clusterSpec.Name, workerNodeGroupConfiguration.Name)

		bytes, err := templater.Execute(defaultClusterConfigMD, values)
		if err != nil {
			return nil, err
		}
		workerSpecs = append(workerSpecs, bytes)
	}

	return templater.AppendYamlResources(workerSpecs...), nil
}

func (vs *VsphereTemplateBuilder) GenerateCAPISpecWorkersUpgrade(clusterSpec *cluster.Spec, templateNames []string) (content []byte, err error) {
	workerSpecs := make([][]byte, 0, len(clusterSpec.Spec.WorkerNodeGroupConfigurations))
	for i, workerNodeGroupConfiguration := range clusterSpec.Spec.WorkerNodeGroupConfigurations {
		values := buildTemplateMapMD(clusterSpec, *vs.datacenterSpec, vs.workerNodeGroupMachineSpecs[workerNodeGroupConfiguration.MachineGroupRef.Name])
		values["workloadTemplateName"] = templateNames[i]
		values["vsphereWorkerSshAuthorizedKey"] = vs.workerNodeGroupMachineSpecs[workerNodeGroupConfiguration.MachineGroupRef.Name].Users[0].SshAuthorizedKeys[0]
		values["workerReplicas"] = workerNodeGroupConfiguration.Count
		values["workerNodeGroupName"] = fmt.Sprintf("%s-%s", clusterSpec.Name, workerNodeGroupConfiguration.Name)

		bytes, err := templater.Execute(defaultClusterConfigMD, values)
		if err != nil {
			return nil, err
		}
		workerSpecs = append(workerSpecs, bytes)
	}

	return templater.AppendYamlResources(workerSpecs...), nil
}

func buildTemplateMapCP(clusterSpec *cluster.Spec, datacenterSpec v1alpha1.VSphereDatacenterConfigSpec, controlPlaneMachineSpec, etcdMachineSpec v1alpha1.VSphereMachineConfigSpec) map[string]interface{} {
	bundle := clusterSpec.VersionsBundle
	format := "cloud-config"
	etcdExtraArgs := clusterapi.SecureEtcdTlsCipherSuitesExtraArgs()
	sharedExtraArgs := clusterapi.SecureTlsCipherSuitesExtraArgs()
	kubeletExtraArgs := clusterapi.SecureTlsCipherSuitesExtraArgs().
		Append(clusterapi.ResolvConfExtraArgs(clusterSpec.Spec.ClusterNetwork.DNS.ResolvConf)).
		Append(clusterapi.ControlPlaneNodeLabelsExtraArgs(clusterSpec.Spec.ControlPlaneConfiguration))
	apiServerExtraArgs := clusterapi.OIDCToExtraArgs(clusterSpec.OIDCConfig).
		Append(clusterapi.AwsIamAuthExtraArgs(clusterSpec.AWSIamConfig)).
		Append(clusterapi.PodIAMAuthExtraArgs(clusterSpec.Spec.PodIAMConfig)).
		Append(sharedExtraArgs)

	values := map[string]interface{}{
		"clusterName":                          clusterSpec.ObjectMeta.Name,
		"controlPlaneEndpointIp":               clusterSpec.Spec.ControlPlaneConfiguration.Endpoint.Host,
		"controlPlaneReplicas":                 clusterSpec.Spec.ControlPlaneConfiguration.Count,
		"kubernetesRepository":                 bundle.KubeDistro.Kubernetes.Repository,
		"kubernetesVersion":                    bundle.KubeDistro.Kubernetes.Tag,
		"etcdRepository":                       bundle.KubeDistro.Etcd.Repository,
		"etcdImageTag":                         bundle.KubeDistro.Etcd.Tag,
		"corednsRepository":                    bundle.KubeDistro.CoreDNS.Repository,
		"corednsVersion":                       bundle.KubeDistro.CoreDNS.Tag,
		"nodeDriverRegistrarImage":             bundle.KubeDistro.NodeDriverRegistrar.VersionedImage(),
		"livenessProbeImage":                   bundle.KubeDistro.LivenessProbe.VersionedImage(),
		"externalAttacherImage":                bundle.KubeDistro.ExternalAttacher.VersionedImage(),
		"externalProvisionerImage":             bundle.KubeDistro.ExternalProvisioner.VersionedImage(),
		"thumbprint":                           datacenterSpec.Thumbprint,
		"vsphereDatacenter":                    datacenterSpec.Datacenter,
		"controlPlaneVsphereDatastore":         controlPlaneMachineSpec.Datastore,
		"controlPlaneVsphereFolder":            controlPlaneMachineSpec.Folder,
		"managerImage":                         bundle.VSphere.Manager.VersionedImage(),
		"kubeVipImage":                         bundle.VSphere.KubeVip.VersionedImage(),
		"driverImage":                          bundle.VSphere.Driver.VersionedImage(),
		"syncerImage":                          bundle.VSphere.Syncer.VersionedImage(),
		"insecure":                             datacenterSpec.Insecure,
		"vsphereNetwork":                       datacenterSpec.Network,
		"controlPlaneVsphereResourcePool":      controlPlaneMachineSpec.ResourcePool,
		"vsphereServer":                        datacenterSpec.Server,
		"controlPlaneVsphereStoragePolicyName": controlPlaneMachineSpec.StoragePolicyName,
		"vsphereTemplate":                      controlPlaneMachineSpec.Template,
		"controlPlaneVMsMemoryMiB":             controlPlaneMachineSpec.MemoryMiB,
		"controlPlaneVMsNumCPUs":               controlPlaneMachineSpec.NumCPUs,
		"controlPlaneDiskGiB":                  controlPlaneMachineSpec.DiskGiB,
		"controlPlaneSshUsername":              controlPlaneMachineSpec.Users[0].Name,
		"podCidrs":                             clusterSpec.Spec.ClusterNetwork.Pods.CidrBlocks,
		"serviceCidrs":                         clusterSpec.Spec.ClusterNetwork.Services.CidrBlocks,
		"etcdExtraArgs":                        etcdExtraArgs.ToPartialYaml(),
		"etcdCipherSuites":                     crypto.SecureCipherSuitesString(),
		"apiserverExtraArgs":                   apiServerExtraArgs.ToPartialYaml(),
		"controllermanagerExtraArgs":           sharedExtraArgs.ToPartialYaml(),
		"schedulerExtraArgs":                   sharedExtraArgs.ToPartialYaml(),
		"kubeletExtraArgs":                     kubeletExtraArgs.ToPartialYaml(),
		"format":                               format,
		"externalEtcdVersion":                  bundle.KubeDistro.EtcdVersion,
		"etcdImage":                            bundle.KubeDistro.EtcdImage.VersionedImage(),
		"eksaSystemNamespace":                  constants.EksaSystemNamespace,
		"auditPolicy":                          common.GetAuditPolicy(),
		"resourceSetName":                      resourceSetName(clusterSpec),
		"eksaVsphereUsername":                  os.Getenv(EksavSphereUsernameKey),
		"eksaVspherePassword":                  os.Getenv(EksavSpherePasswordKey),
	}

	if clusterSpec.Spec.RegistryMirrorConfiguration != nil {
		values["registryMirrorConfiguration"] = net.JoinHostPort(clusterSpec.Spec.RegistryMirrorConfiguration.Endpoint, clusterSpec.Spec.RegistryMirrorConfiguration.Port)
		if len(clusterSpec.Spec.RegistryMirrorConfiguration.CACertContent) > 0 {
			values["registryCACert"] = clusterSpec.Spec.RegistryMirrorConfiguration.CACertContent
		}
	}

	if clusterSpec.Spec.ProxyConfiguration != nil {
		values["proxyConfig"] = true
		capacity := len(clusterSpec.Spec.ClusterNetwork.Pods.CidrBlocks) +
			len(clusterSpec.Spec.ClusterNetwork.Services.CidrBlocks) +
			len(clusterSpec.Spec.ProxyConfiguration.NoProxy) + 4
		noProxyList := make([]string, 0, capacity)
		noProxyList = append(noProxyList, clusterSpec.Spec.ClusterNetwork.Pods.CidrBlocks...)
		noProxyList = append(noProxyList, clusterSpec.Spec.ClusterNetwork.Services.CidrBlocks...)
		noProxyList = append(noProxyList, clusterSpec.Spec.ProxyConfiguration.NoProxy...)

		// Add no-proxy defaults
		noProxyList = append(noProxyList, noProxyDefaults...)
		noProxyList = append(noProxyList,
			datacenterSpec.Server,
			clusterSpec.Spec.ControlPlaneConfiguration.Endpoint.Host,
		)

		values["httpProxy"] = clusterSpec.Spec.ProxyConfiguration.HttpProxy
		values["httpsProxy"] = clusterSpec.Spec.ProxyConfiguration.HttpsProxy
		values["noProxy"] = noProxyList
	}

	if clusterSpec.Spec.ExternalEtcdConfiguration != nil {
		values["externalEtcd"] = true
		values["externalEtcdReplicas"] = clusterSpec.Spec.ExternalEtcdConfiguration.Count
		values["etcdVsphereDatastore"] = etcdMachineSpec.Datastore
		values["etcdVsphereFolder"] = etcdMachineSpec.Folder
		values["etcdDiskGiB"] = etcdMachineSpec.DiskGiB
		values["etcdVMsMemoryMiB"] = etcdMachineSpec.MemoryMiB
		values["etcdVMsNumCPUs"] = etcdMachineSpec.NumCPUs
		values["etcdVsphereResourcePool"] = etcdMachineSpec.ResourcePool
		values["etcdVsphereStoragePolicyName"] = etcdMachineSpec.StoragePolicyName
		values["etcdSshUsername"] = etcdMachineSpec.Users[0].Name
	}

	if controlPlaneMachineSpec.OSFamily == v1alpha1.Bottlerocket {
		values["format"] = string(v1alpha1.Bottlerocket)
		values["pauseRepository"] = bundle.KubeDistro.Pause.Image()
		values["pauseVersion"] = bundle.KubeDistro.Pause.Tag()
		values["bottlerocketBootstrapRepository"] = bundle.BottleRocketBootstrap.Bootstrap.Image()
		values["bottlerocketBootstrapVersion"] = bundle.BottleRocketBootstrap.Bootstrap.Tag()
	}

	if len(clusterSpec.Spec.ControlPlaneConfiguration.Taints) > 0 {
		values["controlPlaneTaints"] = clusterSpec.Spec.ControlPlaneConfiguration.Taints
	}

	if clusterSpec.AWSIamConfig != nil {
		values["awsIamAuth"] = true
	}

	return values
}

func buildTemplateMapMD(clusterSpec *cluster.Spec, datacenterSpec v1alpha1.VSphereDatacenterConfigSpec, workerNodeGroupMachineSpec v1alpha1.VSphereMachineConfigSpec) map[string]interface{} {
	bundle := clusterSpec.VersionsBundle
	format := "cloud-config"
	kubeletExtraArgs := clusterapi.SecureTlsCipherSuitesExtraArgs().
		Append(clusterapi.WorkerNodeLabelsExtraArgs(clusterSpec.Spec.WorkerNodeGroupConfigurations[0])).
		Append(clusterapi.ResolvConfExtraArgs(clusterSpec.Spec.ClusterNetwork.DNS.ResolvConf))

	values := map[string]interface{}{
		"clusterName":                    clusterSpec.ObjectMeta.Name,
		"kubernetesVersion":              bundle.KubeDistro.Kubernetes.Tag,
		"thumbprint":                     datacenterSpec.Thumbprint,
		"vsphereDatacenter":              datacenterSpec.Datacenter,
		"workerVsphereDatastore":         workerNodeGroupMachineSpec.Datastore,
		"workerVsphereFolder":            workerNodeGroupMachineSpec.Folder,
		"vsphereNetwork":                 datacenterSpec.Network,
		"workerVsphereResourcePool":      workerNodeGroupMachineSpec.ResourcePool,
		"vsphereServer":                  datacenterSpec.Server,
		"workerVsphereStoragePolicyName": workerNodeGroupMachineSpec.StoragePolicyName,
		"vsphereTemplate":                workerNodeGroupMachineSpec.Template,
		"workloadVMsMemoryMiB":           workerNodeGroupMachineSpec.MemoryMiB,
		"workloadVMsNumCPUs":             workerNodeGroupMachineSpec.NumCPUs,
		"workloadDiskGiB":                workerNodeGroupMachineSpec.DiskGiB,
		"workerSshUsername":              workerNodeGroupMachineSpec.Users[0].Name,
		"format":                         format,
		"eksaSystemNamespace":            constants.EksaSystemNamespace,
		"kubeletExtraArgs":               kubeletExtraArgs.ToPartialYaml(),
	}

	if clusterSpec.Spec.RegistryMirrorConfiguration != nil {
		values["registryMirrorConfiguration"] = net.JoinHostPort(clusterSpec.Spec.RegistryMirrorConfiguration.Endpoint, clusterSpec.Spec.RegistryMirrorConfiguration.Port)
		if len(clusterSpec.Spec.RegistryMirrorConfiguration.CACertContent) > 0 {
			values["registryCACert"] = clusterSpec.Spec.RegistryMirrorConfiguration.CACertContent
		}
	}

	if clusterSpec.Spec.ProxyConfiguration != nil {
		values["proxyConfig"] = true
		capacity := len(clusterSpec.Spec.ClusterNetwork.Pods.CidrBlocks) +
			len(clusterSpec.Spec.ClusterNetwork.Services.CidrBlocks) +
			len(clusterSpec.Spec.ProxyConfiguration.NoProxy) + 4
		noProxyList := make([]string, 0, capacity)
		noProxyList = append(noProxyList, clusterSpec.Spec.ClusterNetwork.Pods.CidrBlocks...)
		noProxyList = append(noProxyList, clusterSpec.Spec.ClusterNetwork.Services.CidrBlocks...)
		noProxyList = append(noProxyList, clusterSpec.Spec.ProxyConfiguration.NoProxy...)

		// Add no-proxy defaults
		noProxyList = append(noProxyList, noProxyDefaults...)
		noProxyList = append(noProxyList,
			datacenterSpec.Server,
			clusterSpec.Spec.ControlPlaneConfiguration.Endpoint.Host,
		)

		values["httpProxy"] = clusterSpec.Spec.ProxyConfiguration.HttpProxy
		values["httpsProxy"] = clusterSpec.Spec.ProxyConfiguration.HttpsProxy
		values["noProxy"] = noProxyList
	}

	if workerNodeGroupMachineSpec.OSFamily == v1alpha1.Bottlerocket {
		values["format"] = string(v1alpha1.Bottlerocket)
		values["pauseRepository"] = bundle.KubeDistro.Pause.Image()
		values["pauseVersion"] = bundle.KubeDistro.Pause.Tag()
		values["bottlerocketBootstrapRepository"] = bundle.BottleRocketBootstrap.Bootstrap.Image()
		values["bottlerocketBootstrapVersion"] = bundle.BottleRocketBootstrap.Bootstrap.Tag()
	}

	return values
}

func (p *vsphereProvider) generateCAPISpecForUpgrade(ctx context.Context, bootstrapCluster, workloadCluster *types.Cluster, currentSpec, newClusterSpec *cluster.Spec) (controlPlaneSpec, workersSpec []byte, err error) {
	clusterName := newClusterSpec.ObjectMeta.Name
	var controlPlaneTemplateName, workloadTemplateName, etcdTemplateName string
	var needsNewEtcdTemplate bool

	c, err := p.providerKubectlClient.GetEksaCluster(ctx, workloadCluster, newClusterSpec.Name)
	if err != nil {
		return nil, nil, err
	}
	vdc, err := p.providerKubectlClient.GetEksaVSphereDatacenterConfig(ctx, p.datacenterConfig.Name, workloadCluster.KubeconfigFile, newClusterSpec.Namespace)
	if err != nil {
		return nil, nil, err
	}
	controlPlaneMachineConfig := p.machineConfigs[newClusterSpec.Spec.ControlPlaneConfiguration.MachineGroupRef.Name]
	controlPlaneVmc, err := p.providerKubectlClient.GetEksaVSphereMachineConfig(ctx, c.Spec.ControlPlaneConfiguration.MachineGroupRef.Name, workloadCluster.KubeconfigFile, newClusterSpec.Namespace)
	if err != nil {
		return nil, nil, err
	}
	needsNewControlPlaneTemplate := NeedsNewControlPlaneTemplate(currentSpec, newClusterSpec, vdc, p.datacenterConfig, controlPlaneVmc, controlPlaneMachineConfig)
	if !needsNewControlPlaneTemplate {
		cp, err := p.providerKubectlClient.GetKubeadmControlPlane(ctx, workloadCluster, c.Name, executables.WithCluster(bootstrapCluster), executables.WithNamespace(constants.EksaSystemNamespace))
		if err != nil {
			return nil, nil, err
		}
		controlPlaneTemplateName = cp.Spec.InfrastructureTemplate.Name
	} else {
		controlPlaneTemplateName = p.templateBuilder.CPMachineTemplateName(clusterName)
	}

	workloadTemplateNames := make([]string, 0, len(newClusterSpec.Spec.WorkerNodeGroupConfigurations))
	for _, workerNodeGroupConfiguration := range newClusterSpec.Spec.WorkerNodeGroupConfigurations {
		workerMachineConfig := p.machineConfigs[workerNodeGroupConfiguration.MachineGroupRef.Name]
		workerVmc, err := p.providerKubectlClient.GetEksaVSphereMachineConfig(ctx, workerNodeGroupConfiguration.MachineGroupRef.Name, workloadCluster.KubeconfigFile, newClusterSpec.Namespace)
		if err != nil {
			return nil, nil, err
		}

		needsNewWorkloadTemplate := NeedsNewWorkloadTemplate(currentSpec, newClusterSpec, vdc, p.datacenterConfig, workerVmc, workerMachineConfig)
		if !needsNewWorkloadTemplate {
			machineDeploymentName := fmt.Sprintf("%s-%s", newClusterSpec.Name, workerNodeGroupConfiguration.Name)
			md, err := p.providerKubectlClient.GetMachineDeployment(ctx, workloadCluster, machineDeploymentName, executables.WithCluster(bootstrapCluster), executables.WithNamespace(constants.EksaSystemNamespace))
			if err != nil {
				return nil, nil, err
			}
			workloadTemplateName = md.Spec.Template.Spec.InfrastructureRef.Name
			workloadTemplateNames = append(workloadTemplateNames, workloadTemplateName)
		} else {
			workloadTemplateName = p.templateBuilder.WorkerMachineTemplateName(clusterName, workerNodeGroupConfiguration.Name)
			workloadTemplateNames = append(workloadTemplateNames, workloadTemplateName)
		}
	}

	if newClusterSpec.Spec.ExternalEtcdConfiguration != nil {
		etcdMachineConfig := p.machineConfigs[newClusterSpec.Spec.ExternalEtcdConfiguration.MachineGroupRef.Name]
		etcdMachineVmc, err := p.providerKubectlClient.GetEksaVSphereMachineConfig(ctx, c.Spec.ExternalEtcdConfiguration.MachineGroupRef.Name, workloadCluster.KubeconfigFile, newClusterSpec.Namespace)
		if err != nil {
			return nil, nil, err
		}
		needsNewEtcdTemplate = NeedsNewEtcdTemplate(currentSpec, newClusterSpec, vdc, p.datacenterConfig, etcdMachineVmc, etcdMachineConfig)
		if !needsNewEtcdTemplate {
			etcdadmCluster, err := p.providerKubectlClient.GetEtcdadmCluster(ctx, workloadCluster, clusterName, executables.WithCluster(bootstrapCluster), executables.WithNamespace(constants.EksaSystemNamespace))
			if err != nil {
				return nil, nil, err
			}
			etcdTemplateName = etcdadmCluster.Spec.InfrastructureTemplate.Name
		} else {
			/* During a cluster upgrade, etcd machines need to be upgraded first, so that the etcd machines with new spec get created and can be used by controlplane machines
			as etcd endpoints. KCP rollout should not start until then. As a temporary solution in the absence of static etcd endpoints, we annotate the etcd cluster as "upgrading",
			so that KCP checks this annotation and does not proceed if etcd cluster is upgrading. The etcdadm controller removes this annotation once the etcd upgrade is complete.
			*/
			err = p.providerKubectlClient.UpdateAnnotation(ctx, "etcdadmcluster", fmt.Sprintf("%s-etcd", clusterName),
				map[string]string{etcdv1.UpgradeInProgressAnnotation: "true"},
				executables.WithCluster(bootstrapCluster),
				executables.WithNamespace(constants.EksaSystemNamespace))
			if err != nil {
				return nil, nil, err
			}
			etcdTemplateName = p.templateBuilder.EtcdMachineTemplateName(clusterName)
		}
	}

	cpOpt := func(values map[string]interface{}) {
		values["controlPlaneTemplateName"] = controlPlaneTemplateName
		values["vsphereControlPlaneSshAuthorizedKey"] = p.controlPlaneSshAuthKey
		values["vsphereEtcdSshAuthorizedKey"] = p.etcdSshAuthKey
		values["etcdTemplateName"] = etcdTemplateName
	}
	controlPlaneSpec, err = p.templateBuilder.GenerateCAPISpecControlPlane(newClusterSpec, cpOpt)
	if err != nil {
		return nil, nil, err
	}

	for _, machineConfig := range p.machineConfigs {
		p.templateBuilder.workerNodeGroupMachineSpecs[machineConfig.Name] = p.machineConfigs[machineConfig.Name].Spec
	}
	workersSpec, err = p.templateBuilder.GenerateCAPISpecWorkersUpgrade(newClusterSpec, workloadTemplateNames)
	if err != nil {
		return nil, nil, err
	}
	return controlPlaneSpec, workersSpec, nil
}

func (p *vsphereProvider) generateCAPISpecForCreate(ctx context.Context, cluster *types.Cluster, clusterSpec *cluster.Spec) (controlPlaneSpec, workersSpec []byte, err error) {
	clusterName := clusterSpec.ObjectMeta.Name

	cpOpt := func(values map[string]interface{}) {
		values["controlPlaneTemplateName"] = p.templateBuilder.CPMachineTemplateName(clusterName)
		values["vsphereControlPlaneSshAuthorizedKey"] = p.controlPlaneSshAuthKey
		values["vsphereEtcdSshAuthorizedKey"] = p.etcdSshAuthKey
		values["etcdTemplateName"] = p.templateBuilder.EtcdMachineTemplateName(clusterName)
	}
	controlPlaneSpec, err = p.templateBuilder.GenerateCAPISpecControlPlane(clusterSpec, cpOpt)
	if err != nil {
		return nil, nil, err
	}
	for _, machineConfig := range p.machineConfigs {
		p.templateBuilder.workerNodeGroupMachineSpecs[machineConfig.Name] = p.machineConfigs[machineConfig.Name].Spec
	}
	workersSpec, err = p.templateBuilder.GenerateCAPISpecWorkers(clusterSpec)
	if err != nil {
		return nil, nil, err
	}
	return controlPlaneSpec, workersSpec, nil
}

func (p *vsphereProvider) GenerateCAPISpecForUpgrade(ctx context.Context, bootstrapCluster, workloadCluster *types.Cluster, currentSpec, clusterSpec *cluster.Spec) (controlPlaneSpec, workersSpec []byte, err error) {
	controlPlaneSpec, workersSpec, err = p.generateCAPISpecForUpgrade(ctx, bootstrapCluster, workloadCluster, currentSpec, clusterSpec)
	if err != nil {
		return nil, nil, fmt.Errorf("error generating cluster api spec contents: %v", err)
	}
	return controlPlaneSpec, workersSpec, nil
}

func (p *vsphereProvider) GenerateCAPISpecForCreate(ctx context.Context, cluster *types.Cluster, clusterSpec *cluster.Spec) (controlPlaneSpec, workersSpec []byte, err error) {
	controlPlaneSpec, workersSpec, err = p.generateCAPISpecForCreate(ctx, cluster, clusterSpec)
	if err != nil {
		return nil, nil, fmt.Errorf("error generating cluster api spec contents: %v", err)
	}
	return controlPlaneSpec, workersSpec, nil
}

func (p *vsphereProvider) GenerateStorageClass() []byte {
	return defaultStorageClass
}

func (p *vsphereProvider) GenerateMHC() ([]byte, error) {
	data := map[string]string{
		"clusterName":         p.clusterConfig.Name,
		"eksaSystemNamespace": constants.EksaSystemNamespace,
	}
	mhc, err := templater.Execute(string(mhcTemplate), data)
	if err != nil {
		return nil, err
	}
	return mhc, nil
}

func (p *vsphereProvider) createSecret(ctx context.Context, cluster *types.Cluster, contents *bytes.Buffer) error {
	if err := p.providerKubectlClient.GetNamespace(ctx, cluster.KubeconfigFile, constants.EksaSystemNamespace); err != nil {
		if err := p.providerKubectlClient.CreateNamespace(ctx, cluster.KubeconfigFile, constants.EksaSystemNamespace); err != nil {
			return err
		}
	}
	t, err := template.New("tmpl").Parse(defaultSecretObject)
	if err != nil {
		return fmt.Errorf("error creating secret object template: %v", err)
	}

	values := map[string]string{
		"vspherePassword":        os.Getenv(vSpherePasswordKey),
		"vsphereUsername":        os.Getenv(vSphereUsernameKey),
		"eksaLicense":            os.Getenv(eksaLicense),
		"eksaSystemNamespace":    constants.EksaSystemNamespace,
		"vsphereCredentialsName": constants.VSphereCredentialsName,
		"eksaLicenseName":        constants.EksaLicenseName,
	}
	err = t.Execute(contents, values)
	if err != nil {
		return fmt.Errorf("error substituting values for secret object template: %v", err)
	}
	return nil
}

func (p *vsphereProvider) BootstrapSetup(ctx context.Context, clusterConfig *v1alpha1.Cluster, cluster *types.Cluster) error {
	return nil
}

func (p *vsphereProvider) Version(clusterSpec *cluster.Spec) string {
	return clusterSpec.VersionsBundle.VSphere.Version
}

func (p *vsphereProvider) EnvMap() (map[string]string, error) {
	envMap := make(map[string]string)
	for _, key := range requiredEnvs {
		if env, ok := os.LookupEnv(key); ok && len(env) > 0 {
			envMap[key] = env
		} else {
			return envMap, fmt.Errorf("warning required env not set %s", key)
		}
	}
	return envMap, nil
}

func (p *vsphereProvider) GetDeployments() map[string][]string {
	return map[string][]string{
		"capv-system": {"capv-controller-manager"},
	}
}

func (p *vsphereProvider) GetInfrastructureBundle(clusterSpec *cluster.Spec) *types.InfrastructureBundle {
	bundle := clusterSpec.VersionsBundle
	folderName := fmt.Sprintf("infrastructure-vsphere/%s/", bundle.VSphere.Version)

	infraBundle := types.InfrastructureBundle{
		FolderName: folderName,
		Manifests: []releasev1alpha1.Manifest{
			bundle.VSphere.Components,
			bundle.VSphere.Metadata,
			bundle.VSphere.ClusterTemplate,
		},
	}
	return &infraBundle
}

func (p *vsphereProvider) DatacenterConfig() providers.DatacenterConfig {
	return p.datacenterConfig
}

func (p *vsphereProvider) MachineConfigs() []providers.MachineConfig {
	var configs []providers.MachineConfig
	controlPlaneMachineName := p.clusterConfig.Spec.ControlPlaneConfiguration.MachineGroupRef.Name
	p.machineConfigs[controlPlaneMachineName].Annotations = map[string]string{p.clusterConfig.ControlPlaneAnnotation(): "true"}
	if p.clusterConfig.IsManaged() {
		p.machineConfigs[controlPlaneMachineName].SetManagement(p.clusterConfig.ManagedBy())
	}
	configs = append(configs, p.machineConfigs[controlPlaneMachineName])

	if p.clusterConfig.Spec.ExternalEtcdConfiguration != nil {
		etcdMachineName := p.clusterConfig.Spec.ExternalEtcdConfiguration.MachineGroupRef.Name
		p.machineConfigs[etcdMachineName].Annotations = map[string]string{p.clusterConfig.EtcdAnnotation(): "true"}
		if etcdMachineName != controlPlaneMachineName {
			configs = append(configs, p.machineConfigs[etcdMachineName])
			p.machineConfigs[etcdMachineName].SetManagement(p.clusterConfig.ManagedBy())
		}
	}

	for _, workerNodeGroupConfiguration := range p.clusterConfig.Spec.WorkerNodeGroupConfigurations {
		workerMachineName := workerNodeGroupConfiguration.MachineGroupRef.Name
		if !containsConfig(configs, p.machineConfigs[workerMachineName]) {
			configs = append(configs, p.machineConfigs[workerMachineName])
			if p.clusterConfig.IsManaged() {
				p.machineConfigs[workerMachineName].SetManagement(p.clusterConfig.ManagedBy())
			}
		}
	}

	return configs
}

func (p *vsphereProvider) ValidateNewSpec(ctx context.Context, cluster *types.Cluster, clusterSpec *cluster.Spec) error {
	prevSpec, err := p.providerKubectlClient.GetEksaCluster(ctx, cluster, clusterSpec.Name)
	if err != nil {
		return err
	}

	prevDatacenter, err := p.providerKubectlClient.GetEksaVSphereDatacenterConfig(ctx, prevSpec.Spec.DatacenterRef.Name, cluster.KubeconfigFile, prevSpec.Namespace)
	if err != nil {
		return err
	}

	datacenter := p.datacenterConfig

	oSpec := prevDatacenter.Spec
	nSpec := datacenter.Spec

	for _, machineConfigRef := range clusterSpec.MachineConfigRefs() {
		machineConfig, ok := p.machineConfigs[machineConfigRef.Name]
		if !ok {
			return fmt.Errorf("cannot find machine config %s in vsphere provider machine configs", machineConfigRef.Name)
		}

		err = p.validateMachineConfigImmutability(ctx, cluster, machineConfig, clusterSpec)
		if err != nil {
			return err
		}
	}

	if nSpec.Server != oSpec.Server {
		return fmt.Errorf("spec.server is immutable. Previous value %s, new value %s", oSpec.Server, nSpec.Server)
	}
	if nSpec.Datacenter != oSpec.Datacenter {
		return fmt.Errorf("spec.datacenter is immutable. Previous value %s, new value %s", oSpec.Datacenter, nSpec.Datacenter)
	}

	if nSpec.Network != oSpec.Network {
		return fmt.Errorf("spec.network is immutable. Previous value %s, new value %s", oSpec.Network, nSpec.Network)
	}

	if nSpec.Insecure != oSpec.Insecure {
		return fmt.Errorf("spec.insecure is immutable. Previous value %t, new value %t", oSpec.Insecure, nSpec.Insecure)
	}

	if nSpec.Thumbprint != oSpec.Thumbprint {
		return fmt.Errorf("spec.thumbprint is immutable. Previous value %s, new value %s", oSpec.Thumbprint, nSpec.Thumbprint)
	}

	secretChanged, err := p.secretContentsChanged(ctx, cluster)
	if err != nil {
		return err
	}

	if secretChanged {
		return fmt.Errorf("the VSphere credentials derived from %s and %s are immutable; please use the same credentials for the upgraded cluster", vSpherePasswordKey, vSphereUsernameKey)
	}
	return nil
}

func (p *vsphereProvider) validateMachineConfigImmutability(ctx context.Context, cluster *types.Cluster, newConfig *v1alpha1.VSphereMachineConfig, clusterSpec *cluster.Spec) error {
	prevMachineConfig, err := p.providerKubectlClient.GetEksaVSphereMachineConfig(ctx, newConfig.Name, cluster.KubeconfigFile, clusterSpec.Namespace)
	if err != nil {
		return err
	}

	if newConfig.Spec.StoragePolicyName != prevMachineConfig.Spec.StoragePolicyName {
		return fmt.Errorf("spec.storagePolicyName is immutable. Previous value %s, new value %s", prevMachineConfig.Spec.StoragePolicyName, newConfig.Spec.StoragePolicyName)
	}

	if !reflect.DeepEqual(newConfig.Spec.Users, prevMachineConfig.Spec.Users) {
		return fmt.Errorf("vsphereMachineConfig %s users are immutable; new user: %v; old user: %v", newConfig.Name, newConfig.Spec.Users, prevMachineConfig.Spec.Users)
	}

	return nil
}

func (p *vsphereProvider) secretContentsChanged(ctx context.Context, workloadCluster *types.Cluster) (bool, error) {
	nPassword := os.Getenv(vSpherePasswordKey)
	oSecret, err := p.providerKubectlClient.GetSecret(ctx, CredentialsObjectName, executables.WithCluster(workloadCluster), executables.WithNamespace(constants.EksaSystemNamespace))
	if err != nil {
		return false, fmt.Errorf("error when obtaining VSphere secret %s from workload cluster: %v", CredentialsObjectName, err)
	}

	if string(oSecret.Data["password"]) != nPassword {
		return true, nil
	}

	nUser := os.Getenv(vSphereUsernameKey)
	if string(oSecret.Data["username"]) != nUser {
		return true, nil
	}
	return false, nil
}

func (p *vsphereProvider) ChangeDiff(currentSpec, newSpec *cluster.Spec) *types.ComponentChangeDiff {
	if currentSpec.VersionsBundle.VSphere.Version == newSpec.VersionsBundle.VSphere.Version {
		return nil
	}

	return &types.ComponentChangeDiff{
		ComponentName: constants.VSphereProviderName,
		NewVersion:    newSpec.VersionsBundle.VSphere.Version,
		OldVersion:    currentSpec.VersionsBundle.VSphere.Version,
	}
}

func (p *vsphereProvider) RunPostControlPlaneUpgrade(ctx context.Context, oldClusterSpec *cluster.Spec, clusterSpec *cluster.Spec, workloadCluster *types.Cluster, managementCluster *types.Cluster) error {
	// Use retrier so that cluster upgrade does not fail due to any intermittent failure while connecting to kube-api server

	// This is unfortunate, but ClusterResourceSet's don't support any type of reapply of the resources they manage
	// Even if we create a new ClusterResourceSet, if such resources already exist in the cluster, they won't be reapplied
	// The long term solution is to add this capability to the cluster-api controller,
	// with a new mode like "ReApplyOnChanges" or "ReApplyOnCreate" vs the current "ReApplyOnce"
	err := p.Retrier.Retry(
		func() error {
			return p.resourceSetManager.ForceUpdate(ctx, resourceSetName(clusterSpec), constants.EksaSystemNamespace, managementCluster, workloadCluster)
		},
	)
	if err != nil {
		return fmt.Errorf("failed updating the vsphere provider resource set post upgrade: %v", err)
	}
	return nil
}

func resourceSetName(clusterSpec *cluster.Spec) string {
	return fmt.Sprintf("%s-crs-0", clusterSpec.Name)
}

func (p *vsphereProvider) UpgradeNeeded(_ context.Context, newSpec, currentSpec *cluster.Spec) (bool, error) {
	newV, oldV := newSpec.VersionsBundle.VSphere, currentSpec.VersionsBundle.VSphere

	return newV.Driver.ImageDigest != oldV.Driver.ImageDigest ||
		newV.Syncer.ImageDigest != oldV.Syncer.ImageDigest ||
		newV.Manager.ImageDigest != oldV.Manager.ImageDigest ||
		newV.KubeVip.ImageDigest != oldV.KubeVip.ImageDigest, nil
}

func (p *vsphereProvider) RunPostControlPlaneCreation(ctx context.Context, clusterSpec *cluster.Spec, cluster *types.Cluster) error {
	return nil
}

func containsConfig(configs []providers.MachineConfig, c providers.MachineConfig) bool {
	for _, config := range configs {
		if config == c {
			return true
		}
	}
	return false
}<|MERGE_RESOLUTION|>--- conflicted
+++ resolved
@@ -361,12 +361,7 @@
 		return fmt.Errorf("failed setup and validations: %v", err)
 	}
 
-<<<<<<< HEAD
-	vSphereClusterSpec := newSpec(clusterSpec, p.machineConfigs, p.datacenterConfig)
-=======
 	vSphereClusterSpec := NewSpec(clusterSpec, p.machineConfigs, p.datacenterConfig)
-
->>>>>>> ed5825ea
 	if err := p.defaulter.SetDefaultsForDatacenterConfig(ctx, vSphereClusterSpec.datacenterConfig); err != nil {
 		return fmt.Errorf("failed setting default values for vsphere datacenter config: %v", err)
 	}
