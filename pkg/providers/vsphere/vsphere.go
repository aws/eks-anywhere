--- conflicted
+++ resolved
@@ -189,10 +189,7 @@
 	return nil
 }
 
-<<<<<<< HEAD
-=======
 // HardwareSpec returns the hardware yaml containing configurations for the hardware in the cluster.
->>>>>>> aad68418
 func (p *vsphereProvider) HardwareSpec() []byte {
 	return nil
 }
