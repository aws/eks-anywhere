--- conflicted
+++ resolved
@@ -16,24 +16,15 @@
 )
 
 type ProviderFactory struct {
-<<<<<<< HEAD
 	DockerClient                docker.ProviderClient
 	DockerKubectlClient         docker.ProviderKubectlClient
 	VSphereGovcClient           vsphere.ProviderGovcClient
 	VSphereKubectlClient        vsphere.ProviderKubectlClient
 	CloudStackCloudMonkeyClient cloudstack.ProviderCloudMonkeyClient
 	CloudStackKubectlClient     cloudstack.ProviderKubectlClient
+	TinkerbellKubectlClient     tinkerbell.ProviderKubectlClient
 	Writer                      filewriter.FileWriter
 	ClusterResourceSetManager   vsphere.ClusterResourceSetManager
-=======
-	DockerClient              docker.ProviderClient
-	DockerKubectlClient       docker.ProviderKubectlClient
-	VSphereGovcClient         vsphere.ProviderGovcClient
-	VSphereKubectlClient      vsphere.ProviderKubectlClient
-	TinkerbellKubectlClient   tinkerbell.ProviderKubectlClient
-	Writer                    filewriter.FileWriter
-	ClusterResourceSetManager vsphere.ClusterResourceSetManager
->>>>>>> 96c1ba89
 }
 
 func (p *ProviderFactory) BuildProvider(clusterConfigFileName string, clusterConfig *v1alpha1.Cluster, skipIpCheck bool, hardwareConfigFile string) (providers.Provider, error) {
@@ -48,7 +39,6 @@
 			return nil, fmt.Errorf("unable to get machine config from file %s: %v", clusterConfigFileName, err)
 		}
 		return vsphere.NewProvider(datacenterConfig, machineConfigs, clusterConfig, p.VSphereGovcClient, p.VSphereKubectlClient, p.Writer, time.Now, skipIpCheck, p.ClusterResourceSetManager), nil
-<<<<<<< HEAD
 	case v1alpha1.CloudStackDeploymentKind:
 		datacenterConfig, err := v1alpha1.GetCloudStackDeploymentConfig(clusterConfigFileName)
 		if err != nil {
@@ -59,7 +49,6 @@
 			return nil, fmt.Errorf("unable to get machine config from file %s: %v", clusterConfigFileName, err)
 		}
 		return cloudstack.NewProvider(datacenterConfig, machineConfigs, clusterConfig, p.CloudStackCloudMonkeyClient, p.CloudStackKubectlClient, p.Writer, time.Now, skipIpCheck, p.ClusterResourceSetManager), nil
-=======
 	case v1alpha1.TinkerbellDatacenterKind:
 		datacenterConfig, err := v1alpha1.GetTinkerbellDatacenterConfig(clusterConfigFileName)
 		if err != nil {
@@ -70,7 +59,6 @@
 			return nil, fmt.Errorf("unable to get machine config from file %s: %v", clusterConfigFileName, err)
 		}
 		return tinkerbell.NewProvider(datacenterConfig, machineConfigs, clusterConfig, p.TinkerbellKubectlClient, time.Now, hardwareConfigFile), nil
->>>>>>> 96c1ba89
 	case v1alpha1.DockerDatacenterKind:
 		datacenterConfig, err := v1alpha1.GetDockerDatacenterConfig(clusterConfigFileName)
 		if err != nil {
