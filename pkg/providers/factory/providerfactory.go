--- conflicted
+++ resolved
@@ -39,16 +39,6 @@
 			return nil, fmt.Errorf("unable to get machine config from file %s: %v", clusterConfigFileName, err)
 		}
 		return vsphere.NewProvider(datacenterConfig, machineConfigs, clusterConfig, p.VSphereGovcClient, p.VSphereKubectlClient, p.Writer, time.Now, skipIpCheck, p.ClusterResourceSetManager), nil
-	case v1alpha1.TinkerbellDatacenterKind:
-		datacenterConfig, err := v1alpha1.GetVSphereDatacenterConfig(clusterConfigFileName)
-		if err != nil {
-			return nil, fmt.Errorf("unable to get datacenter config from file %s: %v", clusterConfigFileName, err)
-		}
-		machineConfigs, err := v1alpha1.GetVSphereMachineConfigs(clusterConfigFileName)
-		if err != nil {
-			return nil, fmt.Errorf("unable to get machine config from file %s: %v", clusterConfigFileName, err)
-		}
-		return vsphere.NewProvider(datacenterConfig, machineConfigs, clusterConfig, p.VSphereGovcClient, p.VSphereKubectlClient, p.Writer, time.Now, skipIpCheck, p.ClusterResourceSetManager), nil
 	case v1alpha1.CloudStackDatacenterKind:
 		datacenterConfig, err := v1alpha1.GetCloudStackDatacenterConfig(clusterConfigFileName)
 		if err != nil {
@@ -58,11 +48,17 @@
 		if err != nil {
 			return nil, fmt.Errorf("unable to get machine config from file %s: %v", clusterConfigFileName, err)
 		}
-<<<<<<< HEAD
 		return cloudstack.NewProvider(datacenterConfig, machineConfigs, clusterConfig, p.CloudStackKubectlClient, p.Writer, time.Now, skipIpCheck), nil
-=======
+	case v1alpha1.TinkerbellDatacenterKind:
+		datacenterConfig, err := v1alpha1.GetTinkerbellDatacenterConfig(clusterConfigFileName)
+		if err != nil {
+			return nil, fmt.Errorf("unable to get datacenter config from file %s: %v", clusterConfigFileName, err)
+		}
+		machineConfigs, err := v1alpha1.GetTinkerbellMachineConfigs(clusterConfigFileName)
+		if err != nil {
+			return nil, fmt.Errorf("unable to get machine config from file %s: %v", clusterConfigFileName, err)
+		}
 		return tinkerbell.NewProvider(datacenterConfig, machineConfigs, clusterConfig, p.TinkerbellKubectlClient, p.TinkerbellClients, time.Now, skipIpCheck, hardwareConfigFile), nil
->>>>>>> 283b63b3
 	case v1alpha1.DockerDatacenterKind:
 		datacenterConfig, err := v1alpha1.GetDockerDatacenterConfig(clusterConfigFileName)
 		if err != nil {
