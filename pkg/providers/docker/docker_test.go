package docker_test

import (
	"context"
	_ "embed"
	"fmt"
	"testing"
	"time"

	"github.com/golang/mock/gomock"
	etcdv1 "github.com/mrajashree/etcdadm-controller/api/v1beta1"
	. "github.com/onsi/gomega"
	"github.com/stretchr/testify/assert"
	v1 "k8s.io/api/core/v1"
	clusterv1 "sigs.k8s.io/cluster-api/api/v1beta1"
	controlplanev1 "sigs.k8s.io/cluster-api/controlplane/kubeadm/api/v1beta1"

	"github.com/aws/eks-anywhere/internal/test"
	"github.com/aws/eks-anywhere/pkg/api/v1alpha1"
	"github.com/aws/eks-anywhere/pkg/cluster"
	"github.com/aws/eks-anywhere/pkg/constants"
	"github.com/aws/eks-anywhere/pkg/executables"
	"github.com/aws/eks-anywhere/pkg/providers"
	"github.com/aws/eks-anywhere/pkg/providers/docker"
	dockerMocks "github.com/aws/eks-anywhere/pkg/providers/docker/mocks"
	"github.com/aws/eks-anywhere/pkg/types"
	"github.com/aws/eks-anywhere/pkg/utils/ptr"
	releasev1alpha1 "github.com/aws/eks-anywhere/release/api/v1alpha1"
)

type dockerTest struct {
	*WithT
	dockerClient *dockerMocks.MockProviderClient
	kubectl      *dockerMocks.MockProviderKubectlClient
	provider     providers.Provider
}

func newTest(t *testing.T) *dockerTest {
	ctrl := gomock.NewController(t)
	client := dockerMocks.NewMockProviderClient(ctrl)
	kubectl := dockerMocks.NewMockProviderKubectlClient(ctrl)
	return &dockerTest{
		WithT:        NewWithT(t),
		dockerClient: client,
		kubectl:      kubectl,
		provider:     docker.NewProvider(&v1alpha1.DockerDatacenterConfig{}, client, kubectl, test.FakeNow),
	}
}

func TestProviderUpdateKubeConfig(t *testing.T) {
	input := []byte(`
apiVersion: v1
clusters:
- cluster:
    certificate-authority-data: LS0tLS1CRUdJTiBDRVJUSUZJ
    server: https://172.18.0.3:6443
  name: capi-quickstart`)
	expected := `
apiVersion: v1
clusters:
- cluster:
    insecure-skip-tls-verify: true
    server: https://127.0.0.1:4332
  name: capi-quickstart`

	mockCtrl := gomock.NewController(t)

	type fields struct {
		clusterName string
	}
	type args struct {
		content     *[]byte
		clusterName string
	}
	tests := []struct {
		name    string
		fields  fields
		args    args
		want    string
		wantErr bool
	}{
		{
			name: "Test updates for docker config file",
			fields: fields{
				clusterName: "capi-quickstart",
			},
			args: args{
				content:     &input,
				clusterName: "capi-quickstart",
			},
			want: expected,
		},
	}
	for _, tt := range tests {
		t.Run(tt.name, func(t *testing.T) {
			client := dockerMocks.NewMockProviderClient(mockCtrl)
			client.EXPECT().GetDockerLBPort(gomock.Any(), tt.args.clusterName).Return("4332", nil)
			kubectl := dockerMocks.NewMockProviderKubectlClient(mockCtrl)
			p := docker.NewProvider(&v1alpha1.DockerDatacenterConfig{}, client, kubectl, test.FakeNow)

			if err := p.UpdateKubeConfig(tt.args.content, tt.args.clusterName); (err != nil) != tt.wantErr {
				t.Errorf("UpdateKubeConfig() error = %v, wantErr %v", err, tt.wantErr)
			}
			if string(*tt.args.content) != tt.want {
				t.Errorf("updateKubeConfigFile() got = %v, want %v", string(*tt.args.content), tt.want)
			}
		})
	}
}

func TestProviderGenerateDeploymentFileSuccessUpdateMachineTemplate(t *testing.T) {
	mockCtrl := gomock.NewController(t)

	var cpTaints, wnTaints, wnTaints2 []v1.Taint

	cpTaints = append(cpTaints, v1.Taint{Key: "key1", Value: "val1", Effect: "NoSchedule", TimeAdded: nil})
	cpTaints = append(cpTaints, v1.Taint{Key: "key2", Value: "val2", Effect: "PreferNoSchedule", TimeAdded: nil})
	cpTaints = append(cpTaints, v1.Taint{Key: "key3", Value: "val3", Effect: "NoExecute", TimeAdded: nil})
	wnTaints = append(wnTaints, v1.Taint{Key: "key2", Value: "val2", Effect: "PreferNoSchedule", TimeAdded: nil})
	wnTaints2 = append(wnTaints2, v1.Taint{Key: "wnTaitns2", Value: "true", Effect: "PreferNoSchedule", TimeAdded: nil})

	nodeLabels := map[string]string{"label1": "foo", "label2": "bar"}

	tests := []struct {
		testName    string
		clusterSpec *cluster.Spec
		wantCPFile  string
		wantMDFile  string
	}{
		{
			testName: "valid config",
			clusterSpec: test.NewClusterSpec(func(s *cluster.Spec) {
				s.Cluster.Name = "test-cluster"
				s.Cluster.Spec.KubernetesVersion = "1.19"
				s.Cluster.Spec.ClusterNetwork.Pods.CidrBlocks = []string{"192.168.0.0/16"}
				s.Cluster.Spec.ClusterNetwork.Services.CidrBlocks = []string{"10.128.0.0/12"}
				s.Cluster.Spec.ControlPlaneConfiguration.Count = 3
				s.VersionsBundle = versionsBundle
				s.Cluster.Spec.ExternalEtcdConfiguration = &v1alpha1.ExternalEtcdConfiguration{Count: 3}
				s.Cluster.Spec.WorkerNodeGroupConfigurations = []v1alpha1.WorkerNodeGroupConfiguration{{Count: ptr.Int(3), MachineGroupRef: &v1alpha1.Ref{Name: "test-cluster"}, Name: "md-0"}}
			}),
			wantCPFile: "testdata/valid_deployment_cp_expected.yaml",
			wantMDFile: "testdata/valid_deployment_md_expected.yaml",
		},
		{
			testName: "valid config 1.24",
			clusterSpec: test.NewClusterSpec(func(s *cluster.Spec) {
				s.Cluster.Name = "test-cluster"
				s.Cluster.Spec.KubernetesVersion = "1.24"
				s.Cluster.Spec.ClusterNetwork.Pods.CidrBlocks = []string{"192.168.0.0/16"}
				s.Cluster.Spec.ClusterNetwork.Services.CidrBlocks = []string{"10.128.0.0/12"}
				s.Cluster.Spec.ControlPlaneConfiguration.Count = 3
				s.VersionsBundle = versionsBundle
				s.Cluster.Spec.ExternalEtcdConfiguration = &v1alpha1.ExternalEtcdConfiguration{Count: 3}
				s.Cluster.Spec.WorkerNodeGroupConfigurations = []v1alpha1.WorkerNodeGroupConfiguration{{Count: ptr.Int(3), MachineGroupRef: &v1alpha1.Ref{Name: "test-cluster"}, Name: "md-0"}}
			}),
			wantCPFile: "testdata/valid_deployment_cp_expected_124onwards.yaml",
			wantMDFile: "testdata/valid_deployment_md_expected_124onwards.yaml",
		},
		{
			testName: "valid config with cp taints",
			clusterSpec: test.NewClusterSpec(func(s *cluster.Spec) {
				s.Cluster.Name = "test-cluster"
				s.Cluster.Spec.KubernetesVersion = "1.19"
				s.Cluster.Spec.ClusterNetwork.Pods.CidrBlocks = []string{"192.168.0.0/16"}
				s.Cluster.Spec.ClusterNetwork.Services.CidrBlocks = []string{"10.128.0.0/12"}
				s.Cluster.Spec.ControlPlaneConfiguration.Count = 3
				s.Cluster.Spec.ControlPlaneConfiguration.Taints = cpTaints
				s.VersionsBundle = versionsBundle
				s.Cluster.Spec.ExternalEtcdConfiguration = &v1alpha1.ExternalEtcdConfiguration{Count: 3}
				s.Cluster.Spec.WorkerNodeGroupConfigurations = []v1alpha1.WorkerNodeGroupConfiguration{{Count: ptr.Int(3), MachineGroupRef: &v1alpha1.Ref{Name: "test-cluster"}, Name: "md-0"}}
			}),
			wantCPFile: "testdata/valid_deployment_cp_taints_expected.yaml",
			wantMDFile: "testdata/valid_deployment_md_expected.yaml",
		},
		{
			testName: "valid config with md taints",
			clusterSpec: test.NewClusterSpec(func(s *cluster.Spec) {
				s.Cluster.Name = "test-cluster"
				s.Cluster.Spec.KubernetesVersion = "1.19"
				s.Cluster.Spec.ClusterNetwork.Pods.CidrBlocks = []string{"192.168.0.0/16"}
				s.Cluster.Spec.ClusterNetwork.Services.CidrBlocks = []string{"10.128.0.0/12"}
				s.Cluster.Spec.ControlPlaneConfiguration.Count = 3
				s.Cluster.Spec.ControlPlaneConfiguration.Taints = cpTaints
				s.VersionsBundle = versionsBundle
				s.Cluster.Spec.ExternalEtcdConfiguration = &v1alpha1.ExternalEtcdConfiguration{Count: 3}
				s.Cluster.Spec.WorkerNodeGroupConfigurations = []v1alpha1.WorkerNodeGroupConfiguration{{Count: ptr.Int(3), Taints: wnTaints, MachineGroupRef: &v1alpha1.Ref{Name: "test-cluster"}, Name: "md-0"}}
			}),
			wantCPFile: "testdata/valid_deployment_cp_taints_expected.yaml",
			wantMDFile: "testdata/valid_deployment_md_taints_expected.yaml",
		},
		{
			testName: "valid config multiple worker node groups with machine deployment taints",
			clusterSpec: test.NewClusterSpec(func(s *cluster.Spec) {
				s.Cluster.Name = "test-cluster"
				s.Cluster.Spec.KubernetesVersion = "1.19"
				s.Cluster.Spec.ClusterNetwork.Pods.CidrBlocks = []string{"192.168.0.0/16"}
				s.Cluster.Spec.ClusterNetwork.Services.CidrBlocks = []string{"10.128.0.0/12"}
				s.Cluster.Spec.ControlPlaneConfiguration.Count = 3
				s.Cluster.Spec.ControlPlaneConfiguration.Taints = cpTaints
				s.Cluster.Spec.WorkerNodeGroupConfigurations = []v1alpha1.WorkerNodeGroupConfiguration{{Count: ptr.Int(3), Taints: wnTaints, MachineGroupRef: &v1alpha1.Ref{Name: "test-cluster"}, Name: "md-0"}, {Count: ptr.Int(3), Taints: wnTaints2, MachineGroupRef: &v1alpha1.Ref{Name: "test-cluster"}, Name: "md-1"}}
				s.VersionsBundle = versionsBundle
				s.Cluster.Spec.ExternalEtcdConfiguration = &v1alpha1.ExternalEtcdConfiguration{Count: 3}
			}),
			wantCPFile: "testdata/valid_deployment_cp_taints_expected.yaml",
			wantMDFile: "testdata/valid_deployment_multiple_md_taints_expected.yaml",
		},
		{
			testName: "valid config with node labels",
			clusterSpec: test.NewClusterSpec(func(s *cluster.Spec) {
				s.Cluster.Name = "test-cluster"
				s.Cluster.Spec.KubernetesVersion = "1.19"
				s.Cluster.Spec.ClusterNetwork.Pods.CidrBlocks = []string{"192.168.0.0/16"}
				s.Cluster.Spec.ClusterNetwork.Services.CidrBlocks = []string{"10.128.0.0/12"}
				s.Cluster.Spec.ControlPlaneConfiguration.Count = 3
				s.VersionsBundle = versionsBundle
				s.Cluster.Spec.ExternalEtcdConfiguration = &v1alpha1.ExternalEtcdConfiguration{Count: 3}
				s.Cluster.Spec.WorkerNodeGroupConfigurations = []v1alpha1.WorkerNodeGroupConfiguration{{Count: ptr.Int(3), MachineGroupRef: &v1alpha1.Ref{Name: "test-cluster"}, Labels: nodeLabels, Name: "md-0"}}
			}),
			wantCPFile: "testdata/valid_deployment_cp_expected.yaml",
			wantMDFile: "testdata/valid_deployment_node_labels_md_expected.yaml",
		},
		{
			testName: "valid config with cp node labels",
			clusterSpec: test.NewClusterSpec(func(s *cluster.Spec) {
				s.Cluster.Name = "test-cluster"
				s.Cluster.Spec.KubernetesVersion = "1.19"
				s.Cluster.Spec.ClusterNetwork.Pods.CidrBlocks = []string{"192.168.0.0/16"}
				s.Cluster.Spec.ClusterNetwork.Services.CidrBlocks = []string{"10.128.0.0/12"}
				s.Cluster.Spec.ControlPlaneConfiguration.Count = 3
				s.Cluster.Spec.ControlPlaneConfiguration.Labels = nodeLabels
				s.VersionsBundle = versionsBundle
				s.Cluster.Spec.ExternalEtcdConfiguration = &v1alpha1.ExternalEtcdConfiguration{Count: 3}
				s.Cluster.Spec.WorkerNodeGroupConfigurations = []v1alpha1.WorkerNodeGroupConfiguration{{Count: ptr.Int(3), MachineGroupRef: &v1alpha1.Ref{Name: "test-cluster"}, Name: "md-0"}}
			}),
			wantCPFile: "testdata/valid_deployment_node_labels_cp_expected.yaml",
			wantMDFile: "testdata/valid_deployment_md_expected.yaml",
		},
		{
			testName: "valid config with cidrs and custom resolv.conf",
			clusterSpec: test.NewClusterSpec(func(s *cluster.Spec) {
				s.Cluster.Name = "test-cluster"
				s.Cluster.Spec.KubernetesVersion = "1.19"
				s.Cluster.Spec.ClusterNetwork.Pods.CidrBlocks = []string{"10.10.0.0/24", "10.128.0.0/12"}
				s.Cluster.Spec.ClusterNetwork.Services.CidrBlocks = []string{"192.168.0.0/16", "10.10.0.0/16"}
				s.Cluster.Spec.ClusterNetwork.DNS.ResolvConf = &v1alpha1.ResolvConf{Path: "/etc/my-custom-resolv.conf"}
				s.Cluster.Spec.ControlPlaneConfiguration.Count = 3
				s.VersionsBundle = versionsBundle
				s.Cluster.Spec.ExternalEtcdConfiguration = &v1alpha1.ExternalEtcdConfiguration{Count: 3}
				s.Cluster.Spec.WorkerNodeGroupConfigurations = []v1alpha1.WorkerNodeGroupConfiguration{{Count: ptr.Int(3), MachineGroupRef: &v1alpha1.Ref{Name: "test-cluster"}, Name: "md-0"}}
			}),
			wantCPFile: "testdata/valid_deployment_custom_cidrs_cp_expected.yaml",
			wantMDFile: "testdata/valid_deployment_custom_cidrs_md_expected.yaml",
		},
		{
			testName: "with minimal oidc",
			clusterSpec: test.NewClusterSpec(func(s *cluster.Spec) {
				s.Cluster.Name = "test-cluster"
				s.Cluster.Spec.KubernetesVersion = "1.19"
				s.Cluster.Spec.ClusterNetwork.Pods.CidrBlocks = []string{"192.168.0.0/16"}
				s.Cluster.Spec.ClusterNetwork.Services.CidrBlocks = []string{"10.128.0.0/12"}
				s.Cluster.Spec.ControlPlaneConfiguration.Count = 3
				s.VersionsBundle = versionsBundle
				s.Cluster.Spec.ExternalEtcdConfiguration = &v1alpha1.ExternalEtcdConfiguration{Count: 3}
				s.Cluster.Spec.WorkerNodeGroupConfigurations = []v1alpha1.WorkerNodeGroupConfiguration{{Count: ptr.Int(3), MachineGroupRef: &v1alpha1.Ref{Name: "test-cluster"}, Name: "md-0"}}

				s.OIDCConfig = &v1alpha1.OIDCConfig{
					Spec: v1alpha1.OIDCConfigSpec{
						ClientId:  "my-client-id",
						IssuerUrl: "https://mydomain.com/issuer",
					},
				}
			}),
			wantCPFile: "testdata/capd_valid_minimal_oidc_cp_expected.yaml",
			wantMDFile: "testdata/capd_valid_minimal_oidc_md_expected.yaml",
		},
		{
			testName: "with full oidc",
			clusterSpec: test.NewClusterSpec(func(s *cluster.Spec) {
				s.Cluster.Name = "test-cluster"
				s.Cluster.Spec.KubernetesVersion = "1.19"
				s.Cluster.Spec.ClusterNetwork.Pods.CidrBlocks = []string{"192.168.0.0/16"}
				s.Cluster.Spec.ClusterNetwork.Services.CidrBlocks = []string{"10.128.0.0/12"}
				s.Cluster.Spec.ControlPlaneConfiguration.Count = 3
				s.VersionsBundle = versionsBundle
				s.Cluster.Spec.ExternalEtcdConfiguration = &v1alpha1.ExternalEtcdConfiguration{Count: 3}
				s.Cluster.Spec.WorkerNodeGroupConfigurations = []v1alpha1.WorkerNodeGroupConfiguration{{Count: ptr.Int(3), MachineGroupRef: &v1alpha1.Ref{Name: "test-cluster"}, Name: "md-0"}}
				s.OIDCConfig = &v1alpha1.OIDCConfig{
					Spec: v1alpha1.OIDCConfigSpec{
						ClientId:     "my-client-id",
						IssuerUrl:    "https://mydomain.com/issuer",
						GroupsClaim:  "claim1",
						GroupsPrefix: "prefix-for-groups",
						RequiredClaims: []v1alpha1.OIDCConfigRequiredClaim{
							{
								Claim: "sub",
								Value: "test",
							},
						},
						UsernameClaim:  "username-claim",
						UsernamePrefix: "username-prefix",
					},
				}
			}),
			wantCPFile: "testdata/capd_valid_full_oidc_cp_expected.yaml",
			wantMDFile: "testdata/capd_valid_full_oidc_md_expected.yaml",
		},
		{
			testName: "valid autoscaling config",
			clusterSpec: test.NewClusterSpec(func(s *cluster.Spec) {
				s.Cluster.Name = "test-cluster"
				s.Cluster.Spec.KubernetesVersion = "1.19"
				s.Cluster.Spec.ClusterNetwork.Pods.CidrBlocks = []string{"192.168.0.0/16"}
				s.Cluster.Spec.ClusterNetwork.Services.CidrBlocks = []string{"10.128.0.0/12"}
				s.Cluster.Spec.ControlPlaneConfiguration.Count = 3
				s.VersionsBundle = versionsBundle
				s.Cluster.Spec.ExternalEtcdConfiguration = &v1alpha1.ExternalEtcdConfiguration{Count: 3}
				s.Cluster.Spec.WorkerNodeGroupConfigurations = []v1alpha1.WorkerNodeGroupConfiguration{{Count: ptr.Int(3), MachineGroupRef: &v1alpha1.Ref{Name: "test-cluster"}, Name: "md-0", AutoScalingConfiguration: &v1alpha1.AutoScalingConfiguration{MinCount: 3, MaxCount: 5}}}
			}),
			wantCPFile: "testdata/valid_deployment_cp_expected.yaml",
			wantMDFile: "testdata/valid_autoscaler_deployment_md_expected.yaml",
		},
	}

	for _, tt := range tests {
		t.Run(tt.testName, func(t *testing.T) {
			ctx := context.Background()
			client := dockerMocks.NewMockProviderClient(mockCtrl)
			kubectl := dockerMocks.NewMockProviderKubectlClient(mockCtrl)
			p := docker.NewProvider(&v1alpha1.DockerDatacenterConfig{}, client, kubectl, test.FakeNow)
			cluster := &types.Cluster{
				Name: "test",
			}
			currentSpec := tt.clusterSpec.DeepCopy()
			tt.clusterSpec.Bundles.Spec.Number = 2
			bootstrapCluster := &types.Cluster{
				Name: "bootstrap-test",
			}
			for _, nodeGroup := range tt.clusterSpec.Cluster.Spec.WorkerNodeGroupConfigurations {
				md := &clusterv1.MachineDeployment{
					Spec: clusterv1.MachineDeploymentSpec{
						Template: clusterv1.MachineTemplateSpec{
							Spec: clusterv1.MachineSpec{
								Bootstrap: clusterv1.Bootstrap{
									ConfigRef: &v1.ObjectReference{
										Name: fmt.Sprintf("%s-%s-template-1234567890000", tt.clusterSpec.Cluster.Name, nodeGroup.Name),
									},
								},
							},
						},
					},
				}
				machineDeploymentName := fmt.Sprintf("%s-%s", tt.clusterSpec.Cluster.Name, nodeGroup.Name)
				kubectl.EXPECT().GetMachineDeployment(ctx, machineDeploymentName,
					gomock.AssignableToTypeOf(executables.WithCluster(bootstrapCluster)),
					gomock.AssignableToTypeOf(executables.WithNamespace(constants.EksaSystemNamespace))).Return(md, nil)
			}
			kubectl.EXPECT().UpdateAnnotation(ctx, "etcdadmcluster", fmt.Sprintf("%s-etcd", tt.clusterSpec.Cluster.Name),
				map[string]string{etcdv1.UpgradeInProgressAnnotation: "true"}, gomock.Any(), gomock.Any())
			cpContent, mdContent, err := p.GenerateCAPISpecForUpgrade(ctx, bootstrapCluster, cluster, currentSpec, tt.clusterSpec)
			if err != nil {
				t.Fatalf("provider.GenerateCAPISpecForUpgrade() error = %v, wantErr nil", err)
			}
			test.AssertContentToFile(t, string(cpContent), tt.wantCPFile)
			test.AssertContentToFile(t, string(mdContent), tt.wantMDFile)
		})
	}
}

func TestProviderGenerateDeploymentFileSuccessUpdateKubeadmConfigTemplate(t *testing.T) {
	mockCtrl := gomock.NewController(t)
	ctx := context.Background()
	client := dockerMocks.NewMockProviderClient(mockCtrl)
	kubectl := dockerMocks.NewMockProviderKubectlClient(mockCtrl)
	clusterSpec := test.NewClusterSpec()

	var cpTaints, wnTaints []v1.Taint
	cpTaints = append(cpTaints, v1.Taint{Key: "key1", Value: "val1", Effect: "NoSchedule", TimeAdded: nil})
	cpTaints = append(cpTaints, v1.Taint{Key: "key2", Value: "val2", Effect: "PreferNoSchedule", TimeAdded: nil})
	cpTaints = append(cpTaints, v1.Taint{Key: "key3", Value: "val3", Effect: "NoExecute", TimeAdded: nil})
	wnTaints = append(wnTaints, v1.Taint{Key: "key2", Value: "val2", Effect: "PreferNoSchedule", TimeAdded: nil})

	clusterSpec.Cluster.Name = "test-cluster"
	clusterSpec.Cluster.Spec.KubernetesVersion = "1.19"
	clusterSpec.Cluster.Spec.ClusterNetwork.Pods.CidrBlocks = []string{"192.168.0.0/16"}
	clusterSpec.Cluster.Spec.ClusterNetwork.Services.CidrBlocks = []string{"10.128.0.0/12"}
	clusterSpec.Cluster.Spec.ControlPlaneConfiguration.Count = 3
	clusterSpec.Cluster.Spec.ControlPlaneConfiguration.Taints = cpTaints
	clusterSpec.VersionsBundle = versionsBundle
	clusterSpec.Cluster.Spec.ExternalEtcdConfiguration = &v1alpha1.ExternalEtcdConfiguration{Count: 3}
	clusterSpec.Cluster.Spec.WorkerNodeGroupConfigurations = []v1alpha1.WorkerNodeGroupConfiguration{{Count: ptr.Int(3), MachineGroupRef: &v1alpha1.Ref{Name: "test-cluster"}, Name: "md-0"}}

	p := docker.NewProvider(&v1alpha1.DockerDatacenterConfig{}, client, kubectl, test.FakeNow)
	cluster := &types.Cluster{
		Name: "test-cluster",
	}
	currentSpec := clusterSpec.DeepCopy()
	clusterSpec.Cluster.Spec.WorkerNodeGroupConfigurations[0].Taints = wnTaints
	bootstrapCluster := &types.Cluster{
		Name: "bootstrap-test",
	}

	cp := &controlplanev1.KubeadmControlPlane{
		Spec: controlplanev1.KubeadmControlPlaneSpec{
			MachineTemplate: controlplanev1.KubeadmControlPlaneMachineTemplate{
				InfrastructureRef: v1.ObjectReference{
					Name: "test-cluster-control-plane-template-1234567890000",
				},
			},
		},
	}
	etcdadm := &etcdv1.EtcdadmCluster{
		Spec: etcdv1.EtcdadmClusterSpec{
			InfrastructureTemplate: v1.ObjectReference{
				Name: "test-cluster-etcd-template-1234567890000",
			},
		},
	}

	kubectl.EXPECT().GetKubeadmControlPlane(ctx, cluster, cluster.Name, gomock.AssignableToTypeOf(executables.WithCluster(bootstrapCluster))).Return(cp, nil)
	kubectl.EXPECT().GetEtcdadmCluster(ctx, cluster, cluster.Name, gomock.AssignableToTypeOf(executables.WithCluster(bootstrapCluster))).Return(etcdadm, nil)

	cpContent, mdContent, err := p.GenerateCAPISpecForUpgrade(ctx, bootstrapCluster, cluster, currentSpec, clusterSpec)
	if err != nil {
		t.Fatalf("provider.GenerateCAPISpecForUpgrade() error = %v, wantErr nil", err)
	}

	test.AssertContentToFile(t, string(cpContent), "testdata/valid_deployment_cp_taints_expected.yaml")
	test.AssertContentToFile(t, string(mdContent), "testdata/valid_deployment_md_taints_expected.yaml")
}

func TestProviderGenerateDeploymentFileSuccessNotUpdateMachineTemplate(t *testing.T) {
	mockCtrl := gomock.NewController(t)
	ctx := context.Background()
	client := dockerMocks.NewMockProviderClient(mockCtrl)
	kubectl := dockerMocks.NewMockProviderKubectlClient(mockCtrl)
	clusterSpec := test.NewClusterSpec()
	clusterSpec.Cluster.Spec.KubernetesVersion = v1alpha1.Kube122
	clusterSpec.Cluster.Spec.ClusterNetwork.Pods.CidrBlocks = []string{"192.168.0.0/16"}
	clusterSpec.Cluster.Spec.ClusterNetwork.Services.CidrBlocks = []string{"10.128.0.0/12"}
	clusterSpec.Cluster.Spec.WorkerNodeGroupConfigurations = []v1alpha1.WorkerNodeGroupConfiguration{{Count: ptr.Int(0), MachineGroupRef: &v1alpha1.Ref{Name: "fluxTestCluster"}, Name: "md-0"}}
	p := docker.NewProvider(&v1alpha1.DockerDatacenterConfig{}, client, kubectl, test.FakeNow)
	cluster := &types.Cluster{
		Name: "test",
	}
	currentSpec := clusterSpec.DeepCopy()
	bootstrapCluster := &types.Cluster{
		Name: "bootstrap-test",
	}

	cp := &controlplanev1.KubeadmControlPlane{
		Spec: controlplanev1.KubeadmControlPlaneSpec{
			MachineTemplate: controlplanev1.KubeadmControlPlaneMachineTemplate{
				InfrastructureRef: v1.ObjectReference{
					Name: "test-control-plane-template-original",
				},
			},
		},
	}
	md := &clusterv1.MachineDeployment{
		Spec: clusterv1.MachineDeploymentSpec{
			Template: clusterv1.MachineTemplateSpec{
				Spec: clusterv1.MachineSpec{
					Bootstrap: clusterv1.Bootstrap{
						ConfigRef: &v1.ObjectReference{
							Name: "test-md-0-original",
						},
					},
					InfrastructureRef: v1.ObjectReference{
						Name: "test-md-0-original",
					},
				},
			},
		},
	}
	machineDeploymentName := fmt.Sprintf("%s-%s", clusterSpec.Cluster.Name, clusterSpec.Cluster.Spec.WorkerNodeGroupConfigurations[0].Name)

	kubectl.EXPECT().GetKubeadmControlPlane(ctx, cluster, cluster.Name, gomock.AssignableToTypeOf(executables.WithCluster(bootstrapCluster))).Return(cp, nil)
	kubectl.EXPECT().GetMachineDeployment(ctx, machineDeploymentName, gomock.AssignableToTypeOf(executables.WithCluster(bootstrapCluster))).Return(md, nil).Times(2)

	cpContent, mdContent, err := p.GenerateCAPISpecForUpgrade(ctx, bootstrapCluster, cluster, currentSpec, clusterSpec)
	if err != nil {
		t.Fatalf("provider.GenerateCAPISpecForUpgrade() error = %v, wantErr nil", err)
	}

	test.AssertContentToFile(t, string(cpContent), "testdata/no_machinetemplate_update_cp_expected.yaml")
	test.AssertContentToFile(t, string(mdContent), "testdata/no_machinetemplate_update_md_expected.yaml")
}

func TestGetInfrastructureBundleSuccess(t *testing.T) {
	mockCtrl := gomock.NewController(t)

	tests := []struct {
		testName    string
		clusterSpec *cluster.Spec
	}{
		{
			testName: "create overrides layer",
			clusterSpec: test.NewClusterSpec(func(s *cluster.Spec) {
				s.Cluster.Name = "test-cluster"
				s.VersionsBundle = versionsBundle
			}),
		},
	}

	for _, tt := range tests {
		t.Run(tt.testName, func(t *testing.T) {
			client := dockerMocks.NewMockProviderClient(mockCtrl)
			kubectl := dockerMocks.NewMockProviderKubectlClient(mockCtrl)
			p := docker.NewProvider(&v1alpha1.DockerDatacenterConfig{}, client, kubectl, test.FakeNow)

			infraBundle := p.GetInfrastructureBundle(tt.clusterSpec)
			if infraBundle == nil {
				t.Fatalf("provider.GetInfrastructureBundle() should have an infrastructure bundle")
			}
			assert.Equal(t, "infrastructure-docker/v0.3.19/", infraBundle.FolderName, "Incorrect folder name")
			assert.Equal(t, len(infraBundle.Manifests), 3, "Wrong number of files in the infrastructure bundle")

			wantManifests := []releasev1alpha1.Manifest{
				versionsBundle.Docker.Components,
				versionsBundle.Docker.Metadata,
				versionsBundle.Docker.ClusterTemplate,
			}
			assert.ElementsMatch(t, infraBundle.Manifests, wantManifests, "Incorrect manifests")
		})
	}
}

var versionsBundle = &cluster.VersionsBundle{
	KubeDistro: &cluster.KubeDistro{
		Kubernetes: cluster.VersionedRepository{
			Repository: "public.ecr.aws/eks-distro/kubernetes",
			Tag:        "v1.19.6-eks-1-19-2",
		},
		CoreDNS: cluster.VersionedRepository{
			Repository: "public.ecr.aws/eks-distro/coredns",
			Tag:        "v1.8.0-eks-1-19-2",
		},
		Etcd: cluster.VersionedRepository{
			Repository: "public.ecr.aws/eks-distro/etcd-io",
			Tag:        "v3.4.14-eks-1-19-2",
		},
		EtcdVersion: "3.4.14",
	},
	VersionsBundle: &releasev1alpha1.VersionsBundle{
		EksD: releasev1alpha1.EksDRelease{
			KindNode: releasev1alpha1.Image{
				Description: "kind/node container image",
				Name:        "kind/node",
				URI:         "public.ecr.aws/eks-distro/kubernetes-sigs/kind/node:v1.18.16-eks-1-18-4-216edda697a37f8bf16651af6c23b7e2bb7ef42f-62681885fe3a97ee4f2b110cc277e084e71230fa",
			},
		},
		Docker: releasev1alpha1.DockerBundle{
			Version: "v0.3.19",
			Manager: releasev1alpha1.Image{
				URI: "public.ecr.aws/l0g8r8j6/kubernetes-sigs/cluster-api/capd-manager:v0.3.15-6bdb9fc78bb926135843c58ec8b77b54d8f2c82c",
			},
			KubeProxy: releasev1alpha1.Image{
				URI: "public.ecr.aws/l0g8r8j6/brancz/kube-rbac-proxy:v0.8.0-25df7d96779e2a305a22c6e3f9425c3465a77244",
			},
			Components: releasev1alpha1.Manifest{
				URI: "embed:///config/clusterctl/overrides/infrastructure-docker/v0.3.19/infrastructure-components-development.yaml",
			},
			ClusterTemplate: releasev1alpha1.Manifest{
				URI: "embed:///config/clusterctl/overrides/infrastructure-docker/v0.3.19/cluster-template-development.yaml",
			},
			Metadata: releasev1alpha1.Manifest{
				URI: "embed:///config/clusterctl/overrides/infrastructure-docker/v0.3.19/metadata.yaml",
			},
		},
		Haproxy: releasev1alpha1.HaproxyBundle{
			Image: releasev1alpha1.Image{
				URI: "public.ecr.aws/l0g8r8j6/kubernetes-sigs/kind/haproxy:v0.11.1-eks-a-v0.0.0-dev-build.1464",
			},
		},
	},
}

func TestChangeDiffNoChange(t *testing.T) {
	tt := newTest(t)
	clusterSpec := test.NewClusterSpec()
	assert.Nil(t, tt.provider.ChangeDiff(clusterSpec, clusterSpec))
}

func TestChangeDiffWithChange(t *testing.T) {
	tt := newTest(t)
	clusterSpec := test.NewClusterSpec(func(s *cluster.Spec) {
		s.VersionsBundle.Docker.Version = "v0.3.18"
	})
	newClusterSpec := test.NewClusterSpec(func(s *cluster.Spec) {
		s.VersionsBundle.Docker.Version = "v0.3.19"
	})

	wantDiff := &types.ComponentChangeDiff{
		ComponentName: "docker",
		NewVersion:    "v0.3.19",
		OldVersion:    "v0.3.18",
	}

	tt.Expect(tt.provider.ChangeDiff(clusterSpec, newClusterSpec)).To(Equal(wantDiff))
}

func TestProviderGenerateCAPISpecForCreateWithPodIAMConfig(t *testing.T) {
	mockCtrl := gomock.NewController(t)
	ctx := context.Background()
	client := dockerMocks.NewMockProviderClient(mockCtrl)
	kubectl := dockerMocks.NewMockProviderKubectlClient(mockCtrl)
	provider := docker.NewProvider(&v1alpha1.DockerDatacenterConfig{}, client, kubectl, test.FakeNow)
	clusterObj := &types.Cluster{
		Name: "test-cluster",
	}
	clusterSpec := test.NewClusterSpec(func(s *cluster.Spec) {
		s.Cluster.Name = "test-cluster"
		s.Cluster.Spec.KubernetesVersion = "1.19"
		s.Cluster.Spec.ClusterNetwork.Pods.CidrBlocks = []string{"192.168.0.0/16"}
		s.Cluster.Spec.ClusterNetwork.Services.CidrBlocks = []string{"10.128.0.0/12"}
		s.Cluster.Spec.ControlPlaneConfiguration.Count = 1
		s.VersionsBundle = versionsBundle
		s.Cluster.Spec.ExternalEtcdConfiguration = &v1alpha1.ExternalEtcdConfiguration{Count: 3}
		s.Cluster.Spec.WorkerNodeGroupConfigurations = []v1alpha1.WorkerNodeGroupConfiguration{{Count: ptr.Int(3), MachineGroupRef: &v1alpha1.Ref{Name: "test-cluster"}}}
	})
	clusterSpec.Cluster.Spec.PodIAMConfig = &v1alpha1.PodIAMConfig{ServiceAccountIssuer: "https://test"}

	if provider == nil {
		t.Fatalf("provider object is nil")
	}

	err := provider.SetupAndValidateCreateCluster(ctx, clusterSpec)
	if err != nil {
		t.Fatalf("failed to setup and validate: %v", err)
	}

	cp, _, err := provider.GenerateCAPISpecForCreate(context.Background(), clusterObj, clusterSpec)
	if err != nil {
		t.Fatalf("failed to generate cluster api spec contents: %v", err)
	}
	test.AssertContentToFile(t, string(cp), "testdata/valid_deployment_cp_pod_iam_expected.yaml")
}

func TestProviderGenerateCAPISpecForCreateWithStackedEtcd(t *testing.T) {
	mockCtrl := gomock.NewController(t)
	ctx := context.Background()
	client := dockerMocks.NewMockProviderClient(mockCtrl)
	kubectl := dockerMocks.NewMockProviderKubectlClient(mockCtrl)
	provider := docker.NewProvider(&v1alpha1.DockerDatacenterConfig{}, client, kubectl, test.FakeNow)
	clusterObj := &types.Cluster{
		Name: "test-cluster",
	}
	clusterSpec := test.NewClusterSpec(func(s *cluster.Spec) {
		s.Cluster.Name = "test-cluster"
		s.Cluster.Spec.KubernetesVersion = "1.19"
		s.Cluster.Spec.ClusterNetwork.Pods.CidrBlocks = []string{"192.168.0.0/16"}
		s.Cluster.Spec.ClusterNetwork.Services.CidrBlocks = []string{"10.128.0.0/12"}
		s.Cluster.Spec.ControlPlaneConfiguration.Count = 1
		s.VersionsBundle = versionsBundle
		s.Cluster.Spec.WorkerNodeGroupConfigurations = []v1alpha1.WorkerNodeGroupConfiguration{{Count: ptr.Int(3), MachineGroupRef: &v1alpha1.Ref{Name: "test-cluster"}}}
	})

	if provider == nil {
		t.Fatalf("provider object is nil")
	}

	err := provider.SetupAndValidateCreateCluster(ctx, clusterSpec)
	if err != nil {
		t.Fatalf("failed to setup and validate: %v", err)
	}

	cp, _, err := provider.GenerateCAPISpecForCreate(context.Background(), clusterObj, clusterSpec)
	if err != nil {
		t.Fatalf("failed to generate cluster api spec contents: %v", err)
	}
	test.AssertContentToFile(t, string(cp), "testdata/valid_deployment_cp_stacked_etcd_expected.yaml")
}

func TestDockerTemplateBuilderGenerateCAPISpecControlPlane(t *testing.T) {
	type args struct {
		clusterSpec  *cluster.Spec
		buildOptions []providers.BuildMapOption
	}
	tests := []struct {
		name        string
		args        args
		wantContent []byte
		wantErr     error
	}{
		{
			name: "kube 122 test",
			args: args{
				clusterSpec: test.NewClusterSpec(func(s *cluster.Spec) {
					s.Cluster.Name = "test-cluster"
					s.Cluster.Spec.KubernetesVersion = "1.22"
				}),
				buildOptions: nil,
			},
			wantErr: nil,
		},
		{
			name: "kube version not specified",
			args: args{
				clusterSpec: test.NewClusterSpec(func(s *cluster.Spec) {
					s.Cluster.Name = "test-cluster"
				}),
				buildOptions: nil,
			},
			wantErr: fmt.Errorf("error building template map for CP "),
		},
	}
	for _, tt := range tests {
		t.Run(tt.name, func(t *testing.T) {
			g := NewWithT(t)
			builder := docker.NewDockerTemplateBuilder(time.Now)

			gotContent, err := builder.GenerateCAPISpecControlPlane(tt.args.clusterSpec, tt.args.buildOptions...)
			if err != tt.wantErr && !assert.Contains(t, err.Error(), tt.wantErr.Error()) {
				t.Errorf("Got DockerTemplateBuilder.GenerateCAPISpecControlPlane() error = %v, wantErr %v", err, tt.wantErr)
				return
			}
			if err == nil {
				g.Expect(gotContent).NotTo(BeEmpty())
			}
		})
	}
}

<<<<<<< HEAD
func TestProviderGenerateDeploymentFileForSingleNodeCluster(t *testing.T) {
	mockCtrl := gomock.NewController(t)
	ctx := context.Background()
	client := dockerMocks.NewMockProviderClient(mockCtrl)
	kubectl := dockerMocks.NewMockProviderKubectlClient(mockCtrl)
	provider := docker.NewProvider(&v1alpha1.DockerDatacenterConfig{}, client, kubectl, test.FakeNow)
	clusterObj := &types.Cluster{Name: "single-node"}

	clusterSpec := test.NewClusterSpec(func(s *cluster.Spec) {
		s.Cluster.Name = "single-node"
		s.Cluster.Spec.KubernetesVersion = "1.21"
		s.Cluster.Spec.ClusterNetwork.Pods.CidrBlocks = []string{"192.168.0.0/16"}
		s.Cluster.Spec.ClusterNetwork.Services.CidrBlocks = []string{"10.128.0.0/12"}
		s.Cluster.Spec.ControlPlaneConfiguration.Count = 1
		s.VersionsBundle = versionsBundle
		s.Cluster.Spec.WorkerNodeGroupConfigurations = nil
	})

	if provider == nil {
		t.Fatalf("provider object is nil")
	}

	err := provider.SetupAndValidateCreateCluster(ctx, clusterSpec)
	if err != nil {
		t.Fatalf("failed to setup and validate: %v", err)
	}

	cp, _, err := provider.GenerateCAPISpecForCreate(context.Background(), clusterObj, clusterSpec)
	if err != nil {
		t.Fatalf("failed to generate cluster api spec contents: %v", err)
	}

	test.AssertContentToFile(t, string(cp), "testdata/expected_results_cluster_docker_cp_single_node.yaml")
=======
func TestDockerTemplateBuilderGenerateCAPISpecWorkers(t *testing.T) {
	type args struct {
		clusterSpec *cluster.Spec
	}
	tests := []struct {
		name        string
		args        args
		wantContent []byte
		wantErr     error
	}{
		{
			name: "kube version not specified",
			args: args{
				clusterSpec: test.NewClusterSpec(func(s *cluster.Spec) {
					s.Cluster.Name = "test-cluster"
				}),
			},
			wantErr: fmt.Errorf("error building template map for MD "),
		},
	}
	for _, tt := range tests {
		t.Run(tt.name, func(t *testing.T) {
			g := NewWithT(t)
			builder := docker.NewDockerTemplateBuilder(time.Now)

			gotContent, err := builder.GenerateCAPISpecWorkers(tt.args.clusterSpec, nil, nil)
			if err != tt.wantErr && !assert.Contains(t, err.Error(), tt.wantErr.Error()) {
				t.Errorf("Got DockerTemplateBuilder.GenerateCAPISpecWorkers() error = %v, wantErr %v", err, tt.wantErr)
				return
			}
			if err == nil {
				g.Expect(gotContent).NotTo(BeEmpty())
			}
		})
	}
>>>>>>> 772d7df3
}<|MERGE_RESOLUTION|>--- conflicted
+++ resolved
@@ -722,7 +722,6 @@
 	}
 }
 
-<<<<<<< HEAD
 func TestProviderGenerateDeploymentFileForSingleNodeCluster(t *testing.T) {
 	mockCtrl := gomock.NewController(t)
 	ctx := context.Background()
@@ -756,7 +755,8 @@
 	}
 
 	test.AssertContentToFile(t, string(cp), "testdata/expected_results_cluster_docker_cp_single_node.yaml")
-=======
+}
+
 func TestDockerTemplateBuilderGenerateCAPISpecWorkers(t *testing.T) {
 	type args struct {
 		clusterSpec *cluster.Spec
@@ -792,5 +792,4 @@
 			}
 		})
 	}
->>>>>>> 772d7df3
 }