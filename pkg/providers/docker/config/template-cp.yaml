apiVersion: cluster.x-k8s.io/v1alpha3
kind: Cluster
metadata:
  name: {{.clusterName}}
  namespace: {{.eksaSystemNamespace}}
spec:
  clusterNetwork:
    pods:
      cidrBlocks: {{.podCidrs}}
    serviceDomain: cluster.local
    services:
      cidrBlocks: {{.serviceCidrs}}
  controlPlaneRef:
    apiVersion: controlplane.cluster.x-k8s.io/v1alpha3
    kind: KubeadmControlPlane
    name: {{.clusterName}}
    namespace: {{.eksaSystemNamespace}}
  infrastructureRef:
    apiVersion: infrastructure.cluster.x-k8s.io/v1alpha3
    kind: DockerCluster
    name: {{.clusterName}}
    namespace: {{.eksaSystemNamespace}}
{{- if .externalEtcd }}
  managedExternalEtcdRef:
    apiVersion: etcdcluster.cluster.x-k8s.io/v1alpha3
    kind: EtcdadmCluster
    name: {{.clusterName}}-etcd
    namespace: {{.eksaSystemNamespace}}
{{- end }}
---
apiVersion: infrastructure.cluster.x-k8s.io/v1alpha3
kind: DockerCluster
metadata:
  name: {{.clusterName}}
  namespace: {{.eksaSystemNamespace}}
---
apiVersion: infrastructure.cluster.x-k8s.io/v1alpha3
kind: DockerMachineTemplate
metadata:
  name: {{.controlPlaneTemplateName}}
  namespace: {{.eksaSystemNamespace}}
spec:
  template:
    spec:
      extraMounts:
      - containerPath: /var/run/docker.sock
        hostPath: /var/run/docker.sock
      customImage: {{.kindNodeImage}}
---
apiVersion: controlplane.cluster.x-k8s.io/v1alpha3
kind: KubeadmControlPlane
metadata:
  name: {{.clusterName}}
  namespace: {{.eksaSystemNamespace}}
spec:
  infrastructureTemplate:
    apiVersion: infrastructure.cluster.x-k8s.io/v1alpha3
    kind: DockerMachineTemplate
    name: {{.controlPlaneTemplateName}}
    namespace: {{.eksaSystemNamespace}}
  kubeadmConfigSpec:
    clusterConfiguration:
      imageRepository: {{.kubernetesRepository}}
      etcd:
{{- if .externalEtcd }}
        external:
          endpoints: []
          caFile: "/etc/kubernetes/pki/etcd/ca.crt"
          certFile: "/etc/kubernetes/pki/apiserver-etcd-client.crt"
          keyFile: "/etc/kubernetes/pki/apiserver-etcd-client.key"
{{- else }}
        local:
          imageRepository: {{.etcdRepository}}
          imageTag: {{.etcdVersion}}
{{- if .etcdExtraArgs }}
          extraArgs:
{{ .etcdExtraArgs.ToYaml | indent 12 }}
{{- end }}
{{- end }}
      dns:
        type: CoreDNS
        imageRepository: {{.corednsRepository}}
        imageTag: {{.corednsVersion}}
      apiServer:
        certSANs:
        - localhost
        - 127.0.0.1
        extraArgs:
          audit-policy-file: /etc/kubernetes/audit-policy.yaml
          audit-log-path: /var/log/kubernetes/api-audit.log
          audit-log-maxage: "30"
          audit-log-maxbackup: "10"
          audit-log-maxsize: "512"
          profiling: "false"
{{- if .apiserverExtraArgs }}
{{ .apiserverExtraArgs.ToYaml | indent 10 }}
{{- end }}
        extraVolumes:
        - hostPath: /etc/kubernetes/audit-policy.yaml
          mountPath: /etc/kubernetes/audit-policy.yaml
          name: audit-policy
          pathType: File
          readOnly: true
        - hostPath: /var/log/kubernetes
          mountPath: /var/log/kubernetes
          name: audit-log-dir
          pathType: DirectoryOrCreate
          readOnly: false
        - hostPath: /var/log/kubernetes/api-audit.log
          mountPath: /var/log/kubernetes/api-audit.log
          name: audit-log
          pathType: FileOrCreate
          readOnly: false
{{- if .awsIamAuth}}
        - hostPath: /var/lib/kubeadm/aws-iam-authenticator/
          mountPath: /etc/kubernetes/aws-iam-authenticator/
          name: authconfig
          readOnly: false
        - hostPath: /var/lib/kubeadm/aws-iam-authenticator/pki/
          mountPath: /var/aws-iam-authenticator/
          name: awsiamcert
          readOnly: false
{{- end}}
      controllerManager:
        extraArgs:
          enable-hostpath-provisioner: "true"
          profiling: "false"
{{- if .controllermanagerExtraArgs }}
{{ .controllermanagerExtraArgs.ToYaml | indent 10 }}
{{- end }}
      scheduler:
        extraArgs:
          profiling: "false"
{{- if .schedulerExtraArgs }}
{{ .schedulerExtraArgs.ToYaml | indent 10 }}
{{- end }}
    files:
    - content: |
{{ .auditPolicy | indent 8 }}
      owner: root:root
      path: /etc/kubernetes/audit-policy.yaml
{{- if .awsIamAuth}}
    - content: |
        # clusters refers to the remote service.
        clusters:
          - name: aws-iam-authenticator
            cluster:
              certificate-authority: /var/aws-iam-authenticator/cert.pem
              server: https://localhost:21362/authenticate
        # users refers to the API Server's webhook configuration
        # (we don't need to authenticate the API server).
        users:
          - name: apiserver
        # kubeconfig files require a context. Provide one for the API Server.
        current-context: webhook
        contexts:
        - name: webhook
          context:
            cluster: aws-iam-authenticator
            user: apiserver
      permissions: "0640"
      owner: root:root
      path: /var/lib/kubeadm/aws-iam-authenticator/kubeconfig.yaml
    - contentFrom:
        secret:
          name: aws-iam-authenticator-ca
          key: cert.pem
      permissions: "0640"
      owner: root:root
      path: /var/lib/kubeadm/aws-iam-authenticator/pki/cert.pem
    - contentFrom:
        secret:
          name: aws-iam-authenticator-ca
          key: key.pem
      permissions: "0640"
      owner: root:root
      path: /var/lib/kubeadm/aws-iam-authenticator/pki/key.pem
{{- end}}
    initConfiguration:
      nodeRegistration:
        criSocket: /var/run/containerd/containerd.sock
        kubeletExtraArgs:
          cgroup-driver: cgroupfs
          eviction-hard: nodefs.available<0%,nodefs.inodesFree<0%,imagefs.available<0%
<<<<<<< HEAD
=======
{{- if .kubeletExtraArgs }}
{{ .kubeletExtraArgs.ToYaml | indent 10 }}
{{- end }}
>>>>>>> f6e17d33
{{- if .controlPlaneTaints }}
        taints: {{ range .controlPlaneTaints}}
          - key: {{ .Key }}
            value: {{ .Value }}
            effect: {{ .Effect }}
{{- if .TimeAdded }}
            timeAdded: {{ .TimeAdded }}
{{- end }}
        {{- end }}
{{- else}}
        taints: []
{{- end }}
    joinConfiguration:
      nodeRegistration:
        criSocket: /var/run/containerd/containerd.sock
        kubeletExtraArgs:
          cgroup-driver: cgroupfs
          eviction-hard: nodefs.available<0%,nodefs.inodesFree<0%,imagefs.available<0%
<<<<<<< HEAD
=======
{{- if .kubeletExtraArgs }}
{{ .kubeletExtraArgs.ToYaml | indent 10 }}
{{- end }}
>>>>>>> f6e17d33
{{- if .controlPlaneTaints }}
        taints: {{ range .controlPlaneTaints}}
          - key: {{ .Key }}
            value: {{ .Value }}
            effect: {{ .Effect }}
{{- if .TimeAdded }}
            timeAdded: {{ .TimeAdded }}
{{- end }}
        {{- end }}
{{- else}}
        taints: []
{{- end }}
  replicas: {{.control_plane_replicas}}
  version: {{.kubernetesVersion}}
{{- if .externalEtcd }}
---
kind: EtcdadmCluster
apiVersion: etcdcluster.cluster.x-k8s.io/v1alpha3
metadata:
  name: {{.clusterName}}-etcd
  namespace: {{.eksaSystemNamespace}}
spec:
  replicas: {{.externalEtcdReplicas}}
  etcdadmConfigSpec:
    etcdadmBuiltin: true
    cloudInitConfig:
      version: {{.externalEtcdVersion}}
  infrastructureTemplate:
    apiVersion: infrastructure.cluster.x-k8s.io/v1alpha3
    kind: DockerMachineTemplate
    name: {{.etcdTemplateName}}
    namespace: {{.eksaSystemNamespace}}
---
apiVersion: infrastructure.cluster.x-k8s.io/v1alpha3
kind: DockerMachineTemplate
metadata:
  name: {{.etcdTemplateName}}
  namespace: {{.eksaSystemNamespace}}
spec:
  template:
    spec:
      extraMounts:
        - containerPath: /var/run/docker.sock
          hostPath: /var/run/docker.sock
      customImage: {{.kindNodeImage}}
{{- end }}<|MERGE_RESOLUTION|>--- conflicted
+++ resolved
@@ -182,12 +182,9 @@
         kubeletExtraArgs:
           cgroup-driver: cgroupfs
           eviction-hard: nodefs.available<0%,nodefs.inodesFree<0%,imagefs.available<0%
-<<<<<<< HEAD
-=======
 {{- if .kubeletExtraArgs }}
 {{ .kubeletExtraArgs.ToYaml | indent 10 }}
 {{- end }}
->>>>>>> f6e17d33
 {{- if .controlPlaneTaints }}
         taints: {{ range .controlPlaneTaints}}
           - key: {{ .Key }}
@@ -206,12 +203,9 @@
         kubeletExtraArgs:
           cgroup-driver: cgroupfs
           eviction-hard: nodefs.available<0%,nodefs.inodesFree<0%,imagefs.available<0%
-<<<<<<< HEAD
-=======
 {{- if .kubeletExtraArgs }}
 {{ .kubeletExtraArgs.ToYaml | indent 10 }}
 {{- end }}
->>>>>>> f6e17d33
 {{- if .controlPlaneTaints }}
         taints: {{ range .controlPlaneTaints}}
           - key: {{ .Key }}
