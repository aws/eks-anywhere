package docker

import (
	"context"
	_ "embed"
	"fmt"
	"os"
	"regexp"

	etcdv1 "github.com/aws/etcdadm-controller/api/v1beta1"
	clusterv1 "sigs.k8s.io/cluster-api/api/v1beta1"
	controlplanev1 "sigs.k8s.io/cluster-api/controlplane/kubeadm/api/v1beta1"

	"github.com/aws/eks-anywhere/pkg/api/v1alpha1"
	"github.com/aws/eks-anywhere/pkg/bootstrapper"
	"github.com/aws/eks-anywhere/pkg/cluster"
	"github.com/aws/eks-anywhere/pkg/clusterapi"
	"github.com/aws/eks-anywhere/pkg/constants"
	"github.com/aws/eks-anywhere/pkg/crypto"
	"github.com/aws/eks-anywhere/pkg/executables"
	"github.com/aws/eks-anywhere/pkg/logger"
	"github.com/aws/eks-anywhere/pkg/providers"
	"github.com/aws/eks-anywhere/pkg/providers/common"
	"github.com/aws/eks-anywhere/pkg/semver"
	"github.com/aws/eks-anywhere/pkg/templater"
	"github.com/aws/eks-anywhere/pkg/types"
	releasev1alpha1 "github.com/aws/eks-anywhere/release/api/v1alpha1"
)

const (
	githubTokenEnvVar = "GITHUB_TOKEN"
)

//go:embed config/template-cp.yaml
var defaultCAPIConfigCP string

//go:embed config/template-md.yaml
var defaultCAPIConfigMD string

var eksaDockerResourceType = fmt.Sprintf("dockerdatacenterconfigs.%s", v1alpha1.GroupVersion.Group)

type ProviderClient interface {
	GetDockerLBPort(ctx context.Context, clusterName string) (port string, err error)
}

type provider struct {
	docker                ProviderClient
	datacenterConfig      *v1alpha1.DockerDatacenterConfig
	providerKubectlClient ProviderKubectlClient
	templateBuilder       *DockerTemplateBuilder
}

func (p *provider) InstallCustomProviderComponents(ctx context.Context, kubeconfigFile string) error {
	return nil
}

type ProviderKubectlClient interface {
	GetEksaCluster(ctx context.Context, cluster *types.Cluster, clusterName string) (*v1alpha1.Cluster, error)
	GetMachineDeployment(ctx context.Context, machineDeploymentName string, opts ...executables.KubectlOpt) (*clusterv1.MachineDeployment, error)
	GetKubeadmControlPlane(ctx context.Context, cluster *types.Cluster, clusterName string, opts ...executables.KubectlOpt) (*controlplanev1.KubeadmControlPlane, error)
	GetEtcdadmCluster(ctx context.Context, cluster *types.Cluster, clusterName string, opts ...executables.KubectlOpt) (*etcdv1.EtcdadmCluster, error)
	UpdateAnnotation(ctx context.Context, resourceType, objectName string, annotations map[string]string, opts ...executables.KubectlOpt) error
}

func NewProvider(providerConfig *v1alpha1.DockerDatacenterConfig, docker ProviderClient, providerKubectlClient ProviderKubectlClient, now types.NowFunc) providers.Provider {
	return &provider{
		docker:                docker,
		datacenterConfig:      providerConfig,
		providerKubectlClient: providerKubectlClient,
		templateBuilder: &DockerTemplateBuilder{
			now: now,
		},
	}
}

func (p *provider) BootstrapClusterOpts(_ *cluster.Spec) ([]bootstrapper.BootstrapClusterOption, error) {
	return []bootstrapper.BootstrapClusterOption{bootstrapper.WithExtraDockerMounts()}, nil
}

func (p *provider) PreCAPIInstallOnBootstrap(ctx context.Context, cluster *types.Cluster, clusterSpec *cluster.Spec) error {
	return nil
}

func (p *provider) PostBootstrapSetup(ctx context.Context, clusterConfig *v1alpha1.Cluster, cluster *types.Cluster) error {
	return nil
}

func (p *provider) PostBootstrapDeleteForUpgrade(ctx context.Context) error {
	return nil
}

func (p *provider) PostBootstrapSetupUpgrade(ctx context.Context, clusterConfig *v1alpha1.Cluster, cluster *types.Cluster) error {
	return nil
}

func (p *provider) PostWorkloadInit(ctx context.Context, cluster *types.Cluster, clusterSpec *cluster.Spec) error {
	return nil
}

func (p *provider) Name() string {
	return constants.DockerProviderName
}

func (p *provider) DatacenterResourceType() string {
	return eksaDockerResourceType
}

func (p *provider) MachineResourceType() string {
	return ""
}

func (p *provider) DeleteResources(_ context.Context, _ *cluster.Spec) error {
	return nil
}

func (p *provider) PostClusterDeleteValidate(_ context.Context, _ *types.Cluster) error {
	// No validations
	return nil
}

func (p *provider) PostMoveManagementToBootstrap(_ context.Context, _ *types.Cluster) error {
	// NOOP
	return nil
}

func (p *provider) SetupAndValidateCreateCluster(ctx context.Context, clusterSpec *cluster.Spec) error {
	logger.Info("Warning: The docker infrastructure provider is meant for local development and testing only")
	if err := ValidateControlPlaneEndpoint(clusterSpec); err != nil {
		return err
	}
	return nil
}

func (p *provider) SetupAndValidateDeleteCluster(ctx context.Context, _ *types.Cluster, _ *cluster.Spec) error {
	return nil
}

func (p *provider) SetupAndValidateUpgradeCluster(ctx context.Context, _ *types.Cluster, _ *cluster.Spec, _ *cluster.Spec) error {
	return nil
}

func (p *provider) UpdateSecrets(ctx context.Context, cluster *types.Cluster, _ *cluster.Spec) error {
	// Not implemented
	return nil
}

// NewDockerTemplateBuilder returns a docker template builder object.
func NewDockerTemplateBuilder(now types.NowFunc) *DockerTemplateBuilder {
	return &DockerTemplateBuilder{
		now: now,
	}
}

type DockerTemplateBuilder struct {
	now types.NowFunc
}

func (d *DockerTemplateBuilder) GenerateCAPISpecControlPlane(clusterSpec *cluster.Spec, buildOptions ...providers.BuildMapOption) (content []byte, err error) {
	values, err := buildTemplateMapCP(clusterSpec)
	if err != nil {
		return nil, fmt.Errorf("error building template map for CP %v", err)
	}
	for _, buildOption := range buildOptions {
		buildOption(values)
	}

	bytes, err := templater.Execute(defaultCAPIConfigCP, values)
	if err != nil {
		return nil, err
	}

	return bytes, nil
}

func (d *DockerTemplateBuilder) GenerateCAPISpecWorkers(clusterSpec *cluster.Spec, workloadTemplateNames, kubeadmconfigTemplateNames map[string]string) (content []byte, err error) {
	workerSpecs := make([][]byte, 0, len(clusterSpec.Cluster.Spec.WorkerNodeGroupConfigurations))
	for _, workerNodeGroupConfiguration := range clusterSpec.Cluster.Spec.WorkerNodeGroupConfigurations {
		values, err := buildTemplateMapMD(clusterSpec, workerNodeGroupConfiguration)
		if err != nil {
			return nil, fmt.Errorf("error building template map for MD %v", err)
		}
		values["workloadTemplateName"] = workloadTemplateNames[workerNodeGroupConfiguration.Name]
		values["workloadkubeadmconfigTemplateName"] = kubeadmconfigTemplateNames[workerNodeGroupConfiguration.Name]

		bytes, err := templater.Execute(defaultCAPIConfigMD, values)
		if err != nil {
			return nil, err
		}
		workerSpecs = append(workerSpecs, bytes)
	}

	return templater.AppendYamlResources(workerSpecs...), nil
}

// CAPIWorkersSpecWithInitialNames generates a yaml spec with the CAPI objects representing the worker
// nodes for a particular eks-a cluster. It uses default initial names (ended in '-1') for the docker
// machine templates and kubeadm config templates.
func (d *DockerTemplateBuilder) CAPIWorkersSpecWithInitialNames(spec *cluster.Spec) (content []byte, err error) {
	machineTemplateNames, kubeadmConfigTemplateNames := initialNamesForWorkers(spec)
	return d.GenerateCAPISpecWorkers(spec, machineTemplateNames, kubeadmConfigTemplateNames)
}

func initialNamesForWorkers(spec *cluster.Spec) (machineTemplateNames, kubeadmConfigTemplateNames map[string]string) {
	workerGroupsLen := len(spec.Cluster.Spec.WorkerNodeGroupConfigurations)
	machineTemplateNames = make(map[string]string, workerGroupsLen)
	kubeadmConfigTemplateNames = make(map[string]string, workerGroupsLen)
	for _, workerNodeGroupConfiguration := range spec.Cluster.Spec.WorkerNodeGroupConfigurations {
		machineTemplateNames[workerNodeGroupConfiguration.Name] = clusterapi.WorkerMachineTemplateName(spec, workerNodeGroupConfiguration)
		kubeadmConfigTemplateNames[workerNodeGroupConfiguration.Name] = clusterapi.DefaultKubeadmConfigTemplateName(spec, workerNodeGroupConfiguration)
	}

	return machineTemplateNames, kubeadmConfigTemplateNames
}

func kubeletCgroupDriverExtraArgs(kubeVersion v1alpha1.KubernetesVersion) (clusterapi.ExtraArgs, error) {
	clusterKubeVersionSemver, err := semver.KubeVersionToValidSemver(kubeVersion)
	if err != nil {
		return nil, fmt.Errorf("converting kubeVersion %v to semver %v", kubeVersion, err)
	}
	kube124Semver, err := semver.KubeVersionToValidSemver(v1alpha1.Kube124)
	if err != nil {
		return nil, fmt.Errorf("error converting kubeVersion %v to semver %v", v1alpha1.Kube124, err)
	}
	if clusterKubeVersionSemver.Compare(kube124Semver) != -1 {
		return clusterapi.CgroupDriverSystemdExtraArgs(), nil
	}

	return clusterapi.CgroupDriverCgroupfsExtraArgs(), nil
}

func buildTemplateMapCP(clusterSpec *cluster.Spec) (map[string]interface{}, error) {
	bundle := clusterSpec.VersionsBundle
	etcdExtraArgs := clusterapi.SecureEtcdTlsCipherSuitesExtraArgs()
	sharedExtraArgs := clusterapi.SecureTlsCipherSuitesExtraArgs()
	kubeletExtraArgs := clusterapi.SecureTlsCipherSuitesExtraArgs().
		Append(clusterapi.ResolvConfExtraArgs(clusterSpec.Cluster.Spec.ClusterNetwork.DNS.ResolvConf)).
		Append(clusterapi.ControlPlaneNodeLabelsExtraArgs(clusterSpec.Cluster.Spec.ControlPlaneConfiguration))

	cgroupDriverArgs, err := kubeletCgroupDriverExtraArgs(clusterSpec.Cluster.Spec.KubernetesVersion)
	if err != nil {
		return nil, err
	}
	if cgroupDriverArgs != nil {
		kubeletExtraArgs.Append(cgroupDriverArgs)
	}

	apiServerExtraArgs := clusterapi.OIDCToExtraArgs(clusterSpec.OIDCConfig).
		Append(clusterapi.AwsIamAuthExtraArgs(clusterSpec.AWSIamConfig)).
		Append(clusterapi.PodIAMAuthExtraArgs(clusterSpec.Cluster.Spec.PodIAMConfig)).
		Append(sharedExtraArgs)
	controllerManagerExtraArgs := clusterapi.SecureTlsCipherSuitesExtraArgs().
		Append(clusterapi.NodeCIDRMaskExtraArgs(&clusterSpec.Cluster.Spec.ClusterNetwork))

	values := map[string]interface{}{
		"clusterName":                   clusterSpec.Cluster.Name,
		"control_plane_replicas":        clusterSpec.Cluster.Spec.ControlPlaneConfiguration.Count,
		"kubernetesRepository":          bundle.KubeDistro.Kubernetes.Repository,
		"kubernetesVersion":             bundle.KubeDistro.Kubernetes.Tag,
		"etcdRepository":                bundle.KubeDistro.Etcd.Repository,
		"etcdVersion":                   bundle.KubeDistro.Etcd.Tag,
		"corednsRepository":             bundle.KubeDistro.CoreDNS.Repository,
		"corednsVersion":                bundle.KubeDistro.CoreDNS.Tag,
		"kindNodeImage":                 bundle.EksD.KindNode.VersionedImage(),
		"etcdExtraArgs":                 etcdExtraArgs.ToPartialYaml(),
		"etcdCipherSuites":              crypto.SecureCipherSuitesString(),
		"apiserverExtraArgs":            apiServerExtraArgs.ToPartialYaml(),
		"controllermanagerExtraArgs":    controllerManagerExtraArgs.ToPartialYaml(),
		"schedulerExtraArgs":            sharedExtraArgs.ToPartialYaml(),
		"kubeletExtraArgs":              kubeletExtraArgs.ToPartialYaml(),
		"externalEtcdVersion":           bundle.KubeDistro.EtcdVersion,
		"eksaSystemNamespace":           constants.EksaSystemNamespace,
		"podCidrs":                      clusterSpec.Cluster.Spec.ClusterNetwork.Pods.CidrBlocks,
		"serviceCidrs":                  clusterSpec.Cluster.Spec.ClusterNetwork.Services.CidrBlocks,
		"haproxyImageRepository":        getHAProxyImageRepo(bundle.Haproxy.Image),
		"haproxyImageTag":               bundle.Haproxy.Image.Tag(),
		"workerNodeGroupConfigurations": clusterSpec.Cluster.Spec.WorkerNodeGroupConfigurations,
	}

	if clusterSpec.Cluster.Spec.ExternalEtcdConfiguration != nil {
		values["externalEtcd"] = true
		values["externalEtcdReplicas"] = clusterSpec.Cluster.Spec.ExternalEtcdConfiguration.Count
	}
	if clusterSpec.AWSIamConfig != nil {
		values["awsIamAuth"] = true
	}

	values["controlPlaneTaints"] = clusterSpec.Cluster.Spec.ControlPlaneConfiguration.Taints

	auditPolicy, err := common.GetAuditPolicy(clusterSpec.Cluster.Spec.KubernetesVersion)
	if err != nil {
		return nil, err
	}
	values["auditPolicy"] = auditPolicy

	return values, nil
}

func buildTemplateMapMD(clusterSpec *cluster.Spec, workerNodeGroupConfiguration v1alpha1.WorkerNodeGroupConfiguration) (map[string]interface{}, error) {
	bundle := clusterSpec.VersionsBundle
	kubeletExtraArgs := clusterapi.SecureTlsCipherSuitesExtraArgs().
		Append(clusterapi.WorkerNodeLabelsExtraArgs(workerNodeGroupConfiguration)).
		Append(clusterapi.ResolvConfExtraArgs(clusterSpec.Cluster.Spec.ClusterNetwork.DNS.ResolvConf))

	cgroupDriverArgs, err := kubeletCgroupDriverExtraArgs(clusterSpec.Cluster.Spec.KubernetesVersion)
	if err != nil {
		return nil, err
	}
	if cgroupDriverArgs != nil {
		kubeletExtraArgs.Append(cgroupDriverArgs)
	}
	values := map[string]interface{}{
		"clusterName":           clusterSpec.Cluster.Name,
		"kubernetesVersion":     bundle.KubeDistro.Kubernetes.Tag,
		"kindNodeImage":         bundle.EksD.KindNode.VersionedImage(),
		"eksaSystemNamespace":   constants.EksaSystemNamespace,
		"kubeletExtraArgs":      kubeletExtraArgs.ToPartialYaml(),
		"workerReplicas":        *workerNodeGroupConfiguration.Count,
		"workerNodeGroupName":   fmt.Sprintf("%s-%s", clusterSpec.Cluster.Name, workerNodeGroupConfiguration.Name),
		"workerNodeGroupTaints": workerNodeGroupConfiguration.Taints,
		"autoscalingConfig":     workerNodeGroupConfiguration.AutoScalingConfiguration,
	}

	return values, nil
}

func NeedsNewControlPlaneTemplate(oldSpec, newSpec *cluster.Spec) bool {
	return (oldSpec.Cluster.Spec.KubernetesVersion != newSpec.Cluster.Spec.KubernetesVersion) || (oldSpec.Bundles.Spec.Number != newSpec.Bundles.Spec.Number)
}

func NeedsNewWorkloadTemplate(oldSpec, newSpec *cluster.Spec) bool {
	if !v1alpha1.WorkerNodeGroupConfigurationSliceTaintsEqual(oldSpec.Cluster.Spec.WorkerNodeGroupConfigurations, newSpec.Cluster.Spec.WorkerNodeGroupConfigurations) ||
		!v1alpha1.WorkerNodeGroupConfigurationsLabelsMapEqual(oldSpec.Cluster.Spec.WorkerNodeGroupConfigurations, newSpec.Cluster.Spec.WorkerNodeGroupConfigurations) {
		return true
	}
	return (oldSpec.Cluster.Spec.KubernetesVersion != newSpec.Cluster.Spec.KubernetesVersion) || (oldSpec.Bundles.Spec.Number != newSpec.Bundles.Spec.Number)
}

func NeedsNewKubeadmConfigTemplate(newWorkerNodeGroup *v1alpha1.WorkerNodeGroupConfiguration, oldWorkerNodeGroup *v1alpha1.WorkerNodeGroupConfiguration) bool {
	return !v1alpha1.TaintsSliceEqual(newWorkerNodeGroup.Taints, oldWorkerNodeGroup.Taints) || !v1alpha1.MapEqual(newWorkerNodeGroup.Labels, oldWorkerNodeGroup.Labels)
}

func NeedsNewEtcdTemplate(oldSpec, newSpec *cluster.Spec) bool {
	return (oldSpec.Cluster.Spec.KubernetesVersion != newSpec.Cluster.Spec.KubernetesVersion) || (oldSpec.Bundles.Spec.Number != newSpec.Bundles.Spec.Number)
}

func (p *provider) generateCAPISpecForUpgrade(ctx context.Context, bootstrapCluster, workloadCluster *types.Cluster, currentSpec, newClusterSpec *cluster.Spec) (controlPlaneSpec, workersSpec []byte, err error) {
	clusterName := newClusterSpec.Cluster.Name
	var controlPlaneTemplateName, workloadTemplateName, kubeadmconfigTemplateName, etcdTemplateName string
	var needsNewEtcdTemplate bool

	needsNewControlPlaneTemplate := NeedsNewControlPlaneTemplate(currentSpec, newClusterSpec)
	if !needsNewControlPlaneTemplate {
		cp, err := p.providerKubectlClient.GetKubeadmControlPlane(ctx, workloadCluster, workloadCluster.Name, executables.WithCluster(bootstrapCluster), executables.WithNamespace(constants.EksaSystemNamespace))
		if err != nil {
			return nil, nil, err
		}
		controlPlaneTemplateName = cp.Spec.MachineTemplate.InfrastructureRef.Name
	} else {
		controlPlaneTemplateName = common.CPMachineTemplateName(clusterName, p.templateBuilder.now)
	}

	previousWorkerNodeGroupConfigs := cluster.BuildMapForWorkerNodeGroupsByName(currentSpec.Cluster.Spec.WorkerNodeGroupConfigurations)

	workloadTemplateNames := make(map[string]string, len(newClusterSpec.Cluster.Spec.WorkerNodeGroupConfigurations))
	kubeadmconfigTemplateNames := make(map[string]string, len(newClusterSpec.Cluster.Spec.WorkerNodeGroupConfigurations))
	for _, workerNodeGroupConfiguration := range newClusterSpec.Cluster.Spec.WorkerNodeGroupConfigurations {
		needsNewWorkloadTemplate, err := p.needsNewMachineTemplate(currentSpec, newClusterSpec, workerNodeGroupConfiguration, previousWorkerNodeGroupConfigs)
		if err != nil {
			return nil, nil, err
		}
		needsNewKubeadmConfigTemplate, err := p.needsNewKubeadmConfigTemplate(workerNodeGroupConfiguration, previousWorkerNodeGroupConfigs)
		if err != nil {
			return nil, nil, err
		}

		if !needsNewKubeadmConfigTemplate {
			mdName := machineDeploymentName(newClusterSpec.Cluster.Name, workerNodeGroupConfiguration.Name)
			md, err := p.providerKubectlClient.GetMachineDeployment(ctx, mdName, executables.WithCluster(bootstrapCluster), executables.WithNamespace(constants.EksaSystemNamespace))
			if err != nil {
				return nil, nil, err
			}
			kubeadmconfigTemplateName = md.Spec.Template.Spec.Bootstrap.ConfigRef.Name
			kubeadmconfigTemplateNames[workerNodeGroupConfiguration.Name] = kubeadmconfigTemplateName
		} else {
			kubeadmconfigTemplateName = common.KubeadmConfigTemplateName(clusterName, workerNodeGroupConfiguration.Name, p.templateBuilder.now)
			kubeadmconfigTemplateNames[workerNodeGroupConfiguration.Name] = kubeadmconfigTemplateName
		}

		if !needsNewWorkloadTemplate {
			mdName := machineDeploymentName(newClusterSpec.Cluster.Name, workerNodeGroupConfiguration.Name)
			md, err := p.providerKubectlClient.GetMachineDeployment(ctx, mdName, executables.WithCluster(bootstrapCluster), executables.WithNamespace(constants.EksaSystemNamespace))
			if err != nil {
				return nil, nil, err
			}
			workloadTemplateName = md.Spec.Template.Spec.InfrastructureRef.Name
			workloadTemplateNames[workerNodeGroupConfiguration.Name] = workloadTemplateName
		} else {
			workloadTemplateName = common.WorkerMachineTemplateName(clusterName, workerNodeGroupConfiguration.Name, p.templateBuilder.now)
			workloadTemplateNames[workerNodeGroupConfiguration.Name] = workloadTemplateName
		}
	}

	if newClusterSpec.Cluster.Spec.ExternalEtcdConfiguration != nil {
		needsNewEtcdTemplate = NeedsNewEtcdTemplate(currentSpec, newClusterSpec)
		if !needsNewEtcdTemplate {
			etcdadmCluster, err := p.providerKubectlClient.GetEtcdadmCluster(ctx, workloadCluster, newClusterSpec.Cluster.Name, executables.WithCluster(bootstrapCluster), executables.WithNamespace(constants.EksaSystemNamespace))
			if err != nil {
				return nil, nil, err
			}
			etcdTemplateName = etcdadmCluster.Spec.InfrastructureTemplate.Name
		} else {
			/* During a cluster upgrade, etcd machines need to be upgraded first, so that the etcd machines with new spec get created and can be used by controlplane machines
			as etcd endpoints. KCP rollout should not start until then. As a temporary solution in the absence of static etcd endpoints, we annotate the etcd cluster as "upgrading",
			so that KCP checks this annotation and does not proceed if etcd cluster is upgrading. The etcdadm controller removes this annotation once the etcd upgrade is complete.
			*/
			err = p.providerKubectlClient.UpdateAnnotation(ctx, "etcdadmcluster", fmt.Sprintf("%s-etcd", newClusterSpec.Cluster.Name),
				map[string]string{etcdv1.UpgradeInProgressAnnotation: "true"},
				executables.WithCluster(bootstrapCluster),
				executables.WithNamespace(constants.EksaSystemNamespace))
			if err != nil {
				return nil, nil, err
			}
			etcdTemplateName = common.EtcdMachineTemplateName(clusterName, p.templateBuilder.now)
		}
	}

	cpOpt := func(values map[string]interface{}) {
		values["controlPlaneTemplateName"] = controlPlaneTemplateName
		values["etcdTemplateName"] = etcdTemplateName
	}
	controlPlaneSpec, err = p.templateBuilder.GenerateCAPISpecControlPlane(newClusterSpec, cpOpt)
	if err != nil {
		return nil, nil, err
	}

	workersSpec, err = p.templateBuilder.GenerateCAPISpecWorkers(newClusterSpec, workloadTemplateNames, kubeadmconfigTemplateNames)
	if err != nil {
		return nil, nil, err
	}
	return controlPlaneSpec, workersSpec, nil
}

func (p *provider) needsNewMachineTemplate(currentSpec, newClusterSpec *cluster.Spec, workerNodeGroupConfiguration v1alpha1.WorkerNodeGroupConfiguration, prevWorkerNodeGroupConfigs map[string]v1alpha1.WorkerNodeGroupConfiguration) (bool, error) {
	if _, ok := prevWorkerNodeGroupConfigs[workerNodeGroupConfiguration.Name]; ok {
		needsNewWorkloadTemplate := NeedsNewWorkloadTemplate(currentSpec, newClusterSpec)
		return needsNewWorkloadTemplate, nil
	}
	return true, nil
}

func (p *provider) needsNewKubeadmConfigTemplate(workerNodeGroupConfiguration v1alpha1.WorkerNodeGroupConfiguration, prevWorkerNodeGroupConfigs map[string]v1alpha1.WorkerNodeGroupConfiguration) (bool, error) {
	if _, ok := prevWorkerNodeGroupConfigs[workerNodeGroupConfiguration.Name]; ok {
		existingWorkerNodeGroupConfig := prevWorkerNodeGroupConfigs[workerNodeGroupConfiguration.Name]
		return NeedsNewKubeadmConfigTemplate(&workerNodeGroupConfiguration, &existingWorkerNodeGroupConfig), nil
	}
	return true, nil
}

func (p *provider) generateCAPISpecForCreate(ctx context.Context, clusterSpec *cluster.Spec) (controlPlaneSpec, workersSpec []byte, err error) {
	clusterName := clusterSpec.Cluster.Name

	cpOpt := func(values map[string]interface{}) {
		values["controlPlaneTemplateName"] = common.CPMachineTemplateName(clusterName, p.templateBuilder.now)
		values["etcdTemplateName"] = common.EtcdMachineTemplateName(clusterName, p.templateBuilder.now)
	}
	controlPlaneSpec, err = p.templateBuilder.GenerateCAPISpecControlPlane(clusterSpec, cpOpt)
	if err != nil {
		return nil, nil, err
	}
	workloadTemplateNames := make(map[string]string, len(clusterSpec.Cluster.Spec.WorkerNodeGroupConfigurations))
	kubeadmconfigTemplateNames := make(map[string]string, len(clusterSpec.Cluster.Spec.WorkerNodeGroupConfigurations))
	for _, workerNodeGroupConfiguration := range clusterSpec.Cluster.Spec.WorkerNodeGroupConfigurations {
		workloadTemplateNames[workerNodeGroupConfiguration.Name] = common.WorkerMachineTemplateName(clusterSpec.Cluster.Name, workerNodeGroupConfiguration.Name, p.templateBuilder.now)
		kubeadmconfigTemplateNames[workerNodeGroupConfiguration.Name] = common.KubeadmConfigTemplateName(clusterSpec.Cluster.Name, workerNodeGroupConfiguration.Name, p.templateBuilder.now)
	}
	workersSpec, err = p.templateBuilder.GenerateCAPISpecWorkers(clusterSpec, workloadTemplateNames, kubeadmconfigTemplateNames)
	if err != nil {
		return nil, nil, err
	}
	return controlPlaneSpec, workersSpec, nil
}

func (p *provider) GenerateCAPISpecForCreate(ctx context.Context, _ *types.Cluster, clusterSpec *cluster.Spec) (controlPlaneSpec, workersSpec []byte, err error) {
	controlPlaneSpec, workersSpec, err = p.generateCAPISpecForCreate(ctx, clusterSpec)
	if err != nil {
		return nil, nil, fmt.Errorf("generating cluster api spec contents: %v", err)
	}
	return controlPlaneSpec, workersSpec, nil
}

func (p *provider) GenerateCAPISpecForUpgrade(ctx context.Context, bootstrapCluster, workloadCluster *types.Cluster, currentSpec, newClusterSpec *cluster.Spec) (controlPlaneSpec, workersSpec []byte, err error) {
	controlPlaneSpec, workersSpec, err = p.generateCAPISpecForUpgrade(ctx, bootstrapCluster, workloadCluster, currentSpec, newClusterSpec)
	if err != nil {
		return nil, nil, fmt.Errorf("generating cluster api spec contents: %v", err)
	}
	return controlPlaneSpec, workersSpec, nil
}

func (p *provider) UpdateKubeConfig(content *[]byte, clusterName string) error {
	// The Docker provider is for testing only. We don't want to change the interface just for the test
	ctx := context.Background()
	if port, err := p.docker.GetDockerLBPort(ctx, clusterName); err != nil {
		return err
	} else {
		getUpdatedKubeConfigContent(content, port)
		return nil
	}
}

<<<<<<< HEAD
=======
// HardwareSpec returns the hardware yaml containing configurations for the hardware in the cluster.
>>>>>>> aad68418
func (p *provider) HardwareSpec() []byte {
	return nil
}

// this is required for docker provider.
func getUpdatedKubeConfigContent(content *[]byte, dockerLbPort string) {
	mc := regexp.MustCompile("server:.*")
	updatedConfig := mc.ReplaceAllString(string(*content), fmt.Sprintf("server: https://127.0.0.1:%s", dockerLbPort))
	mc = regexp.MustCompile("certificate-authority-data:.*")
	updatedConfig = mc.ReplaceAllString(updatedConfig, "insecure-skip-tls-verify: true")
	updatedContentByte := []byte(updatedConfig)
	*content = updatedContentByte
}

func (p *provider) Version(clusterSpec *cluster.Spec) string {
	return clusterSpec.VersionsBundle.Docker.Version
}

func (p *provider) EnvMap(_ *cluster.Spec) (map[string]string, error) {
	envMap := make(map[string]string)
	if env, ok := os.LookupEnv(githubTokenEnvVar); ok && len(env) > 0 {
		envMap[githubTokenEnvVar] = env
	}
	return envMap, nil
}

func (p *provider) GetDeployments() map[string][]string {
	return map[string][]string{
		"capd-system": {"capd-controller-manager"},
	}
}

func (p *provider) GetInfrastructureBundle(clusterSpec *cluster.Spec) *types.InfrastructureBundle {
	bundle := clusterSpec.VersionsBundle
	folderName := fmt.Sprintf("infrastructure-docker/%s/", bundle.Docker.Version)

	infraBundle := types.InfrastructureBundle{
		FolderName: folderName,
		Manifests: []releasev1alpha1.Manifest{
			bundle.Docker.Components,
			bundle.Docker.Metadata,
			bundle.Docker.ClusterTemplate,
		},
	}

	return &infraBundle
}

func (p *provider) DatacenterConfig(_ *cluster.Spec) providers.DatacenterConfig {
	return p.datacenterConfig
}

func (p *provider) MachineConfigs(_ *cluster.Spec) []providers.MachineConfig {
	return nil
}

func (p *provider) ValidateNewSpec(_ context.Context, _ *types.Cluster, _ *cluster.Spec) error {
	return nil
}

func (p *provider) ChangeDiff(currentSpec, newSpec *cluster.Spec) *types.ComponentChangeDiff {
	if currentSpec.VersionsBundle.Docker.Version == newSpec.VersionsBundle.Docker.Version {
		return nil
	}

	return &types.ComponentChangeDiff{
		ComponentName: constants.DockerProviderName,
		NewVersion:    newSpec.VersionsBundle.Docker.Version,
		OldVersion:    currentSpec.VersionsBundle.Docker.Version,
	}
}

func (p *provider) RunPostControlPlaneUpgrade(ctx context.Context, oldClusterSpec *cluster.Spec, clusterSpec *cluster.Spec, workloadCluster *types.Cluster, managementCluster *types.Cluster) error {
	return nil
}

func (p *provider) UpgradeNeeded(_ context.Context, _, _ *cluster.Spec, _ *types.Cluster) (bool, error) {
	return false, nil
}

func (p *provider) RunPostControlPlaneCreation(ctx context.Context, clusterSpec *cluster.Spec, cluster *types.Cluster) error {
	return nil
}

func machineDeploymentName(clusterName, nodeGroupName string) string {
	return fmt.Sprintf("%s-%s", clusterName, nodeGroupName)
}

func getHAProxyImageRepo(haProxyImage releasev1alpha1.Image) string {
	var haproxyImageRepo string

	regexStr := `(?P<HAProxyImageRepoPrefix>public.ecr.aws/[a-z0-9._-]+/kubernetes-sigs/kind)/haproxy`
	regex := regexp.MustCompile(regexStr)
	matches := regex.FindStringSubmatch(haProxyImage.Image())
	if len(matches) > 0 {
		haproxyImageRepo = matches[regex.SubexpIndex("HAProxyImageRepoPrefix")]
	}

	return haproxyImageRepo
}

// PreCoreComponentsUpgrade staisfies the Provider interface.
func (p *provider) PreCoreComponentsUpgrade(
	ctx context.Context,
	cluster *types.Cluster,
	clusterSpec *cluster.Spec,
) error {
	return nil
}<|MERGE_RESOLUTION|>--- conflicted
+++ resolved
@@ -507,10 +507,7 @@
 	}
 }
 
-<<<<<<< HEAD
-=======
 // HardwareSpec returns the hardware yaml containing configurations for the hardware in the cluster.
->>>>>>> aad68418
 func (p *provider) HardwareSpec() []byte {
 	return nil
 }
