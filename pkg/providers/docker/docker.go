package docker

import (
	"context"
	_ "embed"
	"fmt"
	"os"
	"regexp"
	"time"

	etcdv1 "github.com/mrajashree/etcdadm-controller/api/v1beta1"
	clusterv1 "sigs.k8s.io/cluster-api/api/v1beta1"
	controlplanev1 "sigs.k8s.io/cluster-api/controlplane/kubeadm/api/v1beta1"

	"github.com/aws/eks-anywhere/pkg/api/v1alpha1"
	"github.com/aws/eks-anywhere/pkg/bootstrapper"
	"github.com/aws/eks-anywhere/pkg/cluster"
	"github.com/aws/eks-anywhere/pkg/clusterapi"
	"github.com/aws/eks-anywhere/pkg/constants"
	"github.com/aws/eks-anywhere/pkg/crypto"
	"github.com/aws/eks-anywhere/pkg/executables"
	"github.com/aws/eks-anywhere/pkg/logger"
	"github.com/aws/eks-anywhere/pkg/providers"
	"github.com/aws/eks-anywhere/pkg/providers/common"
	"github.com/aws/eks-anywhere/pkg/templater"
	"github.com/aws/eks-anywhere/pkg/types"
	releasev1alpha1 "github.com/aws/eks-anywhere/release/api/v1alpha1"
)

const (
	githubTokenEnvVar = "GITHUB_TOKEN"
)

//go:embed config/template-cp.yaml
var defaultCAPIConfigCP string

//go:embed config/template-md.yaml
var defaultCAPIConfigMD string

var eksaDockerResourceType = fmt.Sprintf("dockerdatacenterconfigs.%s", v1alpha1.GroupVersion.Group)

type ProviderClient interface {
	GetDockerLBPort(ctx context.Context, clusterName string) (port string, err error)
}

type provider struct {
	docker                ProviderClient
	datacenterConfig      *v1alpha1.DockerDatacenterConfig
	providerKubectlClient ProviderKubectlClient
	templateBuilder       *DockerTemplateBuilder
}

type ProviderKubectlClient interface {
	GetEksaCluster(ctx context.Context, cluster *types.Cluster, clusterName string) (*v1alpha1.Cluster, error)
	GetMachineDeployment(ctx context.Context, cluster *types.Cluster, machineDeploymentName string, opts ...executables.KubectlOpt) (*clusterv1.MachineDeployment, error)
	GetKubeadmControlPlane(ctx context.Context, cluster *types.Cluster, clusterName string, opts ...executables.KubectlOpt) (*controlplanev1.KubeadmControlPlane, error)
	GetEtcdadmCluster(ctx context.Context, cluster *types.Cluster, clusterName string, opts ...executables.KubectlOpt) (*etcdv1.EtcdadmCluster, error)
	UpdateAnnotation(ctx context.Context, resourceType, objectName string, annotations map[string]string, opts ...executables.KubectlOpt) error
}

func NewProvider(providerConfig *v1alpha1.DockerDatacenterConfig, docker ProviderClient, providerKubectlClient ProviderKubectlClient, now types.NowFunc) providers.Provider {
	return &provider{
		docker:                docker,
		datacenterConfig:      providerConfig,
		providerKubectlClient: providerKubectlClient,
		templateBuilder: &DockerTemplateBuilder{
			now: now,
		},
	}
}

func (p *provider) BootstrapClusterOpts() ([]bootstrapper.BootstrapClusterOption, error) {
	return []bootstrapper.BootstrapClusterOption{bootstrapper.WithExtraDockerMounts()}, nil
}

func (p *provider) BootstrapSetup(ctx context.Context, clusterConfig *v1alpha1.Cluster, cluster *types.Cluster) error {
	return nil
}

func (p *provider) Name() string {
	return constants.DockerProviderName
}

func (p *provider) DatacenterResourceType() string {
	return eksaDockerResourceType
}

func (p *provider) MachineResourceType() string {
	return ""
}

func (p *provider) DeleteResources(_ context.Context, _ *cluster.Spec) error {
	return nil
}

func (p *provider) SetupAndValidateCreateCluster(ctx context.Context, clusterSpec *cluster.Spec) error {
	logger.Info("Warning: The docker infrastructure provider is meant for local development and testing only")
	if clusterSpec.Spec.ControlPlaneConfiguration.Endpoint != nil && clusterSpec.Spec.ControlPlaneConfiguration.Endpoint.Host != "" {
		return fmt.Errorf("specifying endpoint host configuration in Cluster is not supported")
	}
	return nil
}

func (p *provider) SetupAndValidateDeleteCluster(ctx context.Context) error {
	return nil
}

func (p *provider) SetupAndValidateUpgradeCluster(ctx context.Context, _ *types.Cluster, _ *cluster.Spec) error {
	return nil
}

func (p *provider) UpdateSecrets(ctx context.Context, cluster *types.Cluster) error {
	// Not implemented
	return nil
}

func NewDockerTemplateBuilder(now types.NowFunc) providers.TemplateBuilder {
	return &DockerTemplateBuilder{
		now: now,
	}
}

type DockerTemplateBuilder struct {
	now types.NowFunc
}

func (d *DockerTemplateBuilder) WorkerMachineTemplateName(clusterName, workerNodeGroupName string) string {
	t := d.now().UnixNano() / int64(time.Millisecond)
	return fmt.Sprintf("%s-%s-%d", clusterName, workerNodeGroupName, t)
}

func (d *DockerTemplateBuilder) CPMachineTemplateName(clusterName string) string {
	t := d.now().UnixNano() / int64(time.Millisecond)
	return fmt.Sprintf("%s-control-plane-template-%d", clusterName, t)
}

func (d *DockerTemplateBuilder) EtcdMachineTemplateName(clusterName string) string {
	t := d.now().UnixNano() / int64(time.Millisecond)
	return fmt.Sprintf("%s-etcd-template-%d", clusterName, t)
}

func (d *DockerTemplateBuilder) GenerateCAPISpecControlPlane(clusterSpec *cluster.Spec, buildOptions ...providers.BuildMapOption) (content []byte, err error) {
	values := buildTemplateMapCP(clusterSpec)
	for _, buildOption := range buildOptions {
		buildOption(values)
	}

	bytes, err := templater.Execute(defaultCAPIConfigCP, values)
	if err != nil {
		return nil, err
	}

	return bytes, nil
}

func (d *DockerTemplateBuilder) GenerateCAPISpecWorkers(clusterSpec *cluster.Spec, templateNames map[string]string) (content []byte, err error) {
	workerSpecs := make([][]byte, 0, len(clusterSpec.Spec.WorkerNodeGroupConfigurations))
	for _, workerNodeGroupConfiguration := range clusterSpec.Spec.WorkerNodeGroupConfigurations {
		values := buildTemplateMapMD(clusterSpec, workerNodeGroupConfiguration)
		_, ok := templateNames[workerNodeGroupConfiguration.Name]
		if templateNames != nil && ok {
			values["workloadTemplateName"] = templateNames[workerNodeGroupConfiguration.Name]
		} else {
			values["workloadTemplateName"] = d.WorkerMachineTemplateName(clusterSpec.Name, workerNodeGroupConfiguration.Name)
		}
<<<<<<< HEAD
		values["workerReplicas"] = workerNodeGroupConfiguration.Count
		values["workerNodeGroupName"] = fmt.Sprintf("%s-%s", clusterSpec.Name, workerNodeGroupConfiguration.Name)
		values["workerNodeGroupTaints"] = workerNodeGroupConfiguration.Taints
=======
>>>>>>> b655854a

		bytes, err := templater.Execute(defaultCAPIConfigMD, values)
		if err != nil {
			return nil, err
		}
		workerSpecs = append(workerSpecs, bytes)
	}

	return templater.AppendYamlResources(workerSpecs...), nil
}

func buildTemplateMapCP(clusterSpec *cluster.Spec) map[string]interface{} {
	bundle := clusterSpec.VersionsBundle
	etcdExtraArgs := clusterapi.SecureEtcdTlsCipherSuitesExtraArgs()
	sharedExtraArgs := clusterapi.SecureTlsCipherSuitesExtraArgs()
	kubeletExtraArgs := clusterapi.SecureTlsCipherSuitesExtraArgs().
		Append(clusterapi.ResolvConfExtraArgs(clusterSpec.Spec.ClusterNetwork.DNS.ResolvConf)).
		Append(clusterapi.ControlPlaneNodeLabelsExtraArgs(clusterSpec.Spec.ControlPlaneConfiguration))
	apiServerExtraArgs := clusterapi.OIDCToExtraArgs(clusterSpec.OIDCConfig).
		Append(clusterapi.AwsIamAuthExtraArgs(clusterSpec.AWSIamConfig)).
		Append(clusterapi.PodIAMAuthExtraArgs(clusterSpec.Spec.PodIAMConfig)).
		Append(sharedExtraArgs)

	values := map[string]interface{}{
		"clusterName":                clusterSpec.Name,
		"control_plane_replicas":     clusterSpec.Spec.ControlPlaneConfiguration.Count,
		"kubernetesRepository":       bundle.KubeDistro.Kubernetes.Repository,
		"kubernetesVersion":          bundle.KubeDistro.Kubernetes.Tag,
		"etcdRepository":             bundle.KubeDistro.Etcd.Repository,
		"etcdVersion":                bundle.KubeDistro.Etcd.Tag,
		"corednsRepository":          bundle.KubeDistro.CoreDNS.Repository,
		"corednsVersion":             bundle.KubeDistro.CoreDNS.Tag,
		"kindNodeImage":              bundle.EksD.KindNode.VersionedImage(),
		"etcdExtraArgs":              etcdExtraArgs.ToPartialYaml(),
		"etcdCipherSuites":           crypto.SecureCipherSuitesString(),
		"apiserverExtraArgs":         apiServerExtraArgs.ToPartialYaml(),
		"controllermanagerExtraArgs": sharedExtraArgs.ToPartialYaml(),
		"schedulerExtraArgs":         sharedExtraArgs.ToPartialYaml(),
		"kubeletExtraArgs":           kubeletExtraArgs.ToPartialYaml(),
		"externalEtcdVersion":        bundle.KubeDistro.EtcdVersion,
		"eksaSystemNamespace":        constants.EksaSystemNamespace,
		"auditPolicy":                common.GetAuditPolicy(),
		"podCidrs":                   clusterSpec.Spec.ClusterNetwork.Pods.CidrBlocks,
		"serviceCidrs":               clusterSpec.Spec.ClusterNetwork.Services.CidrBlocks,
	}

	if clusterSpec.Spec.ExternalEtcdConfiguration != nil {
		values["externalEtcd"] = true
		values["externalEtcdReplicas"] = clusterSpec.Spec.ExternalEtcdConfiguration.Count
	}
	if clusterSpec.AWSIamConfig != nil {
		values["awsIamAuth"] = true
	}

	values["controlPlaneTaints"] = clusterSpec.Spec.ControlPlaneConfiguration.Taints

	return values
}

func buildTemplateMapMD(clusterSpec *cluster.Spec, workerNodeGroupConfiguration v1alpha1.WorkerNodeGroupConfiguration) map[string]interface{} {
	bundle := clusterSpec.VersionsBundle
	kubeletExtraArgs := clusterapi.SecureTlsCipherSuitesExtraArgs().
		Append(clusterapi.WorkerNodeLabelsExtraArgs(workerNodeGroupConfiguration)).
		Append(clusterapi.ResolvConfExtraArgs(clusterSpec.Spec.ClusterNetwork.DNS.ResolvConf))

	values := map[string]interface{}{
		"clusterName":         clusterSpec.Name,
		"kubernetesVersion":   bundle.KubeDistro.Kubernetes.Tag,
		"kindNodeImage":       bundle.EksD.KindNode.VersionedImage(),
		"eksaSystemNamespace": constants.EksaSystemNamespace,
		"kubeletExtraArgs":    kubeletExtraArgs.ToPartialYaml(),
		"workerReplicas":      workerNodeGroupConfiguration.Count,
		"workerNodeGroupName": fmt.Sprintf("%s-%s", clusterSpec.Name, workerNodeGroupConfiguration.Name),
	}

	return values
}

func NeedsNewControlPlaneTemplate(oldSpec, newSpec *cluster.Spec) bool {
	return (oldSpec.Cluster.Spec.KubernetesVersion != newSpec.Cluster.Spec.KubernetesVersion) || (oldSpec.Bundles.Spec.Number != newSpec.Bundles.Spec.Number)
}

func NeedsNewWorkloadTemplate(oldSpec, newSpec *cluster.Spec) bool {
	return (oldSpec.Cluster.Spec.KubernetesVersion != newSpec.Cluster.Spec.KubernetesVersion) || (oldSpec.Bundles.Spec.Number != newSpec.Bundles.Spec.Number)
}

func NeedsNewEtcdTemplate(oldSpec, newSpec *cluster.Spec) bool {
	return (oldSpec.Cluster.Spec.KubernetesVersion != newSpec.Cluster.Spec.KubernetesVersion) || (oldSpec.Bundles.Spec.Number != newSpec.Bundles.Spec.Number)
}

func (p *provider) generateCAPISpecForUpgrade(ctx context.Context, bootstrapCluster, workloadCluster *types.Cluster, currentSpec, newClusterSpec *cluster.Spec) (controlPlaneSpec, workersSpec []byte, err error) {
	clusterName := newClusterSpec.ObjectMeta.Name
	var controlPlaneTemplateName, workloadTemplateName, etcdTemplateName string
	var needsNewEtcdTemplate bool

	needsNewControlPlaneTemplate := NeedsNewControlPlaneTemplate(currentSpec, newClusterSpec)
	if !needsNewControlPlaneTemplate {
		cp, err := p.providerKubectlClient.GetKubeadmControlPlane(ctx, workloadCluster, workloadCluster.Name, executables.WithCluster(bootstrapCluster), executables.WithNamespace(constants.EksaSystemNamespace))
		if err != nil {
			return nil, nil, err
		}
		controlPlaneTemplateName = cp.Spec.MachineTemplate.InfrastructureRef.Name
	} else {
		controlPlaneTemplateName = p.templateBuilder.CPMachineTemplateName(clusterName)
	}

	previousWorkerNodeGroupConfigs := buildMapForWorkerNodeGroupsByName(currentSpec.Spec.WorkerNodeGroupConfigurations)

	workloadTemplateNames := make(map[string]string, len(newClusterSpec.Spec.WorkerNodeGroupConfigurations))
	for _, workerNodeGroupConfiguration := range newClusterSpec.Spec.WorkerNodeGroupConfigurations {
		needsNewWorkloadTemplate := NeedsNewWorkloadTemplate(currentSpec, newClusterSpec)
		if _, ok := previousWorkerNodeGroupConfigs[workerNodeGroupConfiguration.Name]; ok && !needsNewWorkloadTemplate {
			machineDeploymentName := fmt.Sprintf("%s-%s", newClusterSpec.Name, workerNodeGroupConfiguration.Name)
			md, err := p.providerKubectlClient.GetMachineDeployment(ctx, workloadCluster, machineDeploymentName, executables.WithCluster(bootstrapCluster), executables.WithNamespace(constants.EksaSystemNamespace))
			if err != nil {
				return nil, nil, err
			}
			workloadTemplateName = md.Spec.Template.Spec.InfrastructureRef.Name
			workloadTemplateNames[workerNodeGroupConfiguration.Name] = workloadTemplateName
		} else {
			workloadTemplateName = p.templateBuilder.WorkerMachineTemplateName(clusterName, workerNodeGroupConfiguration.Name)
			workloadTemplateNames[workerNodeGroupConfiguration.Name] = workloadTemplateName
		}
	}

	if newClusterSpec.Spec.ExternalEtcdConfiguration != nil {
		// TODO: replace controlPlaneMachineConfig with etcdMachineConfig once available in final GA spec
		needsNewEtcdTemplate = NeedsNewEtcdTemplate(currentSpec, newClusterSpec)
		if !needsNewEtcdTemplate {
			etcdadmCluster, err := p.providerKubectlClient.GetEtcdadmCluster(ctx, workloadCluster, newClusterSpec.Name, executables.WithCluster(bootstrapCluster), executables.WithNamespace(constants.EksaSystemNamespace))
			if err != nil {
				return nil, nil, err
			}
			etcdTemplateName = etcdadmCluster.Spec.InfrastructureTemplate.Name
		} else {
			/* During a cluster upgrade, etcd machines need to be upgraded first, so that the etcd machines with new spec get created and can be used by controlplane machines
			as etcd endpoints. KCP rollout should not start until then. As a temporary solution in the absence of static etcd endpoints, we annotate the etcd cluster as "upgrading",
			so that KCP checks this annotation and does not proceed if etcd cluster is upgrading. The etcdadm controller removes this annotation once the etcd upgrade is complete.
			*/
			err = p.providerKubectlClient.UpdateAnnotation(ctx, "etcdadmcluster", fmt.Sprintf("%s-etcd", newClusterSpec.Name),
				map[string]string{etcdv1.UpgradeInProgressAnnotation: "true"},
				executables.WithCluster(bootstrapCluster),
				executables.WithNamespace(constants.EksaSystemNamespace))
			if err != nil {
				return nil, nil, err
			}
			etcdTemplateName = p.templateBuilder.EtcdMachineTemplateName(clusterName)
		}
	}

	cpOpt := func(values map[string]interface{}) {
		values["controlPlaneTemplateName"] = controlPlaneTemplateName
		values["etcdTemplateName"] = etcdTemplateName
	}
	controlPlaneSpec, err = p.templateBuilder.GenerateCAPISpecControlPlane(newClusterSpec, cpOpt)
	if err != nil {
		return nil, nil, err
	}

	workersSpec, err = p.templateBuilder.GenerateCAPISpecWorkers(newClusterSpec, workloadTemplateNames)
	if err != nil {
		return nil, nil, err
	}
	return controlPlaneSpec, workersSpec, nil
}

func (p *provider) generateCAPISpecForCreate(ctx context.Context, cluster *types.Cluster, clusterSpec *cluster.Spec) (controlPlaneSpec, workersSpec []byte, err error) {
	clusterName := clusterSpec.ObjectMeta.Name

	cpOpt := func(values map[string]interface{}) {
		values["controlPlaneTemplateName"] = p.templateBuilder.CPMachineTemplateName(clusterName)
		values["etcdTemplateName"] = p.templateBuilder.EtcdMachineTemplateName(clusterName)
	}
	controlPlaneSpec, err = p.templateBuilder.GenerateCAPISpecControlPlane(clusterSpec, cpOpt)
	if err != nil {
		return nil, nil, err
	}
	workersSpec, err = p.templateBuilder.GenerateCAPISpecWorkers(clusterSpec, nil)
	if err != nil {
		return nil, nil, err
	}
	return controlPlaneSpec, workersSpec, nil
}

func (p *provider) GenerateCAPISpecForCreate(ctx context.Context, cluster *types.Cluster, clusterSpec *cluster.Spec) (controlPlaneSpec, workersSpec []byte, err error) {
	controlPlaneSpec, workersSpec, err = p.generateCAPISpecForCreate(ctx, cluster, clusterSpec)
	if err != nil {
		return nil, nil, fmt.Errorf("error generating cluster api spec contents: %v", err)
	}
	return controlPlaneSpec, workersSpec, nil
}

func (p *provider) GenerateCAPISpecForUpgrade(ctx context.Context, bootstrapCluster, workloadCluster *types.Cluster, currentSpec, newClusterSpec *cluster.Spec) (controlPlaneSpec, workersSpec []byte, err error) {
	controlPlaneSpec, workersSpec, err = p.generateCAPISpecForUpgrade(ctx, bootstrapCluster, workloadCluster, currentSpec, newClusterSpec)
	if err != nil {
		return nil, nil, fmt.Errorf("error generating cluster api spec contents: %v", err)
	}
	return controlPlaneSpec, workersSpec, nil
}

func (p *provider) GenerateStorageClass() []byte {
	return nil
}

func (p *provider) GenerateMHC() ([]byte, error) {
	return []byte{}, nil
}

func (p *provider) UpdateKubeConfig(content *[]byte, clusterName string) error {
	// The Docker provider is for testing only. We don't want to change the interface just for the test
	ctx := context.Background()
	if port, err := p.docker.GetDockerLBPort(ctx, clusterName); err != nil {
		return err
	} else {
		getUpdatedKubeConfigContent(content, port)
		return nil
	}
}

// this is required for docker provider
func getUpdatedKubeConfigContent(content *[]byte, dockerLbPort string) {
	mc := regexp.MustCompile("server:.*")
	updatedConfig := mc.ReplaceAllString(string(*content), fmt.Sprintf("server: https://127.0.0.1:%s", dockerLbPort))
	mc = regexp.MustCompile("certificate-authority-data:.*")
	updatedConfig = mc.ReplaceAllString(updatedConfig, "insecure-skip-tls-verify: true")
	updatedContentByte := []byte(updatedConfig)
	*content = updatedContentByte
}

func (p *provider) Version(clusterSpec *cluster.Spec) string {
	return clusterSpec.VersionsBundle.Docker.Version
}

func (p *provider) EnvMap() (map[string]string, error) {
	envMap := make(map[string]string)
	if env, ok := os.LookupEnv(githubTokenEnvVar); ok && len(env) > 0 {
		envMap[githubTokenEnvVar] = env
	}
	return envMap, nil
}

func (p *provider) GetDeployments() map[string][]string {
	return map[string][]string{
		"capd-system": {"capd-controller-manager"},
	}
}

func (p *provider) GetInfrastructureBundle(clusterSpec *cluster.Spec) *types.InfrastructureBundle {
	bundle := clusterSpec.VersionsBundle
	folderName := fmt.Sprintf("infrastructure-docker/%s/", bundle.Docker.Version)

	infraBundle := types.InfrastructureBundle{
		FolderName: folderName,
		Manifests: []releasev1alpha1.Manifest{
			bundle.Docker.Components,
			bundle.Docker.Metadata,
			bundle.Docker.ClusterTemplate,
		},
	}

	return &infraBundle
}

func (p *provider) DatacenterConfig() providers.DatacenterConfig {
	return p.datacenterConfig
}

func (p *provider) MachineConfigs() []providers.MachineConfig {
	return nil
}

func (p *provider) ValidateNewSpec(_ context.Context, _ *types.Cluster, _ *cluster.Spec) error {
	return nil
}

func (p *provider) ChangeDiff(currentSpec, newSpec *cluster.Spec) *types.ComponentChangeDiff {
	if currentSpec.VersionsBundle.Docker.Version == newSpec.VersionsBundle.Docker.Version {
		return nil
	}

	return &types.ComponentChangeDiff{
		ComponentName: constants.DockerProviderName,
		NewVersion:    newSpec.VersionsBundle.Docker.Version,
		OldVersion:    currentSpec.VersionsBundle.Docker.Version,
	}
}

func (p *provider) RunPostControlPlaneUpgrade(ctx context.Context, oldClusterSpec *cluster.Spec, clusterSpec *cluster.Spec, workloadCluster *types.Cluster, managementCluster *types.Cluster) error {
	return nil
}

func (p *provider) UpgradeNeeded(_ context.Context, _, _ *cluster.Spec) (bool, error) {
	return false, nil
}

func (p *provider) RunPostControlPlaneCreation(ctx context.Context, clusterSpec *cluster.Spec, cluster *types.Cluster) error {
	return nil
}

func buildMapForWorkerNodeGroupsByName(prevWorkerNodeGroups []v1alpha1.WorkerNodeGroupConfiguration) map[string]v1alpha1.WorkerNodeGroupConfiguration {
	prevConfigs := make(map[string]v1alpha1.WorkerNodeGroupConfiguration, len(prevWorkerNodeGroups))
	for _, config := range prevWorkerNodeGroups {
		prevConfigs[config.Name] = config
	}
	return prevConfigs
}<|MERGE_RESOLUTION|>--- conflicted
+++ resolved
@@ -163,12 +163,9 @@
 		} else {
 			values["workloadTemplateName"] = d.WorkerMachineTemplateName(clusterSpec.Name, workerNodeGroupConfiguration.Name)
 		}
-<<<<<<< HEAD
 		values["workerReplicas"] = workerNodeGroupConfiguration.Count
 		values["workerNodeGroupName"] = fmt.Sprintf("%s-%s", clusterSpec.Name, workerNodeGroupConfiguration.Name)
 		values["workerNodeGroupTaints"] = workerNodeGroupConfiguration.Taints
-=======
->>>>>>> b655854a
 
 		bytes, err := templater.Execute(defaultCAPIConfigMD, values)
 		if err != nil {
