apiVersion: cluster.x-k8s.io/v1alpha3
kind: Cluster
metadata:
  name: fluxAddonTestCluster
  namespace: eksa-system
spec:
  clusterNetwork:
    pods:
      cidrBlocks: [192.168.0.0/16]
    serviceDomain: cluster.local
    services:
      cidrBlocks: [10.128.0.0/12]
  controlPlaneRef:
    apiVersion: controlplane.cluster.x-k8s.io/v1alpha3
    kind: KubeadmControlPlane
    name: fluxAddonTestCluster
    namespace: eksa-system
  infrastructureRef:
    apiVersion: infrastructure.cluster.x-k8s.io/v1alpha3
    kind: DockerCluster
    name: fluxAddonTestCluster
    namespace: eksa-system
---
apiVersion: infrastructure.cluster.x-k8s.io/v1alpha3
kind: DockerCluster
metadata:
  name: fluxAddonTestCluster
  namespace: eksa-system
---
apiVersion: infrastructure.cluster.x-k8s.io/v1alpha3
kind: DockerMachineTemplate
metadata:
  name: test-control-plane-template-original
  namespace: eksa-system
spec:
  template:
    spec:
      extraMounts:
      - containerPath: /var/run/docker.sock
        hostPath: /var/run/docker.sock
      customImage: 
---
apiVersion: controlplane.cluster.x-k8s.io/v1alpha3
kind: KubeadmControlPlane
metadata:
  name: fluxAddonTestCluster
  namespace: eksa-system
spec:
  infrastructureTemplate:
    apiVersion: infrastructure.cluster.x-k8s.io/v1alpha3
    kind: DockerMachineTemplate
    name: test-control-plane-template-original
    namespace: eksa-system
  kubeadmConfigSpec:
    clusterConfiguration:
      imageRepository: 
      etcd:
        local:
          imageRepository: 
          imageTag: 
          extraArgs:
            cipher-suites: TLS_ECDHE_RSA_WITH_AES_128_GCM_SHA256
      dns:
        type: CoreDNS
        imageRepository: 
        imageTag: 
      apiServer:
        certSANs:
        - localhost
        - 127.0.0.1
        extraArgs:
          audit-policy-file: /etc/kubernetes/audit-policy.yaml
          audit-log-path: /var/log/kubernetes/api-audit.log
          audit-log-maxage: "30"
          audit-log-maxbackup: "10"
          audit-log-maxsize: "512"
          profiling: "false"
          tls-cipher-suites: TLS_ECDHE_RSA_WITH_AES_128_GCM_SHA256
        extraVolumes:
        - hostPath: /etc/kubernetes/audit-policy.yaml
          mountPath: /etc/kubernetes/audit-policy.yaml
          name: audit-policy
          pathType: File
          readOnly: true
        - hostPath: /var/log/kubernetes
          mountPath: /var/log/kubernetes
          name: audit-log-dir
          pathType: DirectoryOrCreate
          readOnly: false
        - hostPath: /var/log/kubernetes/api-audit.log
          mountPath: /var/log/kubernetes/api-audit.log
          name: audit-log
          pathType: FileOrCreate
          readOnly: false
      controllerManager:
        extraArgs:
          enable-hostpath-provisioner: "true"
          profiling: "false"
          tls-cipher-suites: TLS_ECDHE_RSA_WITH_AES_128_GCM_SHA256
      scheduler:
        extraArgs:
          profiling: "false"
          tls-cipher-suites: TLS_ECDHE_RSA_WITH_AES_128_GCM_SHA256
    files:
    - content: |
        apiVersion: audit.k8s.io/v1beta1
        kind: Policy
        rules:
        # Log aws-auth configmap changes
        - level: RequestResponse
          namespaces: ["kube-system"]
          verbs: ["update", "patch", "delete"]
          resources:
          - group: "" # core
            resources: ["configmaps"]
            resourceNames: ["aws-auth"]
          omitStages:
          - "RequestReceived"
        # The following requests were manually identified as high-volume and low-risk,
        # so drop them.
        - level: None
          users: ["system:kube-proxy"]
          verbs: ["watch"]
          resources:
          - group: "" # core
            resources: ["endpoints", "services", "services/status"]
        - level: None
          users: ["kubelet"] # legacy kubelet identity
          verbs: ["get"]
          resources:
          - group: "" # core
            resources: ["nodes", "nodes/status"]
        - level: None
          userGroups: ["system:nodes"]
          verbs: ["get"]
          resources:
          - group: "" # core
            resources: ["nodes", "nodes/status"]
        - level: None
          users:
          - system:kube-controller-manager
          - system:kube-scheduler
          - system:serviceaccount:kube-system:endpoint-controller
          verbs: ["get", "update"]
          namespaces: ["kube-system"]
          resources:
          - group: "" # core
            resources: ["endpoints"]
        - level: None
          users: ["system:apiserver"]
          verbs: ["get"]
          resources:
          - group: "" # core
            resources: ["namespaces", "namespaces/status", "namespaces/finalize"]
        # Don't log HPA fetching metrics.
        - level: None
          users:
          - system:kube-controller-manager
          verbs: ["get", "list"]
          resources:
          - group: "metrics.k8s.io"
        # Don't log these read-only URLs.
        - level: None
          nonResourceURLs:
          - /healthz*
          - /version
          - /swagger*
        # Don't log events requests.
        - level: None
          resources:
          - group: "" # core
            resources: ["events"]
        # node and pod status calls from nodes are high-volume and can be large, don't log responses for expected updates from nodes
        - level: Request
          users: ["kubelet", "system:node-problem-detector", "system:serviceaccount:kube-system:node-problem-detector"]
          verbs: ["update","patch"]
          resources:
          - group: "" # core
            resources: ["nodes/status", "pods/status"]
          omitStages:
          - "RequestReceived"
        - level: Request
          userGroups: ["system:nodes"]
          verbs: ["update","patch"]
          resources:
          - group: "" # core
            resources: ["nodes/status", "pods/status"]
          omitStages:
          - "RequestReceived"
        # deletecollection calls can be large, don't log responses for expected namespace deletions
        - level: Request
          users: ["system:serviceaccount:kube-system:namespace-controller"]
          verbs: ["deletecollection"]
          omitStages:
          - "RequestReceived"
        # Secrets, ConfigMaps, and TokenReviews can contain sensitive & binary data,
        # so only log at the Metadata level.
        - level: Metadata
          resources:
          - group: "" # core
            resources: ["secrets", "configmaps"]
          - group: authentication.k8s.io
            resources: ["tokenreviews"]
          omitStages:
            - "RequestReceived"
        - level: Request
          resources:
          - group: ""
            resources: ["serviceaccounts/token"]
        # Get repsonses can be large; skip them.
        - level: Request
          verbs: ["get", "list", "watch"]
          resources:
          - group: "" # core
          - group: "admissionregistration.k8s.io"
          - group: "apiextensions.k8s.io"
          - group: "apiregistration.k8s.io"
          - group: "apps"
          - group: "authentication.k8s.io"
          - group: "authorization.k8s.io"
          - group: "autoscaling"
          - group: "batch"
          - group: "certificates.k8s.io"
          - group: "extensions"
          - group: "metrics.k8s.io"
          - group: "networking.k8s.io"
          - group: "policy"
          - group: "rbac.authorization.k8s.io"
          - group: "scheduling.k8s.io"
          - group: "settings.k8s.io"
          - group: "storage.k8s.io"
          omitStages:
          - "RequestReceived"
        # Default level for known APIs
        - level: RequestResponse
          resources:
          - group: "" # core
          - group: "admissionregistration.k8s.io"
          - group: "apiextensions.k8s.io"
          - group: "apiregistration.k8s.io"
          - group: "apps"
          - group: "authentication.k8s.io"
          - group: "authorization.k8s.io"
          - group: "autoscaling"
          - group: "batch"
          - group: "certificates.k8s.io"
          - group: "extensions"
          - group: "metrics.k8s.io"
          - group: "networking.k8s.io"
          - group: "policy"
          - group: "rbac.authorization.k8s.io"
          - group: "scheduling.k8s.io"
          - group: "settings.k8s.io"
          - group: "storage.k8s.io"
          omitStages:
          - "RequestReceived"
        # Default level for all other requests.
        - level: Metadata
          omitStages:
          - "RequestReceived"
      owner: root:root
      path: /etc/kubernetes/audit-policy.yaml
    initConfiguration:
      nodeRegistration:
        criSocket: /var/run/containerd/containerd.sock
        kubeletExtraArgs:
          cgroup-driver: cgroupfs
          eviction-hard: nodefs.available<0%,nodefs.inodesFree<0%,imagefs.available<0%
<<<<<<< HEAD
=======
          tls-cipher-suites: TLS_ECDHE_RSA_WITH_AES_128_GCM_SHA256
>>>>>>> f6e17d33
        taints: []
    joinConfiguration:
      nodeRegistration:
        criSocket: /var/run/containerd/containerd.sock
        kubeletExtraArgs:
          cgroup-driver: cgroupfs
          eviction-hard: nodefs.available<0%,nodefs.inodesFree<0%,imagefs.available<0%
<<<<<<< HEAD
=======
          tls-cipher-suites: TLS_ECDHE_RSA_WITH_AES_128_GCM_SHA256
>>>>>>> f6e17d33
        taints: []
  replicas: 0
  version: <|MERGE_RESOLUTION|>--- conflicted
+++ resolved
@@ -266,10 +266,7 @@
         kubeletExtraArgs:
           cgroup-driver: cgroupfs
           eviction-hard: nodefs.available<0%,nodefs.inodesFree<0%,imagefs.available<0%
-<<<<<<< HEAD
-=======
-          tls-cipher-suites: TLS_ECDHE_RSA_WITH_AES_128_GCM_SHA256
->>>>>>> f6e17d33
+          tls-cipher-suites: TLS_ECDHE_RSA_WITH_AES_128_GCM_SHA256
         taints: []
     joinConfiguration:
       nodeRegistration:
@@ -277,10 +274,7 @@
         kubeletExtraArgs:
           cgroup-driver: cgroupfs
           eviction-hard: nodefs.available<0%,nodefs.inodesFree<0%,imagefs.available<0%
-<<<<<<< HEAD
-=======
-          tls-cipher-suites: TLS_ECDHE_RSA_WITH_AES_128_GCM_SHA256
->>>>>>> f6e17d33
+          tls-cipher-suites: TLS_ECDHE_RSA_WITH_AES_128_GCM_SHA256
         taints: []
   replicas: 0
   version: 