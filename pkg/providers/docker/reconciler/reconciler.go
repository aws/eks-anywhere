--- conflicted
+++ resolved
@@ -13,10 +13,7 @@
 	c "github.com/aws/eks-anywhere/pkg/cluster"
 	"github.com/aws/eks-anywhere/pkg/controller"
 	"github.com/aws/eks-anywhere/pkg/controller/clientutil"
-<<<<<<< HEAD
-=======
 	"github.com/aws/eks-anywhere/pkg/controller/clusters"
->>>>>>> f639ba10
 	"github.com/aws/eks-anywhere/pkg/controller/serverside"
 	"github.com/aws/eks-anywhere/pkg/providers/docker"
 )
@@ -68,7 +65,6 @@
 // ReconcileWorkerNodes validates the cluster definition and reconciles the worker nodes
 // to the desired state.
 func (r *Reconciler) ReconcileWorkerNodes(ctx context.Context, log logr.Logger, cluster *anywherev1.Cluster) (controller.Result, error) {
-<<<<<<< HEAD
 	log = log.WithValues("provider", "docker", "reconcile type", "workers")
 	clusterSpec, err := c.BuildSpec(ctx, clientutil.NewKubeClient(r.client), cluster)
 	if err != nil {
@@ -93,8 +89,7 @@
 			fmt.Printf("%v \n", w.GetName())
 		}
 		return w.WorkerObjects(), nil
-=======
-	return controller.Result{}, nil
+	})
 }
 
 // ReconcileControlPlane applies the control plane CAPI objects to the cluster.
@@ -112,6 +107,5 @@
 		ControlPlaneMachineTemplate: cp.ControlPlaneMachineTemplate,
 		EtcdCluster:                 cp.EtcdCluster,
 		EtcdMachineTemplate:         cp.EtcdMachineTemplate,
->>>>>>> f639ba10
 	})
 }