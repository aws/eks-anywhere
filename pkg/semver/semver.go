--- conflicted
+++ resolved
@@ -89,13 +89,10 @@
 	return 0
 }
 
-<<<<<<< HEAD
-=======
 func (v *Version) String() string {
 	return fmt.Sprintf("v%d.%d.%d", v.Major, v.Minor, v.Patch)
 }
 
->>>>>>> f6e17d33
 func compare(i, i2 uint64) int {
 	if i > i2 {
 		return 1
