package clusterapi

import (
	"fmt"

	v1 "k8s.io/api/core/v1"
	metav1 "k8s.io/apimachinery/pkg/apis/meta/v1"
	"k8s.io/apimachinery/pkg/runtime"
	clusterv1 "sigs.k8s.io/cluster-api/api/v1beta1"
	bootstrapv1 "sigs.k8s.io/cluster-api/bootstrap/kubeadm/api/v1beta1"
	controlplanev1 "sigs.k8s.io/cluster-api/controlplane/kubeadm/api/v1beta1"

	"github.com/aws/eks-anywhere/pkg/api/v1alpha1"
	"github.com/aws/eks-anywhere/pkg/cluster"
	"github.com/aws/eks-anywhere/pkg/constants"
)

const (
	clusterKind               = "Cluster"
	kubeadmControlPlaneKind   = "KubeadmControlPlane"
	etcdadmClusterKind        = "EtcdadmCluster"
	kubeadmConfigTemplateKind = "KubeadmConfigTemplate"
	machineDeploymentKind     = "MachineDeployment"
)

var (
	clusterAPIVersion             = clusterv1.GroupVersion.String()
	kubeadmControlPlaneAPIVersion = controlplanev1.GroupVersion.String()
	bootstrapAPIVersion           = bootstrapv1.GroupVersion.String()
	etcdClusterAPIVersion         = fmt.Sprintf("etcdcluster.%s/%s", clusterv1.GroupVersion.Group, clusterv1.GroupVersion.Version)
)

type APIObject interface {
	runtime.Object
	GetName() string
}

func InfrastructureAPIVersion() string {
	return fmt.Sprintf("infrastructure.%s/%s", clusterv1.GroupVersion.Group, clusterv1.GroupVersion.Version)
}

func clusterLabels(clusterName string) map[string]string {
	return map[string]string{clusterv1.ClusterLabelName: clusterName}
}

func Cluster(clusterSpec *cluster.Spec, infrastructureObject, controlPlaneObject APIObject) *clusterv1.Cluster {
	clusterName := clusterSpec.Cluster.GetName()
	cluster := &clusterv1.Cluster{
		TypeMeta: metav1.TypeMeta{
			APIVersion: clusterAPIVersion,
			Kind:       clusterKind,
		},
		ObjectMeta: metav1.ObjectMeta{
			Name:      clusterName,
			Namespace: constants.EksaSystemNamespace,
			Labels:    clusterLabels(clusterName),
		},
		Spec: clusterv1.ClusterSpec{
			ClusterNetwork: &clusterv1.ClusterNetwork{
				Pods: &clusterv1.NetworkRanges{
					CIDRBlocks: clusterSpec.Cluster.Spec.ClusterNetwork.Pods.CidrBlocks,
				},
				Services: &clusterv1.NetworkRanges{
					CIDRBlocks: clusterSpec.Cluster.Spec.ClusterNetwork.Services.CidrBlocks,
				},
			},
			ControlPlaneRef: &v1.ObjectReference{
				APIVersion: controlPlaneObject.GetObjectKind().GroupVersionKind().GroupVersion().String(),
				Name:       controlPlaneObject.GetName(),
				Kind:       controlPlaneObject.GetObjectKind().GroupVersionKind().Kind,
			},
			InfrastructureRef: &v1.ObjectReference{
				APIVersion: infrastructureObject.GetObjectKind().GroupVersionKind().GroupVersion().String(),
				Name:       infrastructureObject.GetName(),
				Kind:       infrastructureObject.GetObjectKind().GroupVersionKind().Kind,
			},
		},
	}

	if clusterSpec.Cluster.Spec.ExternalEtcdConfiguration != nil {
		cluster.Spec.ManagedExternalEtcdRef = &v1.ObjectReference{
			APIVersion: etcdClusterAPIVersion,
			Kind:       etcdadmClusterKind,
			Name:       clusterName,
		}
	}

	return cluster
}

func KubeadmControlPlane(clusterSpec *cluster.Spec, infrastructureObject APIObject) (*controlplanev1.KubeadmControlPlane, error) {
	replicas := int32(clusterSpec.Cluster.Spec.ControlPlaneConfiguration.Count)

	etcd := bootstrapv1.Etcd{}
	if clusterSpec.Cluster.Spec.ExternalEtcdConfiguration != nil {
		etcd.External = &bootstrapv1.ExternalEtcd{
			Endpoints: []string{},
		}
	} else {
		etcd.Local = &bootstrapv1.LocalEtcd{
			ImageMeta: bootstrapv1.ImageMeta{
				ImageRepository: clusterSpec.VersionsBundle.KubeDistro.Etcd.Repository,
				ImageTag:        clusterSpec.VersionsBundle.KubeDistro.Etcd.Tag,
			},
			ExtraArgs: map[string]string{},
		}
	}

	kcp := &controlplanev1.KubeadmControlPlane{
		TypeMeta: metav1.TypeMeta{
			APIVersion: kubeadmControlPlaneAPIVersion,
			Kind:       kubeadmControlPlaneKind,
		},
		ObjectMeta: metav1.ObjectMeta{
			Name:      KubeadmControlPlaneName(clusterSpec),
			Namespace: constants.EksaSystemNamespace,
		},
		Spec: controlplanev1.KubeadmControlPlaneSpec{
			MachineTemplate: controlplanev1.KubeadmControlPlaneMachineTemplate{
				InfrastructureRef: v1.ObjectReference{
					APIVersion: infrastructureObject.GetObjectKind().GroupVersionKind().GroupVersion().String(),
					Kind:       infrastructureObject.GetObjectKind().GroupVersionKind().Kind,
					Name:       infrastructureObject.GetName(),
				},
			},
			KubeadmConfigSpec: bootstrapv1.KubeadmConfigSpec{
				ClusterConfiguration: &bootstrapv1.ClusterConfiguration{
					ImageRepository: clusterSpec.VersionsBundle.KubeDistro.Kubernetes.Repository,
					DNS: bootstrapv1.DNS{
						ImageMeta: bootstrapv1.ImageMeta{
							ImageRepository: clusterSpec.VersionsBundle.KubeDistro.CoreDNS.Repository,
							ImageTag:        clusterSpec.VersionsBundle.KubeDistro.CoreDNS.Tag,
						},
					},
					Etcd: etcd,
					APIServer: bootstrapv1.APIServer{
						ControlPlaneComponent: bootstrapv1.ControlPlaneComponent{
							ExtraArgs:    map[string]string{},
							ExtraVolumes: []bootstrapv1.HostPathMount{},
						},
					},
					ControllerManager: bootstrapv1.ControlPlaneComponent{
						ExtraArgs: ControllerManagerArgs(clusterSpec),
					},
				},
				InitConfiguration: &bootstrapv1.InitConfiguration{
					NodeRegistration: bootstrapv1.NodeRegistrationOptions{
<<<<<<< HEAD
						KubeletExtraArgs: map[string]string{},
						Taints:           clusterSpec.Cluster.Spec.ControlPlaneConfiguration.Taints,
=======
						KubeletExtraArgs: SecureTlsCipherSuitesExtraArgs(),
>>>>>>> 20ab30a0
					},
				},
				JoinConfiguration: &bootstrapv1.JoinConfiguration{
					NodeRegistration: bootstrapv1.NodeRegistrationOptions{
<<<<<<< HEAD
						KubeletExtraArgs: map[string]string{},
						Taints:           clusterSpec.Cluster.Spec.ControlPlaneConfiguration.Taints,
=======
						KubeletExtraArgs: SecureTlsCipherSuitesExtraArgs(),
>>>>>>> 20ab30a0
					},
				},
				PreKubeadmCommands:  []string{},
				PostKubeadmCommands: []string{},
				Files:               []bootstrapv1.File{},
			},
			Replicas: &replicas,
			Version:  clusterSpec.VersionsBundle.KubeDistro.Kubernetes.Tag,
		},
	}

	SetIdentityAuthInKubeadmControlPlane(kcp, clusterSpec)

	return kcp, nil
}

func KubeadmConfigTemplate(clusterSpec *cluster.Spec, workerNodeGroupConfig v1alpha1.WorkerNodeGroupConfiguration) (*bootstrapv1.KubeadmConfigTemplate, error) {
	kct := &bootstrapv1.KubeadmConfigTemplate{
		TypeMeta: metav1.TypeMeta{
			APIVersion: bootstrapAPIVersion,
			Kind:       kubeadmConfigTemplateKind,
		},
		ObjectMeta: metav1.ObjectMeta{
			Name:      DefaultKubeadmConfigTemplateName(clusterSpec, workerNodeGroupConfig),
			Namespace: constants.EksaSystemNamespace,
		},
		Spec: bootstrapv1.KubeadmConfigTemplateSpec{
			Template: bootstrapv1.KubeadmConfigTemplateResource{
				Spec: bootstrapv1.KubeadmConfigSpec{
					ClusterConfiguration: &bootstrapv1.ClusterConfiguration{
						ControllerManager: bootstrapv1.ControlPlaneComponent{
							ExtraArgs: map[string]string{},
						},
						APIServer: bootstrapv1.APIServer{
							ControlPlaneComponent: bootstrapv1.ControlPlaneComponent{
								ExtraArgs: map[string]string{},
							},
						},
					},
					JoinConfiguration: &bootstrapv1.JoinConfiguration{
						NodeRegistration: bootstrapv1.NodeRegistrationOptions{
							KubeletExtraArgs: map[string]string{},
							Taints:           workerNodeGroupConfig.Taints,
						},
					},
					PreKubeadmCommands:  []string{},
					PostKubeadmCommands: []string{},
					Files:               []bootstrapv1.File{},
				},
			},
		},
	}

	return kct, nil
}

func MachineDeployment(clusterSpec *cluster.Spec, workerNodeGroupConfig v1alpha1.WorkerNodeGroupConfiguration, bootstrapObject, infrastructureObject APIObject) clusterv1.MachineDeployment {
	clusterName := clusterSpec.Cluster.GetName()
	replicas := int32(workerNodeGroupConfig.Count)
	version := clusterSpec.VersionsBundle.KubeDistro.Kubernetes.Tag

	return clusterv1.MachineDeployment{
		TypeMeta: metav1.TypeMeta{
			APIVersion: clusterAPIVersion,
			Kind:       machineDeploymentKind,
		},
		ObjectMeta: metav1.ObjectMeta{
			Name:      MachineDeploymentName(clusterSpec, workerNodeGroupConfig),
			Namespace: constants.EksaSystemNamespace,
			Labels:    clusterLabels(clusterName),
		},
		Spec: clusterv1.MachineDeploymentSpec{
			ClusterName: clusterName,
			Selector: metav1.LabelSelector{
				MatchLabels: map[string]string{},
			},
			Template: clusterv1.MachineTemplateSpec{
				ObjectMeta: clusterv1.ObjectMeta{
					Labels: clusterLabels(clusterName),
				},
				Spec: clusterv1.MachineSpec{
					Bootstrap: clusterv1.Bootstrap{
						ConfigRef: &v1.ObjectReference{
							APIVersion: bootstrapObject.GetObjectKind().GroupVersionKind().GroupVersion().String(),
							Kind:       bootstrapObject.GetObjectKind().GroupVersionKind().Kind,
							Name:       bootstrapObject.GetName(),
						},
					},
					ClusterName: clusterName,
					InfrastructureRef: v1.ObjectReference{
						APIVersion: infrastructureObject.GetObjectKind().GroupVersionKind().GroupVersion().String(),
						Kind:       infrastructureObject.GetObjectKind().GroupVersionKind().Kind,
						Name:       infrastructureObject.GetName(),
					},
					Version: &version,
				},
			},
			Replicas: &replicas,
		},
	}
}<|MERGE_RESOLUTION|>--- conflicted
+++ resolved
@@ -145,22 +145,14 @@
 				},
 				InitConfiguration: &bootstrapv1.InitConfiguration{
 					NodeRegistration: bootstrapv1.NodeRegistrationOptions{
-<<<<<<< HEAD
-						KubeletExtraArgs: map[string]string{},
+						KubeletExtraArgs: SecureTlsCipherSuitesExtraArgs(),
 						Taints:           clusterSpec.Cluster.Spec.ControlPlaneConfiguration.Taints,
-=======
-						KubeletExtraArgs: SecureTlsCipherSuitesExtraArgs(),
->>>>>>> 20ab30a0
 					},
 				},
 				JoinConfiguration: &bootstrapv1.JoinConfiguration{
 					NodeRegistration: bootstrapv1.NodeRegistrationOptions{
-<<<<<<< HEAD
-						KubeletExtraArgs: map[string]string{},
+						KubeletExtraArgs: SecureTlsCipherSuitesExtraArgs(),
 						Taints:           clusterSpec.Cluster.Spec.ControlPlaneConfiguration.Taints,
-=======
-						KubeletExtraArgs: SecureTlsCipherSuitesExtraArgs(),
->>>>>>> 20ab30a0
 					},
 				},
 				PreKubeadmCommands:  []string{},
