--- conflicted
+++ resolved
@@ -110,36 +110,28 @@
 						},
 						InitConfiguration: &bootstrapv1.InitConfiguration{
 							NodeRegistration: bootstrapv1.NodeRegistrationOptions{
-<<<<<<< HEAD
-								KubeletExtraArgs: map[string]string{},
-								Taints: []v1.Taint{
-									{
-										Key:       "key1",
-										Value:     "val1",
-										Effect:    v1.TaintEffectNoExecute,
-										TimeAdded: nil,
-									},
-								},
-=======
-								KubeletExtraArgs: tlsCipherSuitesArgs(),
->>>>>>> 20ab30a0
+								KubeletExtraArgs: tlsCipherSuitesArgs(),
+								Taints: []v1.Taint{
+									{
+										Key:       "key1",
+										Value:     "val1",
+										Effect:    v1.TaintEffectNoExecute,
+										TimeAdded: nil,
+									},
+								},
 							},
 						},
 						JoinConfiguration: &bootstrapv1.JoinConfiguration{
 							NodeRegistration: bootstrapv1.NodeRegistrationOptions{
-<<<<<<< HEAD
-								KubeletExtraArgs: map[string]string{},
-								Taints: []v1.Taint{
-									{
-										Key:       "key1",
-										Value:     "val1",
-										Effect:    v1.TaintEffectNoExecute,
-										TimeAdded: nil,
-									},
-								},
-=======
-								KubeletExtraArgs: tlsCipherSuitesArgs(),
->>>>>>> 20ab30a0
+								KubeletExtraArgs: tlsCipherSuitesArgs(),
+								Taints: []v1.Taint{
+									{
+										Key:       "key1",
+										Value:     "val1",
+										Effect:    v1.TaintEffectNoExecute,
+										TimeAdded: nil,
+									},
+								},
 							},
 						},
 						PreKubeadmCommands:  []string{},
@@ -302,36 +294,28 @@
 						},
 						InitConfiguration: &bootstrapv1.InitConfiguration{
 							NodeRegistration: bootstrapv1.NodeRegistrationOptions{
-<<<<<<< HEAD
-								KubeletExtraArgs: map[string]string{},
-								Taints: []v1.Taint{
-									{
-										Key:       "key1",
-										Value:     "val1",
-										Effect:    v1.TaintEffectNoExecute,
-										TimeAdded: nil,
-									},
-								},
-=======
-								KubeletExtraArgs: tlsCipherSuitesArgs(),
->>>>>>> 20ab30a0
+								KubeletExtraArgs: tlsCipherSuitesArgs(),
+								Taints: []v1.Taint{
+									{
+										Key:       "key1",
+										Value:     "val1",
+										Effect:    v1.TaintEffectNoExecute,
+										TimeAdded: nil,
+									},
+								},
 							},
 						},
 						JoinConfiguration: &bootstrapv1.JoinConfiguration{
 							NodeRegistration: bootstrapv1.NodeRegistrationOptions{
-<<<<<<< HEAD
-								KubeletExtraArgs: map[string]string{},
-								Taints: []v1.Taint{
-									{
-										Key:       "key1",
-										Value:     "val1",
-										Effect:    v1.TaintEffectNoExecute,
-										TimeAdded: nil,
-									},
-								},
-=======
-								KubeletExtraArgs: tlsCipherSuitesArgs(),
->>>>>>> 20ab30a0
+								KubeletExtraArgs: tlsCipherSuitesArgs(),
+								Taints: []v1.Taint{
+									{
+										Key:       "key1",
+										Value:     "val1",
+										Effect:    v1.TaintEffectNoExecute,
+										TimeAdded: nil,
+									},
+								},
 							},
 						},
 						PreKubeadmCommands:  []string{},
@@ -421,36 +405,28 @@
 						},
 						InitConfiguration: &bootstrapv1.InitConfiguration{
 							NodeRegistration: bootstrapv1.NodeRegistrationOptions{
-<<<<<<< HEAD
-								KubeletExtraArgs: map[string]string{},
-								Taints: []v1.Taint{
-									{
-										Key:       "key1",
-										Value:     "val1",
-										Effect:    v1.TaintEffectNoExecute,
-										TimeAdded: nil,
-									},
-								},
-=======
-								KubeletExtraArgs: tlsCipherSuitesArgs(),
->>>>>>> 20ab30a0
+								KubeletExtraArgs: tlsCipherSuitesArgs(),
+								Taints: []v1.Taint{
+									{
+										Key:       "key1",
+										Value:     "val1",
+										Effect:    v1.TaintEffectNoExecute,
+										TimeAdded: nil,
+									},
+								},
 							},
 						},
 						JoinConfiguration: &bootstrapv1.JoinConfiguration{
 							NodeRegistration: bootstrapv1.NodeRegistrationOptions{
-<<<<<<< HEAD
-								KubeletExtraArgs: map[string]string{},
-								Taints: []v1.Taint{
-									{
-										Key:       "key1",
-										Value:     "val1",
-										Effect:    v1.TaintEffectNoExecute,
-										TimeAdded: nil,
-									},
-								},
-=======
-								KubeletExtraArgs: tlsCipherSuitesArgs(),
->>>>>>> 20ab30a0
+								KubeletExtraArgs: tlsCipherSuitesArgs(),
+								Taints: []v1.Taint{
+									{
+										Key:       "key1",
+										Value:     "val1",
+										Effect:    v1.TaintEffectNoExecute,
+										TimeAdded: nil,
+									},
+								},
 							},
 						},
 						PreKubeadmCommands:  []string{},
