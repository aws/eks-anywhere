package curatedpackages_test

import (
	"bytes"
	"context"
	_ "embed"
	"errors"
	"fmt"
	"strings"
	"testing"
	"time"

	"github.com/golang/mock/gomock"
	. "github.com/onsi/gomega"

	packagesv1 "github.com/aws/eks-anywhere-packages/api/v1alpha1"
	"github.com/aws/eks-anywhere/pkg/constants"
	"github.com/aws/eks-anywhere/pkg/curatedpackages"
	"github.com/aws/eks-anywhere/pkg/curatedpackages/mocks"
)

//go:embed testdata/packagebundlectrl_test.yaml
var packageBundleControllerTest string

//go:embed testdata/awssecret_test.yaml
var awsSecretTest []byte

//go:embed testdata/awssecret_test_empty.yaml
var awsSecretTestEmpty []byte

//go:embed testdata/awssecret_defaultregion.yaml
var awsSecretDefaultRegion []byte

type packageControllerTest struct {
	*WithT
	ctx                           context.Context
	kubectl                       *mocks.MockKubectlRunner
	chartInstaller                *mocks.MockChartInstaller
	command                       *curatedpackages.PackageControllerClient
	clusterName                   string
	kubeConfig                    string
	ociURI                        string
	chartName                     string
	chartVersion                  string
	eksaAccessID                  string
	eksaAccessKey                 string
	eksaRegion                    string
	httpProxy                     string
	httpsProxy                    string
	noProxy                       []string
	registryMirrorAddressMappings map[string]string
}

func newPackageControllerTests(t *testing.T) []*packageControllerTest {
	ctrl := gomock.NewController(t)
	k := mocks.NewMockKubectlRunner(ctrl)
	ci := mocks.NewMockChartInstaller(ctrl)
	kubeConfig := "kubeconfig.kubeconfig"
	uri := "test/registry_name"
	chartName := "test_controller"
	chartVersion := "v1.0.0"
	eksaAccessId := "test-access-id"
	eksaAccessKey := "test-access-key"
	eksaRegion := "test-region"
	clusterName := "billy"
	return []*packageControllerTest{
		{
			WithT:          NewWithT(t),
			ctx:            context.Background(),
			kubectl:        k,
			chartInstaller: ci,
			command: curatedpackages.NewPackageControllerClient(
				ci, k, clusterName, kubeConfig, uri, chartName, chartVersion,
				map[string]string{
					"base":                                 "1.2.3.4:443",
					"public.ecr.aws":                       "1.2.3.4:443/public",
					"783794618700.dkr.ecr.*.amazonaws.com": "1.2.3.4:443/private",
				},
				curatedpackages.WithEksaSecretAccessKey(eksaAccessKey),
				curatedpackages.WithEksaRegion(eksaRegion),
				curatedpackages.WithEksaAccessKeyId(eksaAccessId),
				curatedpackages.WithManagementClusterName(clusterName),
			),
			clusterName:   clusterName,
			kubeConfig:    kubeConfig,
			ociURI:        uri,
			chartName:     chartName,
			chartVersion:  chartVersion,
			eksaAccessID:  eksaAccessId,
			eksaAccessKey: eksaAccessKey,
			eksaRegion:    eksaRegion,
			httpProxy:     "1.1.1.1",
			httpsProxy:    "1.1.1.1",
			noProxy:       []string{"1.1.1.1/24"},
			registryMirrorAddressMappings: map[string]string{
				"base":                                 "1.2.3.4:443",
				"public.ecr.aws":                       "1.2.3.4:443/public",
				"783794618700.dkr.ecr.*.amazonaws.com": "1.2.3.4:443/private",
			},
		},
		{
			WithT:          NewWithT(t),
			ctx:            context.Background(),
			kubectl:        k,
			chartInstaller: ci,
			command: curatedpackages.NewPackageControllerClient(
				ci, k, clusterName, kubeConfig, uri, chartName, chartVersion,
				nil,
				curatedpackages.WithEksaSecretAccessKey(eksaAccessKey),
				curatedpackages.WithEksaRegion(eksaRegion),
				curatedpackages.WithEksaAccessKeyId(eksaAccessId),
				curatedpackages.WithManagementClusterName(clusterName),
			),
			clusterName:                   clusterName,
			kubeConfig:                    kubeConfig,
			ociURI:                        uri,
			chartName:                     chartName,
			chartVersion:                  chartVersion,
			eksaAccessID:                  eksaAccessId,
			eksaAccessKey:                 eksaAccessKey,
			eksaRegion:                    eksaRegion,
			httpProxy:                     "1.1.1.1",
			httpsProxy:                    "1.1.1.1",
			noProxy:                       []string{"1.1.1.1/24"},
			registryMirrorAddressMappings: nil,
		},
	}
}

func TestEnableCuratedPackagesSuccess(t *testing.T) {
<<<<<<< HEAD
	for _, tt := range newPackageControllerTests(t) {

		var values []string
		clusterName := fmt.Sprintf("clusterName=%s", "billy")
		if tt.registryMirrorAddressMappings != nil {
			sourceRegistry := fmt.Sprintf("sourceRegistry=%s/eks-anywhere", tt.registryMirrorAddressMappings[constants.DefaultRegistry])
			defaultRegistry := fmt.Sprintf("defaultRegistry=%s/eks-anywhere", tt.registryMirrorAddressMappings[constants.DefaultRegistry])
			defaultImageRegistry := fmt.Sprintf("defaultImageRegistry=%s", tt.registryMirrorAddressMappings[constants.DefaultPackageRegistryRegex])
			values = []string{sourceRegistry, defaultRegistry, defaultImageRegistry, clusterName}
		} else {
			sourceRegistry := fmt.Sprintf("sourceRegistry=%s", curatedpackages.GetRegistry(tt.ociURI))
			values = []string{sourceRegistry, clusterName}
		}
		params := []string{"create", "-f", "-", "--kubeconfig", tt.kubeConfig}
		dat, err := os.ReadFile("testdata/awssecret_test.yaml")
		tt.Expect(err).NotTo(HaveOccurred())
		tt.kubectl.EXPECT().ExecuteFromYaml(tt.ctx, dat, params).Return(bytes.Buffer{}, nil)
		tt.chartInstaller.EXPECT().InstallChart(tt.ctx, tt.chartName, "oci://"+tt.ociURI, tt.chartVersion, tt.kubeConfig, "", values).Return(nil)
		any := gomock.Any()
		tt.kubectl.EXPECT().
			GetObject(any, any, any, any, any, any).
			DoAndReturn(getPBCSuccess(t)).
			AnyTimes()

		err = tt.command.EnableCuratedPackages(tt.ctx)
		if err != nil {
			t.Errorf("Install Controller Should succeed when installation passes")
		}
=======
	tt := newPackageControllerTest(t)

	registry := curatedpackages.GetRegistry(tt.ociUri)
	sourceRegistry := fmt.Sprintf("sourceRegistry=%s", registry)
	clusterName := fmt.Sprintf("clusterName=%s", "billy")
	values := []string{sourceRegistry, clusterName}
	params := []string{"create", "-f", "-", "--kubeconfig", tt.kubeConfig}
	tt.kubectl.EXPECT().ExecuteFromYaml(tt.ctx, awsSecretTest, params).Return(bytes.Buffer{}, nil)
	tt.chartInstaller.EXPECT().InstallChart(tt.ctx, tt.chartName, "oci://"+tt.ociUri, tt.chartVersion, tt.kubeConfig, "", values).Return(nil)
	any := gomock.Any()
	tt.kubectl.EXPECT().
		GetObject(any, any, any, any, any, any).
		DoAndReturn(getPBCSuccess(t)).
		AnyTimes()

	err := tt.command.EnableCuratedPackages(tt.ctx)
	if err != nil {
		t.Errorf("Install Controller Should succeed when installation passes")
>>>>>>> 1af9c005
	}
}

func TestEnableCuratedPackagesNoCronjob(t *testing.T) {
<<<<<<< HEAD
	for _, tt := range newPackageControllerTests(t) {

		tt.command = curatedpackages.NewPackageControllerClient(
			tt.chartInstaller, tt.kubectl, tt.clusterName, tt.kubeConfig, tt.ociURI, tt.chartName, tt.chartVersion,
			tt.registryMirrorAddressMappings,
			curatedpackages.WithEksaSecretAccessKey(""),
			curatedpackages.WithEksaRegion(tt.eksaRegion),
			curatedpackages.WithEksaAccessKeyId(""),
			curatedpackages.WithManagementClusterName(tt.clusterName),
		)
		params := []string{"create", "-f", "-", "--kubeconfig", tt.kubeConfig}
		dat, err := os.ReadFile("testdata/awssecret_test_empty.yaml")
		tt.Expect(err).NotTo(HaveOccurred())
		tt.kubectl.EXPECT().ExecuteFromYaml(tt.ctx, dat, params).Return(bytes.Buffer{}, fmt.Errorf("boom"))
		var values []string
		clusterName := fmt.Sprintf("clusterName=%s", "billy")
		if tt.registryMirrorAddressMappings != nil {

			sourceRegistry := fmt.Sprintf("sourceRegistry=%s/eks-anywhere", tt.registryMirrorAddressMappings[constants.DefaultRegistry])
			defaultRegistry := fmt.Sprintf("defaultRegistry=%s/eks-anywhere", tt.registryMirrorAddressMappings[constants.DefaultRegistry])
			defaultImageRegistry := fmt.Sprintf("defaultImageRegistry=%s", tt.registryMirrorAddressMappings[constants.DefaultPackageRegistryRegex])
			values = []string{sourceRegistry, defaultRegistry, defaultImageRegistry, clusterName, "cronjob.suspend=true"}
		} else {

			sourceRegistry := fmt.Sprintf("sourceRegistry=%s", curatedpackages.GetRegistry(tt.ociURI))
			values = []string{sourceRegistry, clusterName, "cronjob.suspend=true"}
		}
		tt.chartInstaller.EXPECT().InstallChart(tt.ctx, tt.chartName, "oci://"+tt.ociURI, tt.chartVersion, tt.kubeConfig, "", values).Return(nil)
		any := gomock.Any()
		tt.kubectl.EXPECT().
			GetObject(any, any, any, any, any, any).
			DoAndReturn(getPBCSuccess(t)).
			AnyTimes()

		err = tt.command.EnableCuratedPackages(tt.ctx)
		if err != nil {
			t.Errorf("Install Controller Should succeed when installation passes")
		}
=======
	tt := newPackageControllerTest(t)
	tt.command = curatedpackages.NewPackageControllerClient(
		tt.chartInstaller, tt.kubectl, tt.clusterName, tt.kubeConfig, tt.ociUri, tt.chartName, tt.chartVersion,
		curatedpackages.WithEksaSecretAccessKey(""),
		curatedpackages.WithEksaRegion(tt.eksaRegion),
		curatedpackages.WithEksaAccessKeyId(""),
		curatedpackages.WithManagementClusterName(tt.clusterName),
	)
	params := []string{"create", "-f", "-", "--kubeconfig", tt.kubeConfig}
	tt.kubectl.EXPECT().ExecuteFromYaml(tt.ctx, awsSecretTestEmpty, params).Return(bytes.Buffer{}, fmt.Errorf("boom"))
	registry := curatedpackages.GetRegistry(tt.ociUri)
	sourceRegistry := fmt.Sprintf("sourceRegistry=%s", registry)
	clusterName := fmt.Sprintf("clusterName=%s", "billy")
	values := []string{sourceRegistry, clusterName, "cronjob.suspend=true"}
	tt.chartInstaller.EXPECT().InstallChart(tt.ctx, tt.chartName, "oci://"+tt.ociUri, tt.chartVersion, tt.kubeConfig, "", values).Return(nil)
	any := gomock.Any()
	tt.kubectl.EXPECT().
		GetObject(any, any, any, any, any, any).
		DoAndReturn(getPBCSuccess(t)).
		AnyTimes()

	err := tt.command.EnableCuratedPackages(tt.ctx)
	if err != nil {
		t.Errorf("Install Controller Should succeed when installation passes")
>>>>>>> 1af9c005
	}
}

func TestEnableCuratedPackagesSucceedInWorkloadCluster(t *testing.T) {
	for _, tt := range newPackageControllerTests(t) {
		tt.command = curatedpackages.NewPackageControllerClient(
			tt.chartInstaller, tt.kubectl, tt.clusterName, tt.kubeConfig, tt.ociURI, tt.chartName, tt.chartVersion,
			tt.registryMirrorAddressMappings,
			curatedpackages.WithManagementClusterName("mgmt"),
		)

		params := []string{"create", "-f", "-", "--kubeconfig", tt.kubeConfig}
		tt.kubectl.EXPECT().ExecuteFromYaml(tt.ctx, []byte(packageBundleControllerTest), params).Return(bytes.Buffer{}, nil)

		err := tt.command.EnableCuratedPackages(tt.ctx)
		tt.Expect(err).To(BeNil())
	}
}

func getPBCSuccess(t *testing.T) func(context.Context, string, string, string, string, *packagesv1.PackageBundleController) error {
	return func(_ context.Context, _, _, _, _ string, obj *packagesv1.PackageBundleController) error {
		pbc := &packagesv1.PackageBundleController{
			Spec: packagesv1.PackageBundleControllerSpec{
				ActiveBundle: "test-bundle",
			},
		}
		pbc.DeepCopyInto(obj)
		return nil
	}
}

func getPBCFail(t *testing.T) func(context.Context, string, string, string, string, *packagesv1.PackageBundleController) error {
	return func(_ context.Context, _, _, _, _ string, obj *packagesv1.PackageBundleController) error {
		return fmt.Errorf("test error")
	}
}

func TestEnableCuratedPackagesWithProxy(t *testing.T) {
<<<<<<< HEAD
	for _, tt := range newPackageControllerTests(t) {
		tt.command = curatedpackages.NewPackageControllerClient(
			tt.chartInstaller, tt.kubectl, "billy", tt.kubeConfig, tt.ociURI, tt.chartName, tt.chartVersion,
			tt.registryMirrorAddressMappings,
			curatedpackages.WithEksaSecretAccessKey(tt.eksaAccessKey),
			curatedpackages.WithEksaRegion(tt.eksaRegion),
			curatedpackages.WithEksaAccessKeyId(tt.eksaAccessID),
			curatedpackages.WithHTTPProxy(tt.httpProxy),
			curatedpackages.WithHTTPSProxy(tt.httpsProxy),
			curatedpackages.WithNoProxy(tt.noProxy),
			curatedpackages.WithManagementClusterName(tt.clusterName),
		)
		var values []string
		clusterName := fmt.Sprintf("clusterName=%s", "billy")
		httpProxy := fmt.Sprintf("proxy.HTTP_PROXY=%s", tt.httpProxy)
		httpsProxy := fmt.Sprintf("proxy.HTTPS_PROXY=%s", tt.httpsProxy)
		noProxy := fmt.Sprintf("proxy.NO_PROXY=%s", strings.Join(tt.noProxy, "\\,"))
		if tt.registryMirrorAddressMappings != nil {

			sourceRegistry := fmt.Sprintf("sourceRegistry=%s/eks-anywhere", tt.registryMirrorAddressMappings[constants.DefaultRegistry])
			defaultRegistry := fmt.Sprintf("defaultRegistry=%s/eks-anywhere", tt.registryMirrorAddressMappings[constants.DefaultRegistry])
			defaultImageRegistry := fmt.Sprintf("defaultImageRegistry=%s", tt.registryMirrorAddressMappings[constants.DefaultPackageRegistryRegex])
			values = []string{sourceRegistry, defaultRegistry, defaultImageRegistry, clusterName, httpProxy, httpsProxy, noProxy}
		} else {
			sourceRegistry := fmt.Sprintf("sourceRegistry=%s", curatedpackages.GetRegistry(tt.ociURI))
			values = []string{sourceRegistry, clusterName, httpProxy, httpsProxy, noProxy}
		}
		params := []string{"create", "-f", "-", "--kubeconfig", tt.kubeConfig}
		dat, err := os.ReadFile("testdata/awssecret_test.yaml")
		tt.Expect(err).NotTo(HaveOccurred())
		tt.kubectl.EXPECT().ExecuteFromYaml(tt.ctx, dat, params).Return(bytes.Buffer{}, nil)
		tt.chartInstaller.EXPECT().InstallChart(tt.ctx, tt.chartName, "oci://"+tt.ociURI, tt.chartVersion, tt.kubeConfig, "", values).Return(nil)
		any := gomock.Any()
		tt.kubectl.EXPECT().
			GetObject(any, any, any, any, any, any).
			DoAndReturn(getPBCSuccess(t)).
			AnyTimes()

		err = tt.command.EnableCuratedPackages(tt.ctx)
		if err != nil {
			t.Errorf("Install Controller Should succeed when installation passes")
		}
=======
	tt := newPackageControllerTest(t)
	tt.command = curatedpackages.NewPackageControllerClient(
		tt.chartInstaller, tt.kubectl, "billy", tt.kubeConfig, tt.ociUri, tt.chartName, tt.chartVersion,
		curatedpackages.WithEksaSecretAccessKey(tt.eksaAccessKey),
		curatedpackages.WithEksaRegion(tt.eksaRegion),
		curatedpackages.WithEksaAccessKeyId(tt.eksaAccessId),
		curatedpackages.WithHTTPProxy(tt.httpProxy),
		curatedpackages.WithHTTPSProxy(tt.httpsProxy),
		curatedpackages.WithNoProxy(tt.noProxy),
		curatedpackages.WithManagementClusterName(tt.clusterName),
	)

	registry := curatedpackages.GetRegistry(tt.ociUri)
	sourceRegistry := fmt.Sprintf("sourceRegistry=%s", registry)
	clusterName := fmt.Sprintf("clusterName=%s", "billy")
	httpProxy := fmt.Sprintf("proxy.HTTP_PROXY=%s", tt.httpProxy)
	httpsProxy := fmt.Sprintf("proxy.HTTPS_PROXY=%s", tt.httpsProxy)
	noProxy := fmt.Sprintf("proxy.NO_PROXY=%s", strings.Join(tt.noProxy, "\\,"))

	values := []string{sourceRegistry, clusterName, httpProxy, httpsProxy, noProxy}
	params := []string{"create", "-f", "-", "--kubeconfig", tt.kubeConfig}
	tt.kubectl.EXPECT().ExecuteFromYaml(tt.ctx, awsSecretTest, params).Return(bytes.Buffer{}, nil)
	tt.chartInstaller.EXPECT().InstallChart(tt.ctx, tt.chartName, "oci://"+tt.ociUri, tt.chartVersion, tt.kubeConfig, "", values).Return(nil)
	any := gomock.Any()
	tt.kubectl.EXPECT().
		GetObject(any, any, any, any, any, any).
		DoAndReturn(getPBCSuccess(t)).
		AnyTimes()

	err := tt.command.EnableCuratedPackages(tt.ctx)
	if err != nil {
		t.Errorf("Install Controller Should succeed when installation passes")
>>>>>>> 1af9c005
	}
}

func TestEnableCuratedPackagesWithEmptyProxy(t *testing.T) {
<<<<<<< HEAD
	for _, tt := range newPackageControllerTests(t) {
		tt.command = curatedpackages.NewPackageControllerClient(
			tt.chartInstaller, tt.kubectl, "billy", tt.kubeConfig, tt.ociURI, tt.chartName, tt.chartVersion,
			tt.registryMirrorAddressMappings,
			curatedpackages.WithEksaSecretAccessKey(tt.eksaAccessKey),
			curatedpackages.WithEksaRegion(tt.eksaRegion),
			curatedpackages.WithEksaAccessKeyId(tt.eksaAccessID),
			curatedpackages.WithHTTPProxy(""),
			curatedpackages.WithHTTPSProxy(""),
			curatedpackages.WithNoProxy(nil),
			curatedpackages.WithManagementClusterName(tt.clusterName),
		)
		var values []string
		clusterName := fmt.Sprintf("clusterName=%s", "billy")
		if tt.registryMirrorAddressMappings != nil {

			sourceRegistry := fmt.Sprintf("sourceRegistry=%s/eks-anywhere", tt.registryMirrorAddressMappings[constants.DefaultRegistry])
			defaultRegistry := fmt.Sprintf("defaultRegistry=%s/eks-anywhere", tt.registryMirrorAddressMappings[constants.DefaultRegistry])
			defaultImageRegistry := fmt.Sprintf("defaultImageRegistry=%s", tt.registryMirrorAddressMappings[constants.DefaultPackageRegistryRegex])

			values = []string{sourceRegistry, defaultRegistry, defaultImageRegistry, clusterName}
		} else {
			sourceRegistry := fmt.Sprintf("sourceRegistry=%s", curatedpackages.GetRegistry(tt.ociURI))
			values = []string{sourceRegistry, clusterName}
		}
		params := []string{"create", "-f", "-", "--kubeconfig", tt.kubeConfig}
		dat, err := os.ReadFile("testdata/awssecret_test.yaml")
		tt.Expect(err).NotTo(HaveOccurred())
		tt.kubectl.EXPECT().ExecuteFromYaml(tt.ctx, dat, params).Return(bytes.Buffer{}, nil)
		tt.chartInstaller.EXPECT().InstallChart(tt.ctx, tt.chartName, "oci://"+tt.ociURI, tt.chartVersion, tt.kubeConfig, "", values).Return(nil)
		any := gomock.Any()
		tt.kubectl.EXPECT().
			GetObject(any, any, any, any, any, any).
			DoAndReturn(getPBCSuccess(t)).
			AnyTimes()

		err = tt.command.EnableCuratedPackages(tt.ctx)
		if err != nil {
			t.Errorf("Install Controller Should succeed when installation passes")
		}
=======
	tt := newPackageControllerTest(t)
	tt.command = curatedpackages.NewPackageControllerClient(
		tt.chartInstaller, tt.kubectl, "billy", tt.kubeConfig, tt.ociUri, tt.chartName, tt.chartVersion,
		curatedpackages.WithEksaSecretAccessKey(tt.eksaAccessKey),
		curatedpackages.WithEksaRegion(tt.eksaRegion),
		curatedpackages.WithEksaAccessKeyId(tt.eksaAccessId),
		curatedpackages.WithHTTPProxy(""),
		curatedpackages.WithHTTPSProxy(""),
		curatedpackages.WithNoProxy(nil),
		curatedpackages.WithManagementClusterName(tt.clusterName),
	)

	registry := curatedpackages.GetRegistry(tt.ociUri)
	sourceRegistry := fmt.Sprintf("sourceRegistry=%s", registry)
	clusterName := fmt.Sprintf("clusterName=%s", "billy")

	values := []string{sourceRegistry, clusterName}
	params := []string{"create", "-f", "-", "--kubeconfig", tt.kubeConfig}
	tt.kubectl.EXPECT().ExecuteFromYaml(tt.ctx, awsSecretTest, params).Return(bytes.Buffer{}, nil)
	tt.chartInstaller.EXPECT().InstallChart(tt.ctx, tt.chartName, "oci://"+tt.ociUri, tt.chartVersion, tt.kubeConfig, "", values).Return(nil)
	any := gomock.Any()
	tt.kubectl.EXPECT().
		GetObject(any, any, any, any, any, any).
		DoAndReturn(getPBCSuccess(t)).
		AnyTimes()

	err := tt.command.EnableCuratedPackages(tt.ctx)
	if err != nil {
		t.Errorf("Install Controller Should succeed when installation passes")
>>>>>>> 1af9c005
	}
}

func TestEnableCuratedPackagesFail(t *testing.T) {
	for _, tt := range newPackageControllerTests(t) {
		var values []string
		clusterName := fmt.Sprintf("clusterName=%s", "billy")
		if tt.registryMirrorAddressMappings != nil {

			sourceRegistry := fmt.Sprintf("sourceRegistry=%s/eks-anywhere", tt.registryMirrorAddressMappings[constants.DefaultRegistry])
			defaultRegistry := fmt.Sprintf("defaultRegistry=%s/eks-anywhere", tt.registryMirrorAddressMappings[constants.DefaultRegistry])
			defaultImageRegistry := fmt.Sprintf("defaultImageRegistry=%s", tt.registryMirrorAddressMappings[constants.DefaultPackageRegistryRegex])
			values = []string{sourceRegistry, defaultRegistry, defaultImageRegistry, clusterName}
		} else {
			sourceRegistry := fmt.Sprintf("sourceRegistry=%s", curatedpackages.GetRegistry(tt.ociURI))
			values = []string{sourceRegistry, clusterName}
		}
		tt.chartInstaller.EXPECT().InstallChart(tt.ctx, tt.chartName, "oci://"+tt.ociURI, tt.chartVersion, tt.kubeConfig, "", values).Return(errors.New("login failed"))
		any := gomock.Any()
		tt.kubectl.EXPECT().
			GetObject(any, any, any, any, any, any).
			DoAndReturn(getPBCSuccess(t)).
			AnyTimes()

		err := tt.command.EnableCuratedPackages(tt.ctx)
		if err == nil {
			t.Errorf("Install Controller Should fail when installation fails")
		}
	}
}

func TestEnableCuratedPackagesFailNoActiveBundle(t *testing.T) {
<<<<<<< HEAD
	for _, tt := range newPackageControllerTests(t) {
		var values []string
		clusterName := fmt.Sprintf("clusterName=%s", "billy")
		if tt.registryMirrorAddressMappings != nil {

			sourceRegistry := fmt.Sprintf("sourceRegistry=%s/eks-anywhere", tt.registryMirrorAddressMappings[constants.DefaultRegistry])
			defaultRegistry := fmt.Sprintf("defaultRegistry=%s/eks-anywhere", tt.registryMirrorAddressMappings[constants.DefaultRegistry])
			defaultImageRegistry := fmt.Sprintf("defaultImageRegistry=%s", tt.registryMirrorAddressMappings[constants.DefaultPackageRegistryRegex])
			values = []string{sourceRegistry, defaultRegistry, defaultImageRegistry, clusterName}
		} else {
			sourceRegistry := fmt.Sprintf("sourceRegistry=%s", curatedpackages.GetRegistry(tt.ociURI))
			values = []string{sourceRegistry, clusterName}

		}
		params := []string{"create", "-f", "-", "--kubeconfig", tt.kubeConfig}
		dat, err := os.ReadFile("testdata/awssecret_test.yaml")
		tt.Expect(err).NotTo(HaveOccurred())
		tt.kubectl.EXPECT().ExecuteFromYaml(tt.ctx, dat, params).Return(bytes.Buffer{}, nil)
		tt.chartInstaller.EXPECT().InstallChart(tt.ctx, tt.chartName, "oci://"+tt.ociURI, tt.chartVersion, tt.kubeConfig, "", values).Return(nil)
		any := gomock.Any()
		tt.kubectl.EXPECT().
			GetObject(any, any, any, any, any, any).
			DoAndReturn(getPBCFail(t)).
			AnyTimes()

		err = tt.command.EnableCuratedPackages(tt.ctx)
		if err == nil {
			t.Errorf("expected error, got nil")
		}
=======
	tt := newPackageControllerTest(t)

	registry := curatedpackages.GetRegistry(tt.ociUri)
	sourceRegistry := fmt.Sprintf("sourceRegistry=%s", registry)
	clusterName := fmt.Sprintf("clusterName=%s", "billy")
	values := []string{sourceRegistry, clusterName}
	params := []string{"create", "-f", "-", "--kubeconfig", tt.kubeConfig}
	tt.kubectl.EXPECT().ExecuteFromYaml(tt.ctx, awsSecretTest, params).Return(bytes.Buffer{}, nil)
	tt.chartInstaller.EXPECT().InstallChart(tt.ctx, tt.chartName, "oci://"+tt.ociUri, tt.chartVersion, tt.kubeConfig, "", values).Return(nil)
	any := gomock.Any()
	tt.kubectl.EXPECT().
		GetObject(any, any, any, any, any, any).
		DoAndReturn(getPBCFail(t)).
		AnyTimes()

	err := tt.command.EnableCuratedPackages(tt.ctx)
	if err == nil {
		t.Errorf("expected error, got nil")
>>>>>>> 1af9c005
	}
}

func TestEnableCuratedPackagesSuccessWhenApplySecretFails(t *testing.T) {
<<<<<<< HEAD
	for _, tt := range newPackageControllerTests(t) {
		var values []string
		clusterName := fmt.Sprintf("clusterName=%s", "billy")
		if tt.registryMirrorAddressMappings != nil {
			sourceRegistry := fmt.Sprintf("sourceRegistry=%s/eks-anywhere", tt.registryMirrorAddressMappings[constants.DefaultRegistry])
			defaultRegistry := fmt.Sprintf("defaultRegistry=%s/eks-anywhere", tt.registryMirrorAddressMappings[constants.DefaultRegistry])
			defaultImageRegistry := fmt.Sprintf("defaultImageRegistry=%s", tt.registryMirrorAddressMappings[constants.DefaultPackageRegistryRegex])
			values = []string{sourceRegistry, defaultRegistry, defaultImageRegistry, clusterName}
		} else {
			sourceRegistry := fmt.Sprintf("sourceRegistry=%s", curatedpackages.GetRegistry(tt.ociURI))
			values = []string{sourceRegistry, clusterName}
		}
		params := []string{"create", "-f", "-", "--kubeconfig", tt.kubeConfig}
		dat, err := os.ReadFile("testdata/awssecret_test.yaml")
		tt.Expect(err).To(BeNil())
		tt.kubectl.EXPECT().ExecuteFromYaml(tt.ctx, dat, params).Return(bytes.Buffer{}, errors.New("failed applying secrets"))
		tt.chartInstaller.EXPECT().InstallChart(tt.ctx, tt.chartName, "oci://"+tt.ociURI, tt.chartVersion, tt.kubeConfig, "", values).Return(nil)
		any := gomock.Any()
		tt.kubectl.EXPECT().
			GetObject(any, any, any, any, any, any).
			DoAndReturn(getPBCSuccess(t)).
			AnyTimes()

		err = tt.command.EnableCuratedPackages(tt.ctx)
		if err != nil {
			t.Errorf("Install Controller Should succeed when secret creation fails")
		}
=======
	tt := newPackageControllerTest(t)

	registry := curatedpackages.GetRegistry(tt.ociUri)
	sourceRegistry := fmt.Sprintf("sourceRegistry=%s", registry)
	clusterName := fmt.Sprintf("clusterName=%s", "billy")
	values := []string{sourceRegistry, clusterName}
	params := []string{"create", "-f", "-", "--kubeconfig", tt.kubeConfig}
	tt.kubectl.EXPECT().ExecuteFromYaml(tt.ctx, awsSecretTest, params).Return(bytes.Buffer{}, errors.New("failed applying secrets"))
	tt.chartInstaller.EXPECT().InstallChart(tt.ctx, tt.chartName, "oci://"+tt.ociUri, tt.chartVersion, tt.kubeConfig, "", values).Return(nil)
	any := gomock.Any()
	tt.kubectl.EXPECT().
		GetObject(any, any, any, any, any, any).
		DoAndReturn(getPBCSuccess(t)).
		AnyTimes()

	err := tt.command.EnableCuratedPackages(tt.ctx)
	if err != nil {
		t.Errorf("Install Controller Should succeed when secret creation fails")
>>>>>>> 1af9c005
	}
}

func TestPbcCreationSuccess(t *testing.T) {
	for _, tt := range newPackageControllerTests(t) {

		params := []string{"create", "-f", "-", "--kubeconfig", tt.kubeConfig}
		tt.kubectl.EXPECT().ExecuteFromYaml(tt.ctx, []byte(packageBundleControllerTest), params).Return(bytes.Buffer{}, nil)

		err := tt.command.InstallPBCResources(tt.ctx)
		tt.Expect(err).To(BeNil())
	}
}

func TestPbcCreationFail(t *testing.T) {
	for _, tt := range newPackageControllerTests(t) {
		params := []string{"create", "-f", "-", "--kubeconfig", tt.kubeConfig}
		tt.kubectl.EXPECT().ExecuteFromYaml(tt.ctx, []byte(packageBundleControllerTest), params).Return(bytes.Buffer{}, errors.New("creating pbc"))

		err := tt.command.InstallPBCResources(tt.ctx)
		tt.Expect(err).NotTo(BeNil())
	}
}

func TestEnableCuratedPackagesSuccessWhenCronJobFails(t *testing.T) {
<<<<<<< HEAD
	for _, tt := range newPackageControllerTests(t) {
		var values []string
		clusterName := fmt.Sprintf("clusterName=%s", "billy")
		if tt.registryMirrorAddressMappings != nil {

			sourceRegistry := fmt.Sprintf("sourceRegistry=%s/eks-anywhere", tt.registryMirrorAddressMappings[constants.DefaultRegistry])
			defaultRegistry := fmt.Sprintf("defaultRegistry=%s/eks-anywhere", tt.registryMirrorAddressMappings[constants.DefaultRegistry])
			defaultImageRegistry := fmt.Sprintf("defaultImageRegistry=%s", tt.registryMirrorAddressMappings[constants.DefaultPackageRegistryRegex])
			values = []string{sourceRegistry, defaultRegistry, defaultImageRegistry, clusterName}
		} else {
			sourceRegistry := fmt.Sprintf("sourceRegistry=%s", curatedpackages.GetRegistry(tt.ociURI))
			values = []string{sourceRegistry, clusterName}
		}
		params := []string{"create", "-f", "-", "--kubeconfig", tt.kubeConfig}
		dat, err := os.ReadFile("testdata/awssecret_test.yaml")
		tt.Expect(err).To(BeNil())
		tt.kubectl.EXPECT().ExecuteFromYaml(tt.ctx, dat, params).Return(bytes.Buffer{}, nil)
		tt.chartInstaller.EXPECT().InstallChart(tt.ctx, tt.chartName, "oci://"+tt.ociURI, tt.chartVersion, tt.kubeConfig, "", values).Return(nil)
		any := gomock.Any()
		tt.kubectl.EXPECT().
			GetObject(any, any, any, any, any, any).
			DoAndReturn(getPBCSuccess(t)).
			AnyTimes()

		err = tt.command.EnableCuratedPackages(tt.ctx)
		if err != nil {
			t.Errorf("Install Controller Should succeed when cron job fails")
		}
=======
	tt := newPackageControllerTest(t)

	registry := curatedpackages.GetRegistry(tt.ociUri)
	sourceRegistry := fmt.Sprintf("sourceRegistry=%s", registry)
	clusterName := fmt.Sprintf("clusterName=%s", "billy")
	values := []string{sourceRegistry, clusterName}
	params := []string{"create", "-f", "-", "--kubeconfig", tt.kubeConfig}
	tt.kubectl.EXPECT().ExecuteFromYaml(tt.ctx, awsSecretTest, params).Return(bytes.Buffer{}, nil)
	tt.chartInstaller.EXPECT().InstallChart(tt.ctx, tt.chartName, "oci://"+tt.ociUri, tt.chartVersion, tt.kubeConfig, "", values).Return(nil)
	any := gomock.Any()
	tt.kubectl.EXPECT().
		GetObject(any, any, any, any, any, any).
		DoAndReturn(getPBCSuccess(t)).
		AnyTimes()

	err := tt.command.EnableCuratedPackages(tt.ctx)
	if err != nil {
		t.Errorf("Install Controller Should succeed when cron job fails")
>>>>>>> 1af9c005
	}
}

func TestIsInstalledTrue(t *testing.T) {
	for _, tt := range newPackageControllerTests(t) {
		tt.kubectl.EXPECT().HasResource(tt.ctx, "packageBundleController", tt.clusterName, tt.kubeConfig, constants.EksaPackagesName).Return(false, nil)

		found := tt.command.IsInstalled(tt.ctx)
		if found {
			t.Errorf("expected true, got %t", found)
		}
	}
}

func TestIsInstalledFalse(t *testing.T) {
	for _, tt := range newPackageControllerTests(t) {

		tt.kubectl.EXPECT().HasResource(tt.ctx, "packageBundleController", tt.clusterName, tt.kubeConfig, constants.EksaPackagesName).
			Return(false, errors.New("controller doesn't exist"))

		found := tt.command.IsInstalled(tt.ctx)
		if found {
			t.Errorf("expected false, got %t", found)
		}
	}
}

func TestDefaultEksaRegionSetWhenNoRegionSpecified(t *testing.T) {
<<<<<<< HEAD
	for _, tt := range newPackageControllerTests(t) {
		var values []string
		clusterName := fmt.Sprintf("clusterName=%s", "billy")
		if tt.registryMirrorAddressMappings != nil {

			sourceRegistry := fmt.Sprintf("sourceRegistry=%s/eks-anywhere", tt.registryMirrorAddressMappings[constants.DefaultRegistry])
			defaultRegistry := fmt.Sprintf("defaultRegistry=%s/eks-anywhere", tt.registryMirrorAddressMappings[constants.DefaultRegistry])
			defaultImageRegistry := fmt.Sprintf("defaultImageRegistry=%s", tt.registryMirrorAddressMappings[constants.DefaultPackageRegistryRegex])
			values = []string{sourceRegistry, defaultRegistry, defaultImageRegistry, clusterName}
		} else {

			sourceRegistry := fmt.Sprintf("sourceRegistry=%s", curatedpackages.GetRegistry(tt.ociURI))
			values = []string{sourceRegistry, clusterName}
		}
		params := []string{"create", "-f", "-", "--kubeconfig", tt.kubeConfig}
		dat, err := os.ReadFile("testdata/awssecret_defaultregion.yaml")
		tt.Expect(err).To(BeNil())
		tt.kubectl.EXPECT().ExecuteFromYaml(tt.ctx, dat, params).Return(bytes.Buffer{}, nil)
		tt.chartInstaller.EXPECT().InstallChart(tt.ctx, tt.chartName, "oci://"+tt.ociURI, tt.chartVersion, tt.kubeConfig, "", values).Return(nil)
		any := gomock.Any()
		tt.kubectl.EXPECT().
			GetObject(any, any, any, any, any, any).
			DoAndReturn(getPBCSuccess(t)).
			AnyTimes()

		tt.command = curatedpackages.NewPackageControllerClient(
			tt.chartInstaller, tt.kubectl, "billy", tt.kubeConfig, tt.ociURI, tt.chartName, tt.chartVersion,
			tt.registryMirrorAddressMappings,
			curatedpackages.WithEksaRegion(""),
			curatedpackages.WithEksaAccessKeyId(tt.eksaAccessID),
			curatedpackages.WithEksaSecretAccessKey(tt.eksaAccessKey),
			curatedpackages.WithManagementClusterName(tt.clusterName),
		)
		err = tt.command.EnableCuratedPackages(tt.ctx)
		if err != nil {
			t.Errorf("Install Controller Should succeed when cron job fails")
		}
=======
	tt := newPackageControllerTest(t)

	registry := curatedpackages.GetRegistry(tt.ociUri)
	sourceRegistry := fmt.Sprintf("sourceRegistry=%s", registry)
	clusterName := fmt.Sprintf("clusterName=%s", "billy")
	values := []string{sourceRegistry, clusterName}
	params := []string{"create", "-f", "-", "--kubeconfig", tt.kubeConfig}
	tt.kubectl.EXPECT().ExecuteFromYaml(tt.ctx, awsSecretDefaultRegion, params).Return(bytes.Buffer{}, nil)
	tt.chartInstaller.EXPECT().InstallChart(tt.ctx, tt.chartName, "oci://"+tt.ociUri, tt.chartVersion, tt.kubeConfig, "", values).Return(nil)
	any := gomock.Any()
	tt.kubectl.EXPECT().
		GetObject(any, any, any, any, any, any).
		DoAndReturn(getPBCSuccess(t)).
		AnyTimes()

	tt.command = curatedpackages.NewPackageControllerClient(
		tt.chartInstaller, tt.kubectl, "billy", tt.kubeConfig, tt.ociUri, tt.chartName, tt.chartVersion,
		curatedpackages.WithEksaRegion(""),
		curatedpackages.WithEksaAccessKeyId(tt.eksaAccessId),
		curatedpackages.WithEksaSecretAccessKey(tt.eksaAccessKey),
		curatedpackages.WithManagementClusterName(tt.clusterName),
	)
	err := tt.command.EnableCuratedPackages(tt.ctx)
	if err != nil {
		t.Errorf("Install Controller Should succeed when cron job fails")
>>>>>>> 1af9c005
	}
}

func TestEnableCuratedPackagesActiveBundleCustomTimeout(t *testing.T) {
<<<<<<< HEAD
	for _, tt := range newPackageControllerTests(t) {
		tt.command = curatedpackages.NewPackageControllerClient(
			tt.chartInstaller, tt.kubectl, "billy", tt.kubeConfig, tt.ociURI, tt.chartName, tt.chartVersion,
			tt.registryMirrorAddressMappings,
			curatedpackages.WithEksaSecretAccessKey(tt.eksaAccessKey),
			curatedpackages.WithEksaRegion(tt.eksaRegion),
			curatedpackages.WithEksaAccessKeyId(tt.eksaAccessID),
			curatedpackages.WithActiveBundleTimeout(time.Second),
			curatedpackages.WithManagementClusterName(tt.clusterName),
		)
		var values []string
		clusterName := fmt.Sprintf("clusterName=%s", "billy")
		if tt.registryMirrorAddressMappings != nil {

			sourceRegistry := fmt.Sprintf("sourceRegistry=%s/eks-anywhere", tt.registryMirrorAddressMappings[constants.DefaultRegistry])
			defaultRegistry := fmt.Sprintf("defaultRegistry=%s/eks-anywhere", tt.registryMirrorAddressMappings[constants.DefaultRegistry])
			defaultImageRegistry := fmt.Sprintf("defaultImageRegistry=%s", tt.registryMirrorAddressMappings[constants.DefaultPackageRegistryRegex])
			values = []string{sourceRegistry, defaultRegistry, defaultImageRegistry, clusterName}
		} else {

			sourceRegistry := fmt.Sprintf("sourceRegistry=%s", curatedpackages.GetRegistry(tt.ociURI))
			values = []string{sourceRegistry, clusterName}
		}
		params := []string{"create", "-f", "-", "--kubeconfig", tt.kubeConfig}
		dat, err := os.ReadFile("testdata/awssecret_test.yaml")
		tt.Expect(err).NotTo(HaveOccurred())
		tt.kubectl.EXPECT().ExecuteFromYaml(tt.ctx, dat, params).Return(bytes.Buffer{}, nil)
		tt.chartInstaller.EXPECT().InstallChart(tt.ctx, tt.chartName, "oci://"+tt.ociURI, tt.chartVersion, tt.kubeConfig, "", values).Return(nil)
		any := gomock.Any()
		tt.kubectl.EXPECT().
			GetObject(any, any, any, any, any, any).
			DoAndReturn(getPBCSuccess(t)).
			AnyTimes()

		err = tt.command.EnableCuratedPackages(tt.ctx)
		if err != nil {
			t.Errorf("Install Controller Should succeed when installation passes")
		}
=======
	tt := newPackageControllerTest(t)
	tt.command = curatedpackages.NewPackageControllerClient(
		tt.chartInstaller, tt.kubectl, "billy", tt.kubeConfig, tt.ociUri, tt.chartName, tt.chartVersion,
		curatedpackages.WithEksaSecretAccessKey(tt.eksaAccessKey),
		curatedpackages.WithEksaRegion(tt.eksaRegion),
		curatedpackages.WithEksaAccessKeyId(tt.eksaAccessId),
		curatedpackages.WithActiveBundleTimeout(time.Second),
		curatedpackages.WithManagementClusterName(tt.clusterName),
	)

	registry := curatedpackages.GetRegistry(tt.ociUri)
	sourceRegistry := fmt.Sprintf("sourceRegistry=%s", registry)
	clusterName := fmt.Sprintf("clusterName=%s", "billy")
	values := []string{sourceRegistry, clusterName}
	params := []string{"create", "-f", "-", "--kubeconfig", tt.kubeConfig}
	tt.kubectl.EXPECT().ExecuteFromYaml(tt.ctx, awsSecretTest, params).Return(bytes.Buffer{}, nil)
	tt.chartInstaller.EXPECT().InstallChart(tt.ctx, tt.chartName, "oci://"+tt.ociUri, tt.chartVersion, tt.kubeConfig, "", values).Return(nil)
	any := gomock.Any()
	tt.kubectl.EXPECT().
		GetObject(any, any, any, any, any, any).
		DoAndReturn(getPBCSuccess(t)).
		AnyTimes()

	err := tt.command.EnableCuratedPackages(tt.ctx)
	if err != nil {
		t.Errorf("Install Controller Should succeed when installation passes")
>>>>>>> 1af9c005
	}
}

func TestEnableCuratedPackagesActiveBundleWaitLoops(t *testing.T) {
<<<<<<< HEAD
	for _, tt := range newPackageControllerTests(t) {
		var values []string
		clusterName := fmt.Sprintf("clusterName=%s", "billy")
		if tt.registryMirrorAddressMappings != nil {

			sourceRegistry := fmt.Sprintf("sourceRegistry=%s/eks-anywhere", tt.registryMirrorAddressMappings[constants.DefaultRegistry])
			defaultRegistry := fmt.Sprintf("defaultRegistry=%s/eks-anywhere", tt.registryMirrorAddressMappings[constants.DefaultRegistry])
			defaultImageRegistry := fmt.Sprintf("defaultImageRegistry=%s", tt.registryMirrorAddressMappings[constants.DefaultPackageRegistryRegex])
			values = []string{sourceRegistry, defaultRegistry, defaultImageRegistry, clusterName}
		} else {

			sourceRegistry := fmt.Sprintf("sourceRegistry=%s", curatedpackages.GetRegistry(tt.ociURI))
			values = []string{sourceRegistry, clusterName}
		}
		params := []string{"create", "-f", "-", "--kubeconfig", tt.kubeConfig}
		dat, err := os.ReadFile("testdata/awssecret_test.yaml")
		tt.Expect(err).NotTo(HaveOccurred())
		tt.kubectl.EXPECT().ExecuteFromYaml(tt.ctx, dat, params).Return(bytes.Buffer{}, nil)
		tt.chartInstaller.EXPECT().InstallChart(tt.ctx, tt.chartName, "oci://"+tt.ociURI, tt.chartVersion, tt.kubeConfig, "", values).Return(nil)
		any := gomock.Any()
		tt.kubectl.EXPECT().
			GetObject(any, any, any, any, any, any).
			DoAndReturn(getPBCLoops(t, 3)).
			AnyTimes()

		err = tt.command.EnableCuratedPackages(tt.ctx)
		if err != nil {
			t.Errorf("expected no error, got %v", err)
		}
=======
	tt := newPackageControllerTest(t)

	registry := curatedpackages.GetRegistry(tt.ociUri)
	sourceRegistry := fmt.Sprintf("sourceRegistry=%s", registry)
	clusterName := fmt.Sprintf("clusterName=%s", "billy")
	values := []string{sourceRegistry, clusterName}
	params := []string{"create", "-f", "-", "--kubeconfig", tt.kubeConfig}
	tt.kubectl.EXPECT().ExecuteFromYaml(tt.ctx, awsSecretTest, params).Return(bytes.Buffer{}, nil)
	tt.chartInstaller.EXPECT().InstallChart(tt.ctx, tt.chartName, "oci://"+tt.ociUri, tt.chartVersion, tt.kubeConfig, "", values).Return(nil)
	any := gomock.Any()
	tt.kubectl.EXPECT().
		GetObject(any, any, any, any, any, any).
		DoAndReturn(getPBCLoops(t, 3)).
		AnyTimes()

	err := tt.command.EnableCuratedPackages(tt.ctx)
	if err != nil {
		t.Errorf("expected no error, got %v", err)
>>>>>>> 1af9c005
	}
}

func getPBCLoops(t *testing.T, loops int) func(context.Context, string, string, string, string, *packagesv1.PackageBundleController) error {
	return func(_ context.Context, _, _, _, _ string, obj *packagesv1.PackageBundleController) error {
		loops = loops - 1
		if loops > 0 {
			return nil
		}
		pbc := &packagesv1.PackageBundleController{
			Spec: packagesv1.PackageBundleControllerSpec{
				ActiveBundle: "test-bundle",
			},
		}
		pbc.DeepCopyInto(obj)
		return nil
	}
}

func TestEnableCuratedPackagesActiveBundleTimesOut(t *testing.T) {
<<<<<<< HEAD
	for _, tt := range newPackageControllerTests(t) {
		tt.command = curatedpackages.NewPackageControllerClient(
			tt.chartInstaller, tt.kubectl, "billy", tt.kubeConfig, tt.ociURI, tt.chartName, tt.chartVersion,
			tt.registryMirrorAddressMappings,
			curatedpackages.WithEksaSecretAccessKey(tt.eksaAccessKey),
			curatedpackages.WithEksaRegion(tt.eksaRegion),
			curatedpackages.WithEksaAccessKeyId(tt.eksaAccessID),
			curatedpackages.WithActiveBundleTimeout(time.Millisecond),
			curatedpackages.WithManagementClusterName(tt.clusterName),
		)
		var values []string
		clusterName := fmt.Sprintf("clusterName=%s", "billy")
		if tt.registryMirrorAddressMappings != nil {

			sourceRegistry := fmt.Sprintf("sourceRegistry=%s/eks-anywhere", tt.registryMirrorAddressMappings[constants.DefaultRegistry])
			defaultRegistry := fmt.Sprintf("defaultRegistry=%s/eks-anywhere", tt.registryMirrorAddressMappings[constants.DefaultRegistry])
			defaultImageRegistry := fmt.Sprintf("defaultImageRegistry=%s", tt.registryMirrorAddressMappings[constants.DefaultPackageRegistryRegex])
			values = []string{sourceRegistry, defaultRegistry, defaultImageRegistry, clusterName}
		} else {

			sourceRegistry := fmt.Sprintf("sourceRegistry=%s", curatedpackages.GetRegistry(tt.ociURI))
			values = []string{sourceRegistry, clusterName}
		}
		params := []string{"create", "-f", "-", "--kubeconfig", tt.kubeConfig}
		dat, err := os.ReadFile("testdata/awssecret_test.yaml")
		tt.Expect(err).NotTo(HaveOccurred())
		tt.kubectl.EXPECT().ExecuteFromYaml(tt.ctx, dat, params).Return(bytes.Buffer{}, nil)
		tt.chartInstaller.EXPECT().InstallChart(tt.ctx, tt.chartName, "oci://"+tt.ociURI, tt.chartVersion, tt.kubeConfig, "", values).Return(nil)
		any := gomock.Any()
		tt.kubectl.EXPECT().
			GetObject(any, any, any, any, any, any).
			DoAndReturn(getPBCDelay(t, time.Second)).
			AnyTimes()

		err = tt.command.EnableCuratedPackages(tt.ctx)
		expectedErr := fmt.Errorf("timed out finding an active package bundle for the current cluster: %v", context.DeadlineExceeded)
		if err.Error() != expectedErr.Error() {
			t.Errorf("expected %v, got %v", expectedErr, err)
		}
=======
	tt := newPackageControllerTest(t)
	tt.command = curatedpackages.NewPackageControllerClient(
		tt.chartInstaller, tt.kubectl, "billy", tt.kubeConfig, tt.ociUri, tt.chartName, tt.chartVersion,
		curatedpackages.WithEksaSecretAccessKey(tt.eksaAccessKey),
		curatedpackages.WithEksaRegion(tt.eksaRegion),
		curatedpackages.WithEksaAccessKeyId(tt.eksaAccessId),
		curatedpackages.WithActiveBundleTimeout(time.Millisecond),
		curatedpackages.WithManagementClusterName(tt.clusterName),
	)

	registry := curatedpackages.GetRegistry(tt.ociUri)
	sourceRegistry := fmt.Sprintf("sourceRegistry=%s", registry)
	clusterName := fmt.Sprintf("clusterName=%s", "billy")
	values := []string{sourceRegistry, clusterName}
	params := []string{"create", "-f", "-", "--kubeconfig", tt.kubeConfig}
	tt.kubectl.EXPECT().ExecuteFromYaml(tt.ctx, awsSecretTest, params).Return(bytes.Buffer{}, nil)
	tt.chartInstaller.EXPECT().InstallChart(tt.ctx, tt.chartName, "oci://"+tt.ociUri, tt.chartVersion, tt.kubeConfig, "", values).Return(nil)
	any := gomock.Any()
	tt.kubectl.EXPECT().
		GetObject(any, any, any, any, any, any).
		DoAndReturn(getPBCDelay(t, time.Second)).
		AnyTimes()

	err := tt.command.EnableCuratedPackages(tt.ctx)
	expectedErr := fmt.Errorf("timed out finding an active package bundle for the current cluster: %v", context.DeadlineExceeded)
	if err.Error() != expectedErr.Error() {
		t.Errorf("expected %v, got %v", expectedErr, err)
>>>>>>> 1af9c005
	}
}

func getPBCDelay(t *testing.T, delay time.Duration) func(context.Context, string, string, string, string, *packagesv1.PackageBundleController) error {
	return func(_ context.Context, _, _, _, _ string, obj *packagesv1.PackageBundleController) error {
		time.Sleep(delay)
		return fmt.Errorf("test error")
	}
}<|MERGE_RESOLUTION|>--- conflicted
+++ resolved
@@ -128,62 +128,37 @@
 }
 
 func TestEnableCuratedPackagesSuccess(t *testing.T) {
-<<<<<<< HEAD
-	for _, tt := range newPackageControllerTests(t) {
-
-		var values []string
-		clusterName := fmt.Sprintf("clusterName=%s", "billy")
-		if tt.registryMirrorAddressMappings != nil {
-			sourceRegistry := fmt.Sprintf("sourceRegistry=%s/eks-anywhere", tt.registryMirrorAddressMappings[constants.DefaultRegistry])
-			defaultRegistry := fmt.Sprintf("defaultRegistry=%s/eks-anywhere", tt.registryMirrorAddressMappings[constants.DefaultRegistry])
-			defaultImageRegistry := fmt.Sprintf("defaultImageRegistry=%s", tt.registryMirrorAddressMappings[constants.DefaultPackageRegistryRegex])
-			values = []string{sourceRegistry, defaultRegistry, defaultImageRegistry, clusterName}
-		} else {
-			sourceRegistry := fmt.Sprintf("sourceRegistry=%s", curatedpackages.GetRegistry(tt.ociURI))
-			values = []string{sourceRegistry, clusterName}
-		}
-		params := []string{"create", "-f", "-", "--kubeconfig", tt.kubeConfig}
-		dat, err := os.ReadFile("testdata/awssecret_test.yaml")
-		tt.Expect(err).NotTo(HaveOccurred())
-		tt.kubectl.EXPECT().ExecuteFromYaml(tt.ctx, dat, params).Return(bytes.Buffer{}, nil)
-		tt.chartInstaller.EXPECT().InstallChart(tt.ctx, tt.chartName, "oci://"+tt.ociURI, tt.chartVersion, tt.kubeConfig, "", values).Return(nil)
-		any := gomock.Any()
-		tt.kubectl.EXPECT().
-			GetObject(any, any, any, any, any, any).
-			DoAndReturn(getPBCSuccess(t)).
-			AnyTimes()
-
-		err = tt.command.EnableCuratedPackages(tt.ctx)
+	for _, tt := range newPackageControllerTests(t) {
+
+		var values []string
+		clusterName := fmt.Sprintf("clusterName=%s", "billy")
+		if tt.registryMirrorAddressMappings != nil {
+			sourceRegistry := fmt.Sprintf("sourceRegistry=%s/eks-anywhere", tt.registryMirrorAddressMappings[constants.DefaultRegistry])
+			defaultRegistry := fmt.Sprintf("defaultRegistry=%s/eks-anywhere", tt.registryMirrorAddressMappings[constants.DefaultRegistry])
+			defaultImageRegistry := fmt.Sprintf("defaultImageRegistry=%s", tt.registryMirrorAddressMappings[constants.DefaultPackageRegistryRegex])
+			values = []string{sourceRegistry, defaultRegistry, defaultImageRegistry, clusterName}
+		} else {
+			sourceRegistry := fmt.Sprintf("sourceRegistry=%s", curatedpackages.GetRegistry(tt.ociURI))
+			values = []string{sourceRegistry, clusterName}
+		}
+		params := []string{"create", "-f", "-", "--kubeconfig", tt.kubeConfig}
+		tt.kubectl.EXPECT().ExecuteFromYaml(tt.ctx, awsSecretTest, params).Return(bytes.Buffer{}, nil)
+		tt.chartInstaller.EXPECT().InstallChart(tt.ctx, tt.chartName, "oci://"+tt.ociURI, tt.chartVersion, tt.kubeConfig, "", values).Return(nil)
+		any := gomock.Any()
+		tt.kubectl.EXPECT().
+			GetObject(any, any, any, any, any, any).
+			DoAndReturn(getPBCSuccess(t)).
+			AnyTimes()
+
+		err := tt.command.EnableCuratedPackages(tt.ctx)
 		if err != nil {
 			t.Errorf("Install Controller Should succeed when installation passes")
 		}
-=======
-	tt := newPackageControllerTest(t)
-
-	registry := curatedpackages.GetRegistry(tt.ociUri)
-	sourceRegistry := fmt.Sprintf("sourceRegistry=%s", registry)
-	clusterName := fmt.Sprintf("clusterName=%s", "billy")
-	values := []string{sourceRegistry, clusterName}
-	params := []string{"create", "-f", "-", "--kubeconfig", tt.kubeConfig}
-	tt.kubectl.EXPECT().ExecuteFromYaml(tt.ctx, awsSecretTest, params).Return(bytes.Buffer{}, nil)
-	tt.chartInstaller.EXPECT().InstallChart(tt.ctx, tt.chartName, "oci://"+tt.ociUri, tt.chartVersion, tt.kubeConfig, "", values).Return(nil)
-	any := gomock.Any()
-	tt.kubectl.EXPECT().
-		GetObject(any, any, any, any, any, any).
-		DoAndReturn(getPBCSuccess(t)).
-		AnyTimes()
-
-	err := tt.command.EnableCuratedPackages(tt.ctx)
-	if err != nil {
-		t.Errorf("Install Controller Should succeed when installation passes")
->>>>>>> 1af9c005
 	}
 }
 
 func TestEnableCuratedPackagesNoCronjob(t *testing.T) {
-<<<<<<< HEAD
-	for _, tt := range newPackageControllerTests(t) {
-
+	for _, tt := range newPackageControllerTests(t) {
 		tt.command = curatedpackages.NewPackageControllerClient(
 			tt.chartInstaller, tt.kubectl, tt.clusterName, tt.kubeConfig, tt.ociURI, tt.chartName, tt.chartVersion,
 			tt.registryMirrorAddressMappings,
@@ -193,9 +168,7 @@
 			curatedpackages.WithManagementClusterName(tt.clusterName),
 		)
 		params := []string{"create", "-f", "-", "--kubeconfig", tt.kubeConfig}
-		dat, err := os.ReadFile("testdata/awssecret_test_empty.yaml")
-		tt.Expect(err).NotTo(HaveOccurred())
-		tt.kubectl.EXPECT().ExecuteFromYaml(tt.ctx, dat, params).Return(bytes.Buffer{}, fmt.Errorf("boom"))
+		tt.kubectl.EXPECT().ExecuteFromYaml(tt.ctx, awsSecretTestEmpty, params).Return(bytes.Buffer{}, fmt.Errorf("boom"))
 		var values []string
 		clusterName := fmt.Sprintf("clusterName=%s", "billy")
 		if tt.registryMirrorAddressMappings != nil {
@@ -216,36 +189,10 @@
 			DoAndReturn(getPBCSuccess(t)).
 			AnyTimes()
 
-		err = tt.command.EnableCuratedPackages(tt.ctx)
+		err := tt.command.EnableCuratedPackages(tt.ctx)
 		if err != nil {
 			t.Errorf("Install Controller Should succeed when installation passes")
 		}
-=======
-	tt := newPackageControllerTest(t)
-	tt.command = curatedpackages.NewPackageControllerClient(
-		tt.chartInstaller, tt.kubectl, tt.clusterName, tt.kubeConfig, tt.ociUri, tt.chartName, tt.chartVersion,
-		curatedpackages.WithEksaSecretAccessKey(""),
-		curatedpackages.WithEksaRegion(tt.eksaRegion),
-		curatedpackages.WithEksaAccessKeyId(""),
-		curatedpackages.WithManagementClusterName(tt.clusterName),
-	)
-	params := []string{"create", "-f", "-", "--kubeconfig", tt.kubeConfig}
-	tt.kubectl.EXPECT().ExecuteFromYaml(tt.ctx, awsSecretTestEmpty, params).Return(bytes.Buffer{}, fmt.Errorf("boom"))
-	registry := curatedpackages.GetRegistry(tt.ociUri)
-	sourceRegistry := fmt.Sprintf("sourceRegistry=%s", registry)
-	clusterName := fmt.Sprintf("clusterName=%s", "billy")
-	values := []string{sourceRegistry, clusterName, "cronjob.suspend=true"}
-	tt.chartInstaller.EXPECT().InstallChart(tt.ctx, tt.chartName, "oci://"+tt.ociUri, tt.chartVersion, tt.kubeConfig, "", values).Return(nil)
-	any := gomock.Any()
-	tt.kubectl.EXPECT().
-		GetObject(any, any, any, any, any, any).
-		DoAndReturn(getPBCSuccess(t)).
-		AnyTimes()
-
-	err := tt.command.EnableCuratedPackages(tt.ctx)
-	if err != nil {
-		t.Errorf("Install Controller Should succeed when installation passes")
->>>>>>> 1af9c005
 	}
 }
 
@@ -284,7 +231,6 @@
 }
 
 func TestEnableCuratedPackagesWithProxy(t *testing.T) {
-<<<<<<< HEAD
 	for _, tt := range newPackageControllerTests(t) {
 		tt.command = curatedpackages.NewPackageControllerClient(
 			tt.chartInstaller, tt.kubectl, "billy", tt.kubeConfig, tt.ociURI, tt.chartName, tt.chartVersion,
@@ -313,59 +259,22 @@
 			values = []string{sourceRegistry, clusterName, httpProxy, httpsProxy, noProxy}
 		}
 		params := []string{"create", "-f", "-", "--kubeconfig", tt.kubeConfig}
-		dat, err := os.ReadFile("testdata/awssecret_test.yaml")
-		tt.Expect(err).NotTo(HaveOccurred())
-		tt.kubectl.EXPECT().ExecuteFromYaml(tt.ctx, dat, params).Return(bytes.Buffer{}, nil)
-		tt.chartInstaller.EXPECT().InstallChart(tt.ctx, tt.chartName, "oci://"+tt.ociURI, tt.chartVersion, tt.kubeConfig, "", values).Return(nil)
-		any := gomock.Any()
-		tt.kubectl.EXPECT().
-			GetObject(any, any, any, any, any, any).
-			DoAndReturn(getPBCSuccess(t)).
-			AnyTimes()
-
-		err = tt.command.EnableCuratedPackages(tt.ctx)
+		tt.kubectl.EXPECT().ExecuteFromYaml(tt.ctx, awsSecretTest, params).Return(bytes.Buffer{}, nil)
+		tt.chartInstaller.EXPECT().InstallChart(tt.ctx, tt.chartName, "oci://"+tt.ociURI, tt.chartVersion, tt.kubeConfig, "", values).Return(nil)
+		any := gomock.Any()
+		tt.kubectl.EXPECT().
+			GetObject(any, any, any, any, any, any).
+			DoAndReturn(getPBCSuccess(t)).
+			AnyTimes()
+
+		err := tt.command.EnableCuratedPackages(tt.ctx)
 		if err != nil {
 			t.Errorf("Install Controller Should succeed when installation passes")
 		}
-=======
-	tt := newPackageControllerTest(t)
-	tt.command = curatedpackages.NewPackageControllerClient(
-		tt.chartInstaller, tt.kubectl, "billy", tt.kubeConfig, tt.ociUri, tt.chartName, tt.chartVersion,
-		curatedpackages.WithEksaSecretAccessKey(tt.eksaAccessKey),
-		curatedpackages.WithEksaRegion(tt.eksaRegion),
-		curatedpackages.WithEksaAccessKeyId(tt.eksaAccessId),
-		curatedpackages.WithHTTPProxy(tt.httpProxy),
-		curatedpackages.WithHTTPSProxy(tt.httpsProxy),
-		curatedpackages.WithNoProxy(tt.noProxy),
-		curatedpackages.WithManagementClusterName(tt.clusterName),
-	)
-
-	registry := curatedpackages.GetRegistry(tt.ociUri)
-	sourceRegistry := fmt.Sprintf("sourceRegistry=%s", registry)
-	clusterName := fmt.Sprintf("clusterName=%s", "billy")
-	httpProxy := fmt.Sprintf("proxy.HTTP_PROXY=%s", tt.httpProxy)
-	httpsProxy := fmt.Sprintf("proxy.HTTPS_PROXY=%s", tt.httpsProxy)
-	noProxy := fmt.Sprintf("proxy.NO_PROXY=%s", strings.Join(tt.noProxy, "\\,"))
-
-	values := []string{sourceRegistry, clusterName, httpProxy, httpsProxy, noProxy}
-	params := []string{"create", "-f", "-", "--kubeconfig", tt.kubeConfig}
-	tt.kubectl.EXPECT().ExecuteFromYaml(tt.ctx, awsSecretTest, params).Return(bytes.Buffer{}, nil)
-	tt.chartInstaller.EXPECT().InstallChart(tt.ctx, tt.chartName, "oci://"+tt.ociUri, tt.chartVersion, tt.kubeConfig, "", values).Return(nil)
-	any := gomock.Any()
-	tt.kubectl.EXPECT().
-		GetObject(any, any, any, any, any, any).
-		DoAndReturn(getPBCSuccess(t)).
-		AnyTimes()
-
-	err := tt.command.EnableCuratedPackages(tt.ctx)
-	if err != nil {
-		t.Errorf("Install Controller Should succeed when installation passes")
->>>>>>> 1af9c005
 	}
 }
 
 func TestEnableCuratedPackagesWithEmptyProxy(t *testing.T) {
-<<<<<<< HEAD
 	for _, tt := range newPackageControllerTests(t) {
 		tt.command = curatedpackages.NewPackageControllerClient(
 			tt.chartInstaller, tt.kubectl, "billy", tt.kubeConfig, tt.ociURI, tt.chartName, tt.chartVersion,
@@ -392,51 +301,18 @@
 			values = []string{sourceRegistry, clusterName}
 		}
 		params := []string{"create", "-f", "-", "--kubeconfig", tt.kubeConfig}
-		dat, err := os.ReadFile("testdata/awssecret_test.yaml")
-		tt.Expect(err).NotTo(HaveOccurred())
-		tt.kubectl.EXPECT().ExecuteFromYaml(tt.ctx, dat, params).Return(bytes.Buffer{}, nil)
-		tt.chartInstaller.EXPECT().InstallChart(tt.ctx, tt.chartName, "oci://"+tt.ociURI, tt.chartVersion, tt.kubeConfig, "", values).Return(nil)
-		any := gomock.Any()
-		tt.kubectl.EXPECT().
-			GetObject(any, any, any, any, any, any).
-			DoAndReturn(getPBCSuccess(t)).
-			AnyTimes()
-
-		err = tt.command.EnableCuratedPackages(tt.ctx)
+		tt.kubectl.EXPECT().ExecuteFromYaml(tt.ctx, awsSecretTest, params).Return(bytes.Buffer{}, nil)
+		tt.chartInstaller.EXPECT().InstallChart(tt.ctx, tt.chartName, "oci://"+tt.ociURI, tt.chartVersion, tt.kubeConfig, "", values).Return(nil)
+		any := gomock.Any()
+		tt.kubectl.EXPECT().
+			GetObject(any, any, any, any, any, any).
+			DoAndReturn(getPBCSuccess(t)).
+			AnyTimes()
+
+		err := tt.command.EnableCuratedPackages(tt.ctx)
 		if err != nil {
 			t.Errorf("Install Controller Should succeed when installation passes")
 		}
-=======
-	tt := newPackageControllerTest(t)
-	tt.command = curatedpackages.NewPackageControllerClient(
-		tt.chartInstaller, tt.kubectl, "billy", tt.kubeConfig, tt.ociUri, tt.chartName, tt.chartVersion,
-		curatedpackages.WithEksaSecretAccessKey(tt.eksaAccessKey),
-		curatedpackages.WithEksaRegion(tt.eksaRegion),
-		curatedpackages.WithEksaAccessKeyId(tt.eksaAccessId),
-		curatedpackages.WithHTTPProxy(""),
-		curatedpackages.WithHTTPSProxy(""),
-		curatedpackages.WithNoProxy(nil),
-		curatedpackages.WithManagementClusterName(tt.clusterName),
-	)
-
-	registry := curatedpackages.GetRegistry(tt.ociUri)
-	sourceRegistry := fmt.Sprintf("sourceRegistry=%s", registry)
-	clusterName := fmt.Sprintf("clusterName=%s", "billy")
-
-	values := []string{sourceRegistry, clusterName}
-	params := []string{"create", "-f", "-", "--kubeconfig", tt.kubeConfig}
-	tt.kubectl.EXPECT().ExecuteFromYaml(tt.ctx, awsSecretTest, params).Return(bytes.Buffer{}, nil)
-	tt.chartInstaller.EXPECT().InstallChart(tt.ctx, tt.chartName, "oci://"+tt.ociUri, tt.chartVersion, tt.kubeConfig, "", values).Return(nil)
-	any := gomock.Any()
-	tt.kubectl.EXPECT().
-		GetObject(any, any, any, any, any, any).
-		DoAndReturn(getPBCSuccess(t)).
-		AnyTimes()
-
-	err := tt.command.EnableCuratedPackages(tt.ctx)
-	if err != nil {
-		t.Errorf("Install Controller Should succeed when installation passes")
->>>>>>> 1af9c005
 	}
 }
 
@@ -469,25 +345,21 @@
 }
 
 func TestEnableCuratedPackagesFailNoActiveBundle(t *testing.T) {
-<<<<<<< HEAD
-	for _, tt := range newPackageControllerTests(t) {
-		var values []string
-		clusterName := fmt.Sprintf("clusterName=%s", "billy")
-		if tt.registryMirrorAddressMappings != nil {
-
-			sourceRegistry := fmt.Sprintf("sourceRegistry=%s/eks-anywhere", tt.registryMirrorAddressMappings[constants.DefaultRegistry])
-			defaultRegistry := fmt.Sprintf("defaultRegistry=%s/eks-anywhere", tt.registryMirrorAddressMappings[constants.DefaultRegistry])
-			defaultImageRegistry := fmt.Sprintf("defaultImageRegistry=%s", tt.registryMirrorAddressMappings[constants.DefaultPackageRegistryRegex])
-			values = []string{sourceRegistry, defaultRegistry, defaultImageRegistry, clusterName}
-		} else {
-			sourceRegistry := fmt.Sprintf("sourceRegistry=%s", curatedpackages.GetRegistry(tt.ociURI))
-			values = []string{sourceRegistry, clusterName}
-
-		}
-		params := []string{"create", "-f", "-", "--kubeconfig", tt.kubeConfig}
-		dat, err := os.ReadFile("testdata/awssecret_test.yaml")
-		tt.Expect(err).NotTo(HaveOccurred())
-		tt.kubectl.EXPECT().ExecuteFromYaml(tt.ctx, dat, params).Return(bytes.Buffer{}, nil)
+	for _, tt := range newPackageControllerTests(t) {
+		var values []string
+		clusterName := fmt.Sprintf("clusterName=%s", "billy")
+		if tt.registryMirrorAddressMappings != nil {
+
+			sourceRegistry := fmt.Sprintf("sourceRegistry=%s/eks-anywhere", tt.registryMirrorAddressMappings[constants.DefaultRegistry])
+			defaultRegistry := fmt.Sprintf("defaultRegistry=%s/eks-anywhere", tt.registryMirrorAddressMappings[constants.DefaultRegistry])
+			defaultImageRegistry := fmt.Sprintf("defaultImageRegistry=%s", tt.registryMirrorAddressMappings[constants.DefaultPackageRegistryRegex])
+			values = []string{sourceRegistry, defaultRegistry, defaultImageRegistry, clusterName}
+		} else {
+			sourceRegistry := fmt.Sprintf("sourceRegistry=%s", curatedpackages.GetRegistry(tt.ociURI))
+			values = []string{sourceRegistry, clusterName}
+		}
+		params := []string{"create", "-f", "-", "--kubeconfig", tt.kubeConfig}
+		tt.kubectl.EXPECT().ExecuteFromYaml(tt.ctx, awsSecretTest, params).Return(bytes.Buffer{}, nil)
 		tt.chartInstaller.EXPECT().InstallChart(tt.ctx, tt.chartName, "oci://"+tt.ociURI, tt.chartVersion, tt.kubeConfig, "", values).Return(nil)
 		any := gomock.Any()
 		tt.kubectl.EXPECT().
@@ -495,82 +367,39 @@
 			DoAndReturn(getPBCFail(t)).
 			AnyTimes()
 
-		err = tt.command.EnableCuratedPackages(tt.ctx)
+		err := tt.command.EnableCuratedPackages(tt.ctx)
 		if err == nil {
 			t.Errorf("expected error, got nil")
 		}
-=======
-	tt := newPackageControllerTest(t)
-
-	registry := curatedpackages.GetRegistry(tt.ociUri)
-	sourceRegistry := fmt.Sprintf("sourceRegistry=%s", registry)
-	clusterName := fmt.Sprintf("clusterName=%s", "billy")
-	values := []string{sourceRegistry, clusterName}
-	params := []string{"create", "-f", "-", "--kubeconfig", tt.kubeConfig}
-	tt.kubectl.EXPECT().ExecuteFromYaml(tt.ctx, awsSecretTest, params).Return(bytes.Buffer{}, nil)
-	tt.chartInstaller.EXPECT().InstallChart(tt.ctx, tt.chartName, "oci://"+tt.ociUri, tt.chartVersion, tt.kubeConfig, "", values).Return(nil)
-	any := gomock.Any()
-	tt.kubectl.EXPECT().
-		GetObject(any, any, any, any, any, any).
-		DoAndReturn(getPBCFail(t)).
-		AnyTimes()
-
-	err := tt.command.EnableCuratedPackages(tt.ctx)
-	if err == nil {
-		t.Errorf("expected error, got nil")
->>>>>>> 1af9c005
 	}
 }
 
 func TestEnableCuratedPackagesSuccessWhenApplySecretFails(t *testing.T) {
-<<<<<<< HEAD
-	for _, tt := range newPackageControllerTests(t) {
-		var values []string
-		clusterName := fmt.Sprintf("clusterName=%s", "billy")
-		if tt.registryMirrorAddressMappings != nil {
-			sourceRegistry := fmt.Sprintf("sourceRegistry=%s/eks-anywhere", tt.registryMirrorAddressMappings[constants.DefaultRegistry])
-			defaultRegistry := fmt.Sprintf("defaultRegistry=%s/eks-anywhere", tt.registryMirrorAddressMappings[constants.DefaultRegistry])
-			defaultImageRegistry := fmt.Sprintf("defaultImageRegistry=%s", tt.registryMirrorAddressMappings[constants.DefaultPackageRegistryRegex])
-			values = []string{sourceRegistry, defaultRegistry, defaultImageRegistry, clusterName}
-		} else {
-			sourceRegistry := fmt.Sprintf("sourceRegistry=%s", curatedpackages.GetRegistry(tt.ociURI))
-			values = []string{sourceRegistry, clusterName}
-		}
-		params := []string{"create", "-f", "-", "--kubeconfig", tt.kubeConfig}
-		dat, err := os.ReadFile("testdata/awssecret_test.yaml")
-		tt.Expect(err).To(BeNil())
-		tt.kubectl.EXPECT().ExecuteFromYaml(tt.ctx, dat, params).Return(bytes.Buffer{}, errors.New("failed applying secrets"))
-		tt.chartInstaller.EXPECT().InstallChart(tt.ctx, tt.chartName, "oci://"+tt.ociURI, tt.chartVersion, tt.kubeConfig, "", values).Return(nil)
-		any := gomock.Any()
-		tt.kubectl.EXPECT().
-			GetObject(any, any, any, any, any, any).
-			DoAndReturn(getPBCSuccess(t)).
-			AnyTimes()
-
-		err = tt.command.EnableCuratedPackages(tt.ctx)
+	for _, tt := range newPackageControllerTests(t) {
+		var values []string
+		clusterName := fmt.Sprintf("clusterName=%s", "billy")
+		if tt.registryMirrorAddressMappings != nil {
+			sourceRegistry := fmt.Sprintf("sourceRegistry=%s/eks-anywhere", tt.registryMirrorAddressMappings[constants.DefaultRegistry])
+			defaultRegistry := fmt.Sprintf("defaultRegistry=%s/eks-anywhere", tt.registryMirrorAddressMappings[constants.DefaultRegistry])
+			defaultImageRegistry := fmt.Sprintf("defaultImageRegistry=%s", tt.registryMirrorAddressMappings[constants.DefaultPackageRegistryRegex])
+			values = []string{sourceRegistry, defaultRegistry, defaultImageRegistry, clusterName}
+		} else {
+			sourceRegistry := fmt.Sprintf("sourceRegistry=%s", curatedpackages.GetRegistry(tt.ociURI))
+			values = []string{sourceRegistry, clusterName}
+		}
+		params := []string{"create", "-f", "-", "--kubeconfig", tt.kubeConfig}
+		tt.kubectl.EXPECT().ExecuteFromYaml(tt.ctx, awsSecretTest, params).Return(bytes.Buffer{}, errors.New("failed applying secrets"))
+		tt.chartInstaller.EXPECT().InstallChart(tt.ctx, tt.chartName, "oci://"+tt.ociURI, tt.chartVersion, tt.kubeConfig, "", values).Return(nil)
+		any := gomock.Any()
+		tt.kubectl.EXPECT().
+			GetObject(any, any, any, any, any, any).
+			DoAndReturn(getPBCSuccess(t)).
+			AnyTimes()
+
+		err := tt.command.EnableCuratedPackages(tt.ctx)
 		if err != nil {
 			t.Errorf("Install Controller Should succeed when secret creation fails")
 		}
-=======
-	tt := newPackageControllerTest(t)
-
-	registry := curatedpackages.GetRegistry(tt.ociUri)
-	sourceRegistry := fmt.Sprintf("sourceRegistry=%s", registry)
-	clusterName := fmt.Sprintf("clusterName=%s", "billy")
-	values := []string{sourceRegistry, clusterName}
-	params := []string{"create", "-f", "-", "--kubeconfig", tt.kubeConfig}
-	tt.kubectl.EXPECT().ExecuteFromYaml(tt.ctx, awsSecretTest, params).Return(bytes.Buffer{}, errors.New("failed applying secrets"))
-	tt.chartInstaller.EXPECT().InstallChart(tt.ctx, tt.chartName, "oci://"+tt.ociUri, tt.chartVersion, tt.kubeConfig, "", values).Return(nil)
-	any := gomock.Any()
-	tt.kubectl.EXPECT().
-		GetObject(any, any, any, any, any, any).
-		DoAndReturn(getPBCSuccess(t)).
-		AnyTimes()
-
-	err := tt.command.EnableCuratedPackages(tt.ctx)
-	if err != nil {
-		t.Errorf("Install Controller Should succeed when secret creation fails")
->>>>>>> 1af9c005
 	}
 }
 
@@ -596,55 +425,32 @@
 }
 
 func TestEnableCuratedPackagesSuccessWhenCronJobFails(t *testing.T) {
-<<<<<<< HEAD
-	for _, tt := range newPackageControllerTests(t) {
-		var values []string
-		clusterName := fmt.Sprintf("clusterName=%s", "billy")
-		if tt.registryMirrorAddressMappings != nil {
-
-			sourceRegistry := fmt.Sprintf("sourceRegistry=%s/eks-anywhere", tt.registryMirrorAddressMappings[constants.DefaultRegistry])
-			defaultRegistry := fmt.Sprintf("defaultRegistry=%s/eks-anywhere", tt.registryMirrorAddressMappings[constants.DefaultRegistry])
-			defaultImageRegistry := fmt.Sprintf("defaultImageRegistry=%s", tt.registryMirrorAddressMappings[constants.DefaultPackageRegistryRegex])
-			values = []string{sourceRegistry, defaultRegistry, defaultImageRegistry, clusterName}
-		} else {
-			sourceRegistry := fmt.Sprintf("sourceRegistry=%s", curatedpackages.GetRegistry(tt.ociURI))
-			values = []string{sourceRegistry, clusterName}
-		}
-		params := []string{"create", "-f", "-", "--kubeconfig", tt.kubeConfig}
-		dat, err := os.ReadFile("testdata/awssecret_test.yaml")
-		tt.Expect(err).To(BeNil())
-		tt.kubectl.EXPECT().ExecuteFromYaml(tt.ctx, dat, params).Return(bytes.Buffer{}, nil)
-		tt.chartInstaller.EXPECT().InstallChart(tt.ctx, tt.chartName, "oci://"+tt.ociURI, tt.chartVersion, tt.kubeConfig, "", values).Return(nil)
-		any := gomock.Any()
-		tt.kubectl.EXPECT().
-			GetObject(any, any, any, any, any, any).
-			DoAndReturn(getPBCSuccess(t)).
-			AnyTimes()
-
-		err = tt.command.EnableCuratedPackages(tt.ctx)
+	for _, tt := range newPackageControllerTests(t) {
+		var values []string
+		clusterName := fmt.Sprintf("clusterName=%s", "billy")
+		if tt.registryMirrorAddressMappings != nil {
+
+			sourceRegistry := fmt.Sprintf("sourceRegistry=%s/eks-anywhere", tt.registryMirrorAddressMappings[constants.DefaultRegistry])
+			defaultRegistry := fmt.Sprintf("defaultRegistry=%s/eks-anywhere", tt.registryMirrorAddressMappings[constants.DefaultRegistry])
+			defaultImageRegistry := fmt.Sprintf("defaultImageRegistry=%s", tt.registryMirrorAddressMappings[constants.DefaultPackageRegistryRegex])
+			values = []string{sourceRegistry, defaultRegistry, defaultImageRegistry, clusterName}
+		} else {
+			sourceRegistry := fmt.Sprintf("sourceRegistry=%s", curatedpackages.GetRegistry(tt.ociURI))
+			values = []string{sourceRegistry, clusterName}
+		}
+		params := []string{"create", "-f", "-", "--kubeconfig", tt.kubeConfig}
+		tt.kubectl.EXPECT().ExecuteFromYaml(tt.ctx, awsSecretTest, params).Return(bytes.Buffer{}, nil)
+		tt.chartInstaller.EXPECT().InstallChart(tt.ctx, tt.chartName, "oci://"+tt.ociURI, tt.chartVersion, tt.kubeConfig, "", values).Return(nil)
+		any := gomock.Any()
+		tt.kubectl.EXPECT().
+			GetObject(any, any, any, any, any, any).
+			DoAndReturn(getPBCSuccess(t)).
+			AnyTimes()
+
+		err := tt.command.EnableCuratedPackages(tt.ctx)
 		if err != nil {
 			t.Errorf("Install Controller Should succeed when cron job fails")
 		}
-=======
-	tt := newPackageControllerTest(t)
-
-	registry := curatedpackages.GetRegistry(tt.ociUri)
-	sourceRegistry := fmt.Sprintf("sourceRegistry=%s", registry)
-	clusterName := fmt.Sprintf("clusterName=%s", "billy")
-	values := []string{sourceRegistry, clusterName}
-	params := []string{"create", "-f", "-", "--kubeconfig", tt.kubeConfig}
-	tt.kubectl.EXPECT().ExecuteFromYaml(tt.ctx, awsSecretTest, params).Return(bytes.Buffer{}, nil)
-	tt.chartInstaller.EXPECT().InstallChart(tt.ctx, tt.chartName, "oci://"+tt.ociUri, tt.chartVersion, tt.kubeConfig, "", values).Return(nil)
-	any := gomock.Any()
-	tt.kubectl.EXPECT().
-		GetObject(any, any, any, any, any, any).
-		DoAndReturn(getPBCSuccess(t)).
-		AnyTimes()
-
-	err := tt.command.EnableCuratedPackages(tt.ctx)
-	if err != nil {
-		t.Errorf("Install Controller Should succeed when cron job fails")
->>>>>>> 1af9c005
 	}
 }
 
@@ -673,25 +479,21 @@
 }
 
 func TestDefaultEksaRegionSetWhenNoRegionSpecified(t *testing.T) {
-<<<<<<< HEAD
-	for _, tt := range newPackageControllerTests(t) {
-		var values []string
-		clusterName := fmt.Sprintf("clusterName=%s", "billy")
-		if tt.registryMirrorAddressMappings != nil {
-
-			sourceRegistry := fmt.Sprintf("sourceRegistry=%s/eks-anywhere", tt.registryMirrorAddressMappings[constants.DefaultRegistry])
-			defaultRegistry := fmt.Sprintf("defaultRegistry=%s/eks-anywhere", tt.registryMirrorAddressMappings[constants.DefaultRegistry])
-			defaultImageRegistry := fmt.Sprintf("defaultImageRegistry=%s", tt.registryMirrorAddressMappings[constants.DefaultPackageRegistryRegex])
-			values = []string{sourceRegistry, defaultRegistry, defaultImageRegistry, clusterName}
-		} else {
-
-			sourceRegistry := fmt.Sprintf("sourceRegistry=%s", curatedpackages.GetRegistry(tt.ociURI))
-			values = []string{sourceRegistry, clusterName}
-		}
-		params := []string{"create", "-f", "-", "--kubeconfig", tt.kubeConfig}
-		dat, err := os.ReadFile("testdata/awssecret_defaultregion.yaml")
-		tt.Expect(err).To(BeNil())
-		tt.kubectl.EXPECT().ExecuteFromYaml(tt.ctx, dat, params).Return(bytes.Buffer{}, nil)
+	for _, tt := range newPackageControllerTests(t) {
+		var values []string
+		clusterName := fmt.Sprintf("clusterName=%s", "billy")
+		if tt.registryMirrorAddressMappings != nil {
+
+			sourceRegistry := fmt.Sprintf("sourceRegistry=%s/eks-anywhere", tt.registryMirrorAddressMappings[constants.DefaultRegistry])
+			defaultRegistry := fmt.Sprintf("defaultRegistry=%s/eks-anywhere", tt.registryMirrorAddressMappings[constants.DefaultRegistry])
+			defaultImageRegistry := fmt.Sprintf("defaultImageRegistry=%s", tt.registryMirrorAddressMappings[constants.DefaultPackageRegistryRegex])
+			values = []string{sourceRegistry, defaultRegistry, defaultImageRegistry, clusterName}
+		} else {
+			sourceRegistry := fmt.Sprintf("sourceRegistry=%s", curatedpackages.GetRegistry(tt.ociURI))
+			values = []string{sourceRegistry, clusterName}
+		}
+		params := []string{"create", "-f", "-", "--kubeconfig", tt.kubeConfig}
+		tt.kubectl.EXPECT().ExecuteFromYaml(tt.ctx, awsSecretDefaultRegion, params).Return(bytes.Buffer{}, nil)
 		tt.chartInstaller.EXPECT().InstallChart(tt.ctx, tt.chartName, "oci://"+tt.ociURI, tt.chartVersion, tt.kubeConfig, "", values).Return(nil)
 		any := gomock.Any()
 		tt.kubectl.EXPECT().
@@ -707,42 +509,14 @@
 			curatedpackages.WithEksaSecretAccessKey(tt.eksaAccessKey),
 			curatedpackages.WithManagementClusterName(tt.clusterName),
 		)
-		err = tt.command.EnableCuratedPackages(tt.ctx)
+		err := tt.command.EnableCuratedPackages(tt.ctx)
 		if err != nil {
 			t.Errorf("Install Controller Should succeed when cron job fails")
 		}
-=======
-	tt := newPackageControllerTest(t)
-
-	registry := curatedpackages.GetRegistry(tt.ociUri)
-	sourceRegistry := fmt.Sprintf("sourceRegistry=%s", registry)
-	clusterName := fmt.Sprintf("clusterName=%s", "billy")
-	values := []string{sourceRegistry, clusterName}
-	params := []string{"create", "-f", "-", "--kubeconfig", tt.kubeConfig}
-	tt.kubectl.EXPECT().ExecuteFromYaml(tt.ctx, awsSecretDefaultRegion, params).Return(bytes.Buffer{}, nil)
-	tt.chartInstaller.EXPECT().InstallChart(tt.ctx, tt.chartName, "oci://"+tt.ociUri, tt.chartVersion, tt.kubeConfig, "", values).Return(nil)
-	any := gomock.Any()
-	tt.kubectl.EXPECT().
-		GetObject(any, any, any, any, any, any).
-		DoAndReturn(getPBCSuccess(t)).
-		AnyTimes()
-
-	tt.command = curatedpackages.NewPackageControllerClient(
-		tt.chartInstaller, tt.kubectl, "billy", tt.kubeConfig, tt.ociUri, tt.chartName, tt.chartVersion,
-		curatedpackages.WithEksaRegion(""),
-		curatedpackages.WithEksaAccessKeyId(tt.eksaAccessId),
-		curatedpackages.WithEksaSecretAccessKey(tt.eksaAccessKey),
-		curatedpackages.WithManagementClusterName(tt.clusterName),
-	)
-	err := tt.command.EnableCuratedPackages(tt.ctx)
-	if err != nil {
-		t.Errorf("Install Controller Should succeed when cron job fails")
->>>>>>> 1af9c005
 	}
 }
 
 func TestEnableCuratedPackagesActiveBundleCustomTimeout(t *testing.T) {
-<<<<<<< HEAD
 	for _, tt := range newPackageControllerTests(t) {
 		tt.command = curatedpackages.NewPackageControllerClient(
 			tt.chartInstaller, tt.kubectl, "billy", tt.kubeConfig, tt.ociURI, tt.chartName, tt.chartVersion,
@@ -762,76 +536,41 @@
 			defaultImageRegistry := fmt.Sprintf("defaultImageRegistry=%s", tt.registryMirrorAddressMappings[constants.DefaultPackageRegistryRegex])
 			values = []string{sourceRegistry, defaultRegistry, defaultImageRegistry, clusterName}
 		} else {
-
-			sourceRegistry := fmt.Sprintf("sourceRegistry=%s", curatedpackages.GetRegistry(tt.ociURI))
-			values = []string{sourceRegistry, clusterName}
-		}
-		params := []string{"create", "-f", "-", "--kubeconfig", tt.kubeConfig}
-		dat, err := os.ReadFile("testdata/awssecret_test.yaml")
-		tt.Expect(err).NotTo(HaveOccurred())
-		tt.kubectl.EXPECT().ExecuteFromYaml(tt.ctx, dat, params).Return(bytes.Buffer{}, nil)
-		tt.chartInstaller.EXPECT().InstallChart(tt.ctx, tt.chartName, "oci://"+tt.ociURI, tt.chartVersion, tt.kubeConfig, "", values).Return(nil)
-		any := gomock.Any()
-		tt.kubectl.EXPECT().
-			GetObject(any, any, any, any, any, any).
-			DoAndReturn(getPBCSuccess(t)).
-			AnyTimes()
-
-		err = tt.command.EnableCuratedPackages(tt.ctx)
+			sourceRegistry := fmt.Sprintf("sourceRegistry=%s", curatedpackages.GetRegistry(tt.ociURI))
+			values = []string{sourceRegistry, clusterName}
+		}
+		params := []string{"create", "-f", "-", "--kubeconfig", tt.kubeConfig}
+		tt.kubectl.EXPECT().ExecuteFromYaml(tt.ctx, awsSecretTest, params).Return(bytes.Buffer{}, nil)
+		tt.chartInstaller.EXPECT().InstallChart(tt.ctx, tt.chartName, "oci://"+tt.ociURI, tt.chartVersion, tt.kubeConfig, "", values).Return(nil)
+		any := gomock.Any()
+		tt.kubectl.EXPECT().
+			GetObject(any, any, any, any, any, any).
+			DoAndReturn(getPBCSuccess(t)).
+			AnyTimes()
+
+		err := tt.command.EnableCuratedPackages(tt.ctx)
 		if err != nil {
 			t.Errorf("Install Controller Should succeed when installation passes")
 		}
-=======
-	tt := newPackageControllerTest(t)
-	tt.command = curatedpackages.NewPackageControllerClient(
-		tt.chartInstaller, tt.kubectl, "billy", tt.kubeConfig, tt.ociUri, tt.chartName, tt.chartVersion,
-		curatedpackages.WithEksaSecretAccessKey(tt.eksaAccessKey),
-		curatedpackages.WithEksaRegion(tt.eksaRegion),
-		curatedpackages.WithEksaAccessKeyId(tt.eksaAccessId),
-		curatedpackages.WithActiveBundleTimeout(time.Second),
-		curatedpackages.WithManagementClusterName(tt.clusterName),
-	)
-
-	registry := curatedpackages.GetRegistry(tt.ociUri)
-	sourceRegistry := fmt.Sprintf("sourceRegistry=%s", registry)
-	clusterName := fmt.Sprintf("clusterName=%s", "billy")
-	values := []string{sourceRegistry, clusterName}
-	params := []string{"create", "-f", "-", "--kubeconfig", tt.kubeConfig}
-	tt.kubectl.EXPECT().ExecuteFromYaml(tt.ctx, awsSecretTest, params).Return(bytes.Buffer{}, nil)
-	tt.chartInstaller.EXPECT().InstallChart(tt.ctx, tt.chartName, "oci://"+tt.ociUri, tt.chartVersion, tt.kubeConfig, "", values).Return(nil)
-	any := gomock.Any()
-	tt.kubectl.EXPECT().
-		GetObject(any, any, any, any, any, any).
-		DoAndReturn(getPBCSuccess(t)).
-		AnyTimes()
-
-	err := tt.command.EnableCuratedPackages(tt.ctx)
-	if err != nil {
-		t.Errorf("Install Controller Should succeed when installation passes")
->>>>>>> 1af9c005
 	}
 }
 
 func TestEnableCuratedPackagesActiveBundleWaitLoops(t *testing.T) {
-<<<<<<< HEAD
-	for _, tt := range newPackageControllerTests(t) {
-		var values []string
-		clusterName := fmt.Sprintf("clusterName=%s", "billy")
-		if tt.registryMirrorAddressMappings != nil {
-
-			sourceRegistry := fmt.Sprintf("sourceRegistry=%s/eks-anywhere", tt.registryMirrorAddressMappings[constants.DefaultRegistry])
-			defaultRegistry := fmt.Sprintf("defaultRegistry=%s/eks-anywhere", tt.registryMirrorAddressMappings[constants.DefaultRegistry])
-			defaultImageRegistry := fmt.Sprintf("defaultImageRegistry=%s", tt.registryMirrorAddressMappings[constants.DefaultPackageRegistryRegex])
-			values = []string{sourceRegistry, defaultRegistry, defaultImageRegistry, clusterName}
-		} else {
-
-			sourceRegistry := fmt.Sprintf("sourceRegistry=%s", curatedpackages.GetRegistry(tt.ociURI))
-			values = []string{sourceRegistry, clusterName}
-		}
-		params := []string{"create", "-f", "-", "--kubeconfig", tt.kubeConfig}
-		dat, err := os.ReadFile("testdata/awssecret_test.yaml")
-		tt.Expect(err).NotTo(HaveOccurred())
-		tt.kubectl.EXPECT().ExecuteFromYaml(tt.ctx, dat, params).Return(bytes.Buffer{}, nil)
+	for _, tt := range newPackageControllerTests(t) {
+		var values []string
+		clusterName := fmt.Sprintf("clusterName=%s", "billy")
+		if tt.registryMirrorAddressMappings != nil {
+
+			sourceRegistry := fmt.Sprintf("sourceRegistry=%s/eks-anywhere", tt.registryMirrorAddressMappings[constants.DefaultRegistry])
+			defaultRegistry := fmt.Sprintf("defaultRegistry=%s/eks-anywhere", tt.registryMirrorAddressMappings[constants.DefaultRegistry])
+			defaultImageRegistry := fmt.Sprintf("defaultImageRegistry=%s", tt.registryMirrorAddressMappings[constants.DefaultPackageRegistryRegex])
+			values = []string{sourceRegistry, defaultRegistry, defaultImageRegistry, clusterName}
+		} else {
+			sourceRegistry := fmt.Sprintf("sourceRegistry=%s", curatedpackages.GetRegistry(tt.ociURI))
+			values = []string{sourceRegistry, clusterName}
+		}
+		params := []string{"create", "-f", "-", "--kubeconfig", tt.kubeConfig}
+		tt.kubectl.EXPECT().ExecuteFromYaml(tt.ctx, awsSecretTest, params).Return(bytes.Buffer{}, nil)
 		tt.chartInstaller.EXPECT().InstallChart(tt.ctx, tt.chartName, "oci://"+tt.ociURI, tt.chartVersion, tt.kubeConfig, "", values).Return(nil)
 		any := gomock.Any()
 		tt.kubectl.EXPECT().
@@ -839,30 +578,10 @@
 			DoAndReturn(getPBCLoops(t, 3)).
 			AnyTimes()
 
-		err = tt.command.EnableCuratedPackages(tt.ctx)
+		err := tt.command.EnableCuratedPackages(tt.ctx)
 		if err != nil {
 			t.Errorf("expected no error, got %v", err)
 		}
-=======
-	tt := newPackageControllerTest(t)
-
-	registry := curatedpackages.GetRegistry(tt.ociUri)
-	sourceRegistry := fmt.Sprintf("sourceRegistry=%s", registry)
-	clusterName := fmt.Sprintf("clusterName=%s", "billy")
-	values := []string{sourceRegistry, clusterName}
-	params := []string{"create", "-f", "-", "--kubeconfig", tt.kubeConfig}
-	tt.kubectl.EXPECT().ExecuteFromYaml(tt.ctx, awsSecretTest, params).Return(bytes.Buffer{}, nil)
-	tt.chartInstaller.EXPECT().InstallChart(tt.ctx, tt.chartName, "oci://"+tt.ociUri, tt.chartVersion, tt.kubeConfig, "", values).Return(nil)
-	any := gomock.Any()
-	tt.kubectl.EXPECT().
-		GetObject(any, any, any, any, any, any).
-		DoAndReturn(getPBCLoops(t, 3)).
-		AnyTimes()
-
-	err := tt.command.EnableCuratedPackages(tt.ctx)
-	if err != nil {
-		t.Errorf("expected no error, got %v", err)
->>>>>>> 1af9c005
 	}
 }
 
@@ -883,7 +602,6 @@
 }
 
 func TestEnableCuratedPackagesActiveBundleTimesOut(t *testing.T) {
-<<<<<<< HEAD
 	for _, tt := range newPackageControllerTests(t) {
 		tt.command = curatedpackages.NewPackageControllerClient(
 			tt.chartInstaller, tt.kubectl, "billy", tt.kubeConfig, tt.ociURI, tt.chartName, tt.chartVersion,
@@ -903,14 +621,11 @@
 			defaultImageRegistry := fmt.Sprintf("defaultImageRegistry=%s", tt.registryMirrorAddressMappings[constants.DefaultPackageRegistryRegex])
 			values = []string{sourceRegistry, defaultRegistry, defaultImageRegistry, clusterName}
 		} else {
-
-			sourceRegistry := fmt.Sprintf("sourceRegistry=%s", curatedpackages.GetRegistry(tt.ociURI))
-			values = []string{sourceRegistry, clusterName}
-		}
-		params := []string{"create", "-f", "-", "--kubeconfig", tt.kubeConfig}
-		dat, err := os.ReadFile("testdata/awssecret_test.yaml")
-		tt.Expect(err).NotTo(HaveOccurred())
-		tt.kubectl.EXPECT().ExecuteFromYaml(tt.ctx, dat, params).Return(bytes.Buffer{}, nil)
+			sourceRegistry := fmt.Sprintf("sourceRegistry=%s", curatedpackages.GetRegistry(tt.ociURI))
+			values = []string{sourceRegistry, clusterName}
+		}
+		params := []string{"create", "-f", "-", "--kubeconfig", tt.kubeConfig}
+		tt.kubectl.EXPECT().ExecuteFromYaml(tt.ctx, awsSecretTest, params).Return(bytes.Buffer{}, nil)
 		tt.chartInstaller.EXPECT().InstallChart(tt.ctx, tt.chartName, "oci://"+tt.ociURI, tt.chartVersion, tt.kubeConfig, "", values).Return(nil)
 		any := gomock.Any()
 		tt.kubectl.EXPECT().
@@ -918,40 +633,11 @@
 			DoAndReturn(getPBCDelay(t, time.Second)).
 			AnyTimes()
 
-		err = tt.command.EnableCuratedPackages(tt.ctx)
+		err := tt.command.EnableCuratedPackages(tt.ctx)
 		expectedErr := fmt.Errorf("timed out finding an active package bundle for the current cluster: %v", context.DeadlineExceeded)
 		if err.Error() != expectedErr.Error() {
 			t.Errorf("expected %v, got %v", expectedErr, err)
 		}
-=======
-	tt := newPackageControllerTest(t)
-	tt.command = curatedpackages.NewPackageControllerClient(
-		tt.chartInstaller, tt.kubectl, "billy", tt.kubeConfig, tt.ociUri, tt.chartName, tt.chartVersion,
-		curatedpackages.WithEksaSecretAccessKey(tt.eksaAccessKey),
-		curatedpackages.WithEksaRegion(tt.eksaRegion),
-		curatedpackages.WithEksaAccessKeyId(tt.eksaAccessId),
-		curatedpackages.WithActiveBundleTimeout(time.Millisecond),
-		curatedpackages.WithManagementClusterName(tt.clusterName),
-	)
-
-	registry := curatedpackages.GetRegistry(tt.ociUri)
-	sourceRegistry := fmt.Sprintf("sourceRegistry=%s", registry)
-	clusterName := fmt.Sprintf("clusterName=%s", "billy")
-	values := []string{sourceRegistry, clusterName}
-	params := []string{"create", "-f", "-", "--kubeconfig", tt.kubeConfig}
-	tt.kubectl.EXPECT().ExecuteFromYaml(tt.ctx, awsSecretTest, params).Return(bytes.Buffer{}, nil)
-	tt.chartInstaller.EXPECT().InstallChart(tt.ctx, tt.chartName, "oci://"+tt.ociUri, tt.chartVersion, tt.kubeConfig, "", values).Return(nil)
-	any := gomock.Any()
-	tt.kubectl.EXPECT().
-		GetObject(any, any, any, any, any, any).
-		DoAndReturn(getPBCDelay(t, time.Second)).
-		AnyTimes()
-
-	err := tt.command.EnableCuratedPackages(tt.ctx)
-	expectedErr := fmt.Errorf("timed out finding an active package bundle for the current cluster: %v", context.DeadlineExceeded)
-	if err.Error() != expectedErr.Error() {
-		t.Errorf("expected %v, got %v", expectedErr, err)
->>>>>>> 1af9c005
 	}
 }
 
