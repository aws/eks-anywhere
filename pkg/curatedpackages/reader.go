--- conflicted
+++ resolved
@@ -33,13 +33,9 @@
 	cache *registry.Cache
 }
 
-<<<<<<< HEAD
-// NewPackageReader returns a new package reader.
-func NewPackageReader(mr ManifestReader) *PackageReader {
-=======
+
 // NewPackageReader create a new package reader with storage client.
 func NewPackageReader(mr ManifestReader, cache *registry.Cache) *PackageReader {
->>>>>>> 3909c698
 	return &PackageReader{
 		ManifestReader: mr,
 		cache:          cache,
