--- conflicted
+++ resolved
@@ -7,15 +7,14 @@
 	"testing"
 
 	"github.com/golang/mock/gomock"
-	etcdv1 "github.com/mrajashree/etcdadm-controller/api/v1beta1"
+	etcdv1 "github.com/mrajashree/etcdadm-controller/api/v1alpha3"
 	"github.com/stretchr/testify/assert"
-	corev1 "k8s.io/api/core/v1"
 	"k8s.io/apimachinery/pkg/api/errors"
 	"k8s.io/apimachinery/pkg/apis/meta/v1/unstructured"
 	"k8s.io/apimachinery/pkg/runtime/schema"
 	"k8s.io/apimachinery/pkg/types"
-	clusterv1 "sigs.k8s.io/cluster-api/api/v1beta1"
-	controlplanev1 "sigs.k8s.io/cluster-api/controlplane/kubeadm/api/v1beta1"
+	clusterv1 "sigs.k8s.io/cluster-api/api/v1alpha3"
+	bootstrapv1 "sigs.k8s.io/cluster-api/controlplane/kubeadm/api/v1alpha3"
 	controllerruntime "sigs.k8s.io/controller-runtime"
 	"sigs.k8s.io/controller-runtime/pkg/client"
 	"sigs.k8s.io/controller-runtime/pkg/log"
@@ -60,9 +59,6 @@
 //go:embed testdata/expectedCloudStackMachineDeploymentOnlyReplica.yaml
 var expectedCloudStackMachineDeploymentOnlyReplica string
 
-//go:embed testdata/expectedMachineDeploymentTemplateChanged.yaml
-var expectedMachineDeploymentTemplateChanged string
-
 //go:embed testdata/vsphereDatacenterConfigSpec.yaml
 var vsphereDatacenterConfigSpecPath string
 
@@ -72,13 +68,8 @@
 //go:embed testdata/vsphereMachineConfigSpec.yaml
 var vsphereMachineConfigSpecPath string
 
-<<<<<<< HEAD
-//go:embed testdata/kubeadmconfigTemplateSpec.yaml
-var kubeadmconfigTemplateSpecPath string
-=======
 //go:embed testdata/cloudstackMachineConfigSpec.yaml
 var cloudstackMachineConfigSpecPath string
->>>>>>> be82e05f
 
 func TestClusterReconcilerReconcile(t *testing.T) {
 	type args struct {
@@ -105,18 +96,21 @@
 			},
 			want: controllerruntime.Result{},
 			prepare: func(ctx context.Context, fetcher *mocks.MockResourceFetcher, resourceUpdater *mocks.MockResourceUpdater, name string, namespace string) {
+				replicasInput := 3
 				cluster := &anywherev1.Cluster{}
 				cluster.SetName(name)
 				cluster.SetNamespace(namespace)
+				cluster.Spec.DatacenterRef.Name = "testDataRef"
+				cluster.Spec.DatacenterRef.Kind = anywherev1.VSphereDatacenterKind
+				cluster.Spec.ControlPlaneConfiguration = anywherev1.ControlPlaneConfiguration{Count: replicasInput, MachineGroupRef: &anywherev1.Ref{Name: "testMachineGroupRef-cp"}}
+				cluster.Spec.WorkerNodeGroupConfigurations = []anywherev1.WorkerNodeGroupConfiguration{{Count: replicasInput, MachineGroupRef: &anywherev1.Ref{Name: "testMachineGroupRef"}}}
+				cluster.Spec.ExternalEtcdConfiguration = &anywherev1.ExternalEtcdConfiguration{Count: replicasInput, MachineGroupRef: &anywherev1.Ref{Name: "testMachineGroupRef-etcd"}}
+				cluster.Spec.ClusterNetwork.Pods.CidrBlocks = []string{"192.168.0.0/16"}
+				cluster.Spec.ClusterNetwork.Services.CidrBlocks = []string{"10.96.0.0/12"}
 
 				fetcher.EXPECT().FetchCluster(gomock.Any(), gomock.Any()).Return(cluster, nil)
 
-<<<<<<< HEAD
-				spec := test.NewFullClusterSpec(t, "testdata/eksa-cluster.yaml")
-				cluster.Spec = spec.Spec
-=======
 				spec := test.NewFullClusterSpec(t, "testdata/eksa-cluster-vsphere.yaml")
->>>>>>> be82e05f
 
 				fetcher.EXPECT().FetchAppliedSpec(ctx, gomock.Any()).Return(spec, nil)
 
@@ -126,10 +120,10 @@
 						t.Errorf("unmarshal failed: %v", err)
 					}
 					cluster := obj.(*anywherev1.VSphereDatacenterConfig)
-					cluster.SetName(objectKey.Name)
-					cluster.SetNamespace(objectKey.Namespace)
-					cluster.Spec = clusterSpec.Spec
-					assert.Equal(t, objectKey.Name, "test_cluster", "expected Name to be test_cluster")
+					cluster.SetName(name)
+					cluster.SetNamespace(namespace)
+					cluster.Spec = clusterSpec.Spec
+					assert.Equal(t, objectKey.Name, "testDataRef", "expected Name to be testDataRef")
 				}).Return(nil)
 				fetcher.EXPECT().FetchObject(gomock.Any(), gomock.Any(), gomock.Any()).Do(func(ctx context.Context, objectKey types.NamespacedName, obj client.Object) {
 					clusterSpec := &anywherev1.VSphereMachineConfig{}
@@ -137,10 +131,10 @@
 						t.Errorf("unmarshal failed: %v", err)
 					}
 					cluster := obj.(*anywherev1.VSphereMachineConfig)
-					cluster.SetName(objectKey.Name)
-					cluster.SetNamespace(objectKey.Namespace)
-					cluster.Spec = clusterSpec.Spec
-					assert.Equal(t, objectKey.Name, "test_cluster", "expected Name to be test_cluster")
+					cluster.SetName(name)
+					cluster.SetNamespace(namespace)
+					cluster.Spec = clusterSpec.Spec
+					assert.Equal(t, objectKey.Name, "testMachineGroupRef-cp", "expected Name to be testMachineGroupRef-cp")
 				}).Return(nil)
 				fetcher.EXPECT().FetchObject(gomock.Any(), gomock.Any(), gomock.Any()).Do(func(ctx context.Context, objectKey types.NamespacedName, obj client.Object) {
 					clusterSpec := &anywherev1.VSphereMachineConfig{}
@@ -148,10 +142,10 @@
 						t.Errorf("unmarshal failed: %v", err)
 					}
 					cluster := obj.(*anywherev1.VSphereMachineConfig)
-					cluster.SetName(objectKey.Name)
-					cluster.SetNamespace(objectKey.Namespace)
-					cluster.Spec = clusterSpec.Spec
-					assert.Equal(t, objectKey.Name, "test_cluster", "expected Name to be test_cluster")
+					cluster.SetName(name)
+					cluster.SetNamespace(namespace)
+					cluster.Spec = clusterSpec.Spec
+					assert.Equal(t, objectKey.Name, "testMachineGroupRef", "expected Name to be testMachineGroupRef")
 				}).Return(nil)
 				fetcher.EXPECT().FetchObject(gomock.Any(), gomock.Any(), gomock.Any()).Do(func(ctx context.Context, objectKey types.NamespacedName, obj client.Object) {
 					clusterSpec := &anywherev1.VSphereMachineConfig{}
@@ -159,19 +153,14 @@
 						t.Errorf("unmarshal failed: %v", err)
 					}
 					cluster := obj.(*anywherev1.VSphereMachineConfig)
-					cluster.SetName(objectKey.Name)
-					cluster.SetNamespace(objectKey.Namespace)
-					cluster.Spec = clusterSpec.Spec
-					assert.Equal(t, objectKey.Name, "test_cluster", "expected Name to be test_cluster")
-				}).Return(nil)
-
-<<<<<<< HEAD
-				kubeAdmControlPlane := &controlplanev1.KubeadmControlPlane{}
-				if err := yaml.Unmarshal([]byte(kubeadmcontrolplaneFile), kubeAdmControlPlane); err != nil {
-=======
+					cluster.SetName(name)
+					cluster.SetNamespace(namespace)
+					cluster.Spec = clusterSpec.Spec
+					assert.Equal(t, objectKey.Name, "testMachineGroupRef-etcd", "expected Name to be testMachineGroupRef-etcd")
+				}).Return(nil)
+
 				kubeAdmControlPlane := &bootstrapv1.KubeadmControlPlane{}
 				if err := yaml.Unmarshal([]byte(vspherekubeadmcontrolplaneFile), kubeAdmControlPlane); err != nil {
->>>>>>> be82e05f
 					t.Errorf("unmarshal failed: %v", err)
 				}
 
@@ -180,21 +169,11 @@
 					t.Errorf("unmarshal failed: %v", err)
 				}
 
-				machineDeployment := &clusterv1.MachineDeployment{}
-				if err := yaml.Unmarshal([]byte(machineDeploymentFile), machineDeployment); err != nil {
-					t.Errorf("unmarshalling machinedeployment failed: %v", err)
-				}
-				fetcher.EXPECT().MachineDeployment(ctx, gomock.Any(), gomock.Any()).Return(machineDeployment, nil)
-
 				fetcher.EXPECT().Etcd(ctx, gomock.Any()).Return(etcdadmCluster, nil)
-				fetcher.EXPECT().ExistingVSphereDatacenterConfig(ctx, gomock.Any(), gomock.Any()).Return(&anywherev1.VSphereDatacenterConfig{}, nil)
+				fetcher.EXPECT().ExistingVSphereDatacenterConfig(ctx, gomock.Any()).Return(&anywherev1.VSphereDatacenterConfig{}, nil)
 				fetcher.EXPECT().ExistingVSphereControlPlaneMachineConfig(ctx, gomock.Any()).Return(&anywherev1.VSphereMachineConfig{}, nil)
 				fetcher.EXPECT().ExistingVSphereEtcdMachineConfig(ctx, gomock.Any()).Return(&anywherev1.VSphereMachineConfig{}, nil)
-				fetcher.EXPECT().ExistingVSphereWorkerMachineConfig(ctx, gomock.Any(), gomock.Any()).Return(&anywherev1.VSphereMachineConfig{}, nil)
-				fetcher.EXPECT().ExistingWorkerNodeGroupConfig(ctx, gomock.Any(), gomock.Any()).Return(&anywherev1.WorkerNodeGroupConfiguration{}, nil)
-				fetcher.EXPECT().VSphereCredentials(ctx).Return(&corev1.Secret{
-					Data: map[string][]byte{"username": []byte("username"), "password": []byte("password")},
-				}, nil)
+				fetcher.EXPECT().ExistingVSphereWorkerMachineConfig(ctx, gomock.Any()).Return(&anywherev1.VSphereMachineConfig{}, nil)
 				fetcher.EXPECT().Fetch(ctx, gomock.Any(), gomock.Any(), gomock.Any(), gomock.Any()).AnyTimes().Return(nil, errors.NewNotFound(schema.GroupResource{Group: "testgroup", Resource: "testresource"}, ""))
 
 				resourceUpdater.EXPECT().ApplyPatch(ctx, gomock.Any(), false).Return(nil)
@@ -234,14 +213,13 @@
 				cluster := &anywherev1.Cluster{}
 				cluster.SetName(name)
 				cluster.SetNamespace(namespace)
+				cluster.Spec.DatacenterRef.Name = "testDataRef"
+				cluster.Spec.DatacenterRef.Kind = anywherev1.VSphereDatacenterKind
+				cluster.Spec.ControlPlaneConfiguration = anywherev1.ControlPlaneConfiguration{Count: 1, MachineGroupRef: &anywherev1.Ref{Name: "testMachineGroupRef-cp"}}
+				cluster.Spec.WorkerNodeGroupConfigurations = []anywherev1.WorkerNodeGroupConfiguration{{Count: 1, MachineGroupRef: &anywherev1.Ref{Name: "testMachineGroupRef"}}}
 				fetcher.EXPECT().FetchCluster(gomock.Any(), gomock.Any()).Return(cluster, nil)
 
-<<<<<<< HEAD
-				spec := test.NewFullClusterSpec(t, "testdata/eksa-cluster_no_changes.yaml")
-				cluster.Spec = spec.Spec
-=======
 				spec := test.NewFullClusterSpec(t, "testdata/eksa-cluster-vsphere_no_changes.yaml")
->>>>>>> be82e05f
 				fetcher.EXPECT().FetchAppliedSpec(ctx, gomock.Any()).Return(spec, nil)
 
 				datacenterSpec := &anywherev1.VSphereDatacenterConfig{}
@@ -251,15 +229,15 @@
 
 				fetcher.EXPECT().FetchObject(gomock.Any(), gomock.Any(), gomock.Any()).Do(func(ctx context.Context, objectKey types.NamespacedName, obj client.Object) {
 					cluster := obj.(*anywherev1.VSphereDatacenterConfig)
-					cluster.SetName(objectKey.Name)
-					cluster.SetNamespace(objectKey.Name)
+					cluster.SetName(name)
+					cluster.SetNamespace(namespace)
 					cluster.Spec = datacenterSpec.Spec
-					assert.Equal(t, objectKey.Name, "test_cluster", "expected Name to be test_cluster")
+					assert.Equal(t, objectKey.Name, "testDataRef", "expected Name to be testDataRef")
 				}).Return(nil)
 
 				existingVSDatacenter := &anywherev1.VSphereDatacenterConfig{}
 				existingVSDatacenter.Spec = datacenterSpec.Spec
-				fetcher.EXPECT().ExistingVSphereDatacenterConfig(ctx, gomock.Any(), gomock.Any()).Return(existingVSDatacenter, nil)
+				fetcher.EXPECT().ExistingVSphereDatacenterConfig(ctx, gomock.Any()).Return(existingVSDatacenter, nil)
 
 				machineSpec := &anywherev1.VSphereMachineConfig{}
 				if err := yaml.Unmarshal([]byte(vsphereMachineConfigSpecPath), machineSpec); err != nil {
@@ -268,40 +246,24 @@
 
 				fetcher.EXPECT().FetchObject(gomock.Any(), gomock.Any(), gomock.Any()).Do(func(ctx context.Context, objectKey types.NamespacedName, obj client.Object) {
 					cluster := obj.(*anywherev1.VSphereMachineConfig)
-					cluster.SetName(objectKey.Name)
-					cluster.SetNamespace(objectKey.Namespace)
+					cluster.SetName(name)
+					cluster.SetNamespace(namespace)
 					cluster.Spec = machineSpec.Spec
-					assert.Equal(t, objectKey.Name, "test_cluster", "expected Name to be test_cluster")
+					assert.Equal(t, objectKey.Name, "testMachineGroupRef-cp", "expected Name to be testMachineGroupRef-cp")
 				}).Return(nil)
 				fetcher.EXPECT().FetchObject(gomock.Any(), gomock.Any(), gomock.Any()).Do(func(ctx context.Context, objectKey types.NamespacedName, obj client.Object) {
 					cluster := obj.(*anywherev1.VSphereMachineConfig)
-					cluster.SetName(objectKey.Name)
-					cluster.SetNamespace(objectKey.Namespace)
+					cluster.SetName(name)
+					cluster.SetNamespace(namespace)
 					cluster.Spec = machineSpec.Spec
-					assert.Equal(t, objectKey.Name, "test_cluster", "expected Name to be test_cluster")
-				}).Return(nil)
-
-				existingWorkerNodeGroupConfiguration := &anywherev1.WorkerNodeGroupConfiguration{
-					Name:            "md-0",
-					Count:           3,
-					MachineGroupRef: nil,
-				}
-				fetcher.EXPECT().ExistingWorkerNodeGroupConfig(ctx, gomock.Any(), gomock.Any()).Return(existingWorkerNodeGroupConfiguration, nil)
+					assert.Equal(t, objectKey.Name, "testMachineGroupRef", "expected Name to be testMachineGroupRef")
+				}).Return(nil)
 
 				existingVSMachine := &anywherev1.VSphereMachineConfig{}
 				existingVSMachine.Spec = machineSpec.Spec
 				fetcher.EXPECT().ExistingVSphereControlPlaneMachineConfig(ctx, gomock.Any()).Return(&anywherev1.VSphereMachineConfig{}, nil)
-				fetcher.EXPECT().ExistingVSphereWorkerMachineConfig(ctx, gomock.Any(), gomock.Any()).Return(&anywherev1.VSphereMachineConfig{}, nil)
-
-<<<<<<< HEAD
-				kubeAdmControlPlane := &controlplanev1.KubeadmControlPlane{}
-				if err := yaml.Unmarshal([]byte(kubeadmcontrolplaneFile), kubeAdmControlPlane); err != nil {
-					t.Errorf("unmarshal failed: %v", err)
-				}
-
-				machineDeployment := &clusterv1.MachineDeployment{}
-				if err := yaml.Unmarshal([]byte(machineDeploymentFile), machineDeployment); err != nil {
-=======
+				fetcher.EXPECT().ExistingVSphereWorkerMachineConfig(ctx, gomock.Any()).Return(existingVSMachine, nil)
+
 				kubeAdmControlPlane := &bootstrapv1.KubeadmControlPlane{}
 				if err := yaml.Unmarshal([]byte(vspherekubeadmcontrolplaneFile), kubeAdmControlPlane); err != nil {
 					t.Errorf("unmarshal failed: %v", err)
@@ -516,14 +478,10 @@
 
 				mcDeployment := &clusterv1.MachineDeployment{}
 				if err := yaml.Unmarshal([]byte(cloudstackMachineDeploymentFile), mcDeployment); err != nil {
->>>>>>> be82e05f
-					t.Errorf("unmarshal failed: %v", err)
-				}
-				fetcher.EXPECT().MachineDeployment(ctx, gomock.Any(), gomock.Any()).Return(machineDeployment, nil)
-
-				fetcher.EXPECT().VSphereCredentials(ctx).Return(&corev1.Secret{
-					Data: map[string][]byte{"username": []byte("username"), "password": []byte("password")},
-				}, nil)
+					t.Errorf("unmarshal failed: %v", err)
+				}
+
+				fetcher.EXPECT().MachineDeployment(ctx, gomock.Any()).Return(mcDeployment, nil)
 				fetcher.EXPECT().Fetch(ctx, gomock.Any(), gomock.Any(), gomock.Any(), gomock.Any()).AnyTimes().Return(nil, errors.NewNotFound(schema.GroupResource{Group: "testgroup", Resource: "testresource"}, ""))
 
 				resourceUpdater.EXPECT().ForceApplyTemplate(ctx, gomock.Any(), gomock.Any()).Do(func(ctx context.Context, template *unstructured.Unstructured, dryRun bool) {
@@ -540,247 +498,6 @@
 				}).AnyTimes().Return(nil)
 			},
 		},
-		{
-			name: "worker node reconcile (Vsphere provider) - worker node taints have changed",
-			args: args{
-				namespace: "namespaceA",
-				name:      "nameA",
-				objectKey: types.NamespacedName{
-					Name:      "nameA",
-					Namespace: "namespaceA",
-				},
-			},
-			want: controllerruntime.Result{},
-			prepare: func(ctx context.Context, fetcher *mocks.MockResourceFetcher, resourceUpdater *mocks.MockResourceUpdater, name string, namespace string) {
-				cluster := &anywherev1.Cluster{}
-				cluster.SetName(name)
-				cluster.SetNamespace(namespace)
-
-				fetcher.EXPECT().FetchCluster(gomock.Any(), gomock.Any()).Return(cluster, nil)
-
-				spec := test.NewFullClusterSpec(t, "testdata/eksa-cluster.yaml")
-				cluster.Spec = spec.Spec
-
-				fetcher.EXPECT().FetchAppliedSpec(ctx, gomock.Any()).Return(spec, nil)
-
-				fetcher.EXPECT().FetchObject(gomock.Any(), gomock.Any(), gomock.Any()).Do(func(ctx context.Context, objectKey types.NamespacedName, obj client.Object) {
-					clusterSpec := &anywherev1.VSphereDatacenterConfig{}
-					if err := yaml.Unmarshal([]byte(vsphereDatacenterConfigSpecPath), clusterSpec); err != nil {
-						t.Errorf("unmarshal failed: %v", err)
-					}
-					cluster := obj.(*anywherev1.VSphereDatacenterConfig)
-					cluster.SetName(objectKey.Name)
-					cluster.SetNamespace(objectKey.Namespace)
-					cluster.Spec = clusterSpec.Spec
-					assert.Equal(t, objectKey.Name, "test_cluster", "expected Name to be test_cluster")
-				}).Return(nil)
-				fetcher.EXPECT().FetchObject(gomock.Any(), gomock.Any(), gomock.Any()).Do(func(ctx context.Context, objectKey types.NamespacedName, obj client.Object) {
-					clusterSpec := &anywherev1.VSphereMachineConfig{}
-					if err := yaml.Unmarshal([]byte(vsphereMachineConfigSpecPath), clusterSpec); err != nil {
-						t.Errorf("unmarshal failed: %v", err)
-					}
-					cluster := obj.(*anywherev1.VSphereMachineConfig)
-					cluster.SetName(objectKey.Name)
-					cluster.SetNamespace(objectKey.Namespace)
-					cluster.Spec = clusterSpec.Spec
-					assert.Equal(t, objectKey.Name, "test_cluster", "expected Name to be test_cluster")
-				}).Return(nil)
-				fetcher.EXPECT().FetchObject(gomock.Any(), gomock.Any(), gomock.Any()).Do(func(ctx context.Context, objectKey types.NamespacedName, obj client.Object) {
-					clusterSpec := &anywherev1.VSphereMachineConfig{}
-					if err := yaml.Unmarshal([]byte(vsphereMachineConfigSpecPath), clusterSpec); err != nil {
-						t.Errorf("unmarshal failed: %v", err)
-					}
-					cluster := obj.(*anywherev1.VSphereMachineConfig)
-					cluster.SetName(objectKey.Name)
-					cluster.SetNamespace(objectKey.Namespace)
-					cluster.Spec = clusterSpec.Spec
-					assert.Equal(t, objectKey.Name, "test_cluster", "expected Name to be test_cluster")
-				}).Return(nil)
-				fetcher.EXPECT().FetchObject(gomock.Any(), gomock.Any(), gomock.Any()).Do(func(ctx context.Context, objectKey types.NamespacedName, obj client.Object) {
-					clusterSpec := &anywherev1.VSphereMachineConfig{}
-					if err := yaml.Unmarshal([]byte(vsphereMachineConfigSpecPath), clusterSpec); err != nil {
-						t.Errorf("unmarshal failed: %v", err)
-					}
-					cluster := obj.(*anywherev1.VSphereMachineConfig)
-					cluster.SetName(objectKey.Name)
-					cluster.SetNamespace(objectKey.Namespace)
-					cluster.Spec = clusterSpec.Spec
-					assert.Equal(t, objectKey.Name, "test_cluster", "expected Name to be test_cluster")
-				}).Return(nil)
-
-				kubeAdmControlPlane := &controlplanev1.KubeadmControlPlane{}
-				if err := yaml.Unmarshal([]byte(kubeadmcontrolplaneFile), kubeAdmControlPlane); err != nil {
-					t.Errorf("unmarshal failed: %v", err)
-				}
-
-				etcdadmCluster := &etcdv1.EtcdadmCluster{}
-				if err := yaml.Unmarshal([]byte(etcdadmclusterFile), etcdadmCluster); err != nil {
-					t.Errorf("unmarshal failed: %v", err)
-				}
-
-				existingWorkerNodeGroupConfiguration := &anywherev1.WorkerNodeGroupConfiguration{
-					Name:            "md-0",
-					Count:           3,
-					MachineGroupRef: nil,
-					Taints: []corev1.Taint{
-						{
-							Key:    "key1",
-							Value:  "val1",
-							Effect: "PreferNoSchedule",
-						},
-					},
-				}
-
-				fetcher.EXPECT().Etcd(ctx, gomock.Any()).Return(etcdadmCluster, nil)
-				fetcher.EXPECT().ExistingVSphereDatacenterConfig(ctx, gomock.Any(), gomock.Any()).Return(&anywherev1.VSphereDatacenterConfig{}, nil)
-				fetcher.EXPECT().ExistingVSphereControlPlaneMachineConfig(ctx, gomock.Any()).Return(&anywherev1.VSphereMachineConfig{}, nil)
-				fetcher.EXPECT().ExistingVSphereEtcdMachineConfig(ctx, gomock.Any()).Return(&anywherev1.VSphereMachineConfig{}, nil)
-				fetcher.EXPECT().ExistingVSphereWorkerMachineConfig(ctx, gomock.Any(), gomock.Any()).Return(&anywherev1.VSphereMachineConfig{}, nil)
-				fetcher.EXPECT().ExistingWorkerNodeGroupConfig(ctx, gomock.Any(), gomock.Any()).Return(existingWorkerNodeGroupConfiguration, nil)
-				fetcher.EXPECT().VSphereCredentials(ctx).Return(&corev1.Secret{
-					Data: map[string][]byte{"username": []byte("username"), "password": []byte("password")},
-				}, nil)
-				fetcher.EXPECT().Fetch(ctx, gomock.Any(), gomock.Any(), gomock.Any(), gomock.Any()).AnyTimes().Return(nil, errors.NewNotFound(schema.GroupResource{Group: "testgroup", Resource: "testresource"}, ""))
-
-				resourceUpdater.EXPECT().ApplyPatch(ctx, gomock.Any(), false).Return(nil)
-				resourceUpdater.EXPECT().ForceApplyTemplate(ctx, gomock.Any(), gomock.Any()).Do(func(ctx context.Context, template *unstructured.Unstructured, dryRun bool) {
-					assert.Equal(t, false, dryRun, "Expected dryRun didn't match")
-					switch template.GetKind() {
-					case "KubeadmConfigTemplate":
-						existingKubeadmConfigTemplate := &unstructured.Unstructured{}
-						if err := yaml.Unmarshal([]byte(kubeadmconfigTemplateSpecPath), existingKubeadmConfigTemplate); err != nil {
-							t.Errorf("unmarshal failed: %v", err)
-						}
-						assert.Equal(t, existingKubeadmConfigTemplate, template, "values", existingKubeadmConfigTemplate, template)
-					case "MachineDeployment":
-						expectedMCDeployment := &unstructured.Unstructured{}
-						if err := yaml.Unmarshal([]byte(expectedMachineDeploymentTemplateChanged), expectedMCDeployment); err != nil {
-							t.Errorf("unmarshal failed: %v", err)
-						}
-						assert.Equal(t, expectedMCDeployment, template, "values", expectedMCDeployment, template)
-					}
-				}).AnyTimes().Return(nil)
-			},
-		},
-		{
-			name: "worker node reconcile (Vsphere provider) - worker node labels have changed",
-			args: args{
-				namespace: "namespaceA",
-				name:      "nameA",
-				objectKey: types.NamespacedName{
-					Name:      "nameA",
-					Namespace: "namespaceA",
-				},
-			},
-			want: controllerruntime.Result{},
-			prepare: func(ctx context.Context, fetcher *mocks.MockResourceFetcher, resourceUpdater *mocks.MockResourceUpdater, name string, namespace string) {
-				cluster := &anywherev1.Cluster{}
-				cluster.SetName(name)
-				cluster.SetNamespace(namespace)
-
-				fetcher.EXPECT().FetchCluster(gomock.Any(), gomock.Any()).Return(cluster, nil)
-
-				spec := test.NewFullClusterSpec(t, "testdata/eksa-cluster.yaml")
-				cluster.Spec = spec.Spec
-
-				fetcher.EXPECT().FetchAppliedSpec(ctx, gomock.Any()).Return(spec, nil)
-
-				fetcher.EXPECT().FetchObject(gomock.Any(), gomock.Any(), gomock.Any()).Do(func(ctx context.Context, objectKey types.NamespacedName, obj client.Object) {
-					clusterSpec := &anywherev1.VSphereDatacenterConfig{}
-					if err := yaml.Unmarshal([]byte(vsphereDatacenterConfigSpecPath), clusterSpec); err != nil {
-						t.Errorf("unmarshal failed: %v", err)
-					}
-					cluster := obj.(*anywherev1.VSphereDatacenterConfig)
-					cluster.SetName(objectKey.Name)
-					cluster.SetNamespace(objectKey.Namespace)
-					cluster.Spec = clusterSpec.Spec
-					assert.Equal(t, objectKey.Name, "test_cluster", "expected Name to be test_cluster")
-				}).Return(nil)
-				fetcher.EXPECT().FetchObject(gomock.Any(), gomock.Any(), gomock.Any()).Do(func(ctx context.Context, objectKey types.NamespacedName, obj client.Object) {
-					clusterSpec := &anywherev1.VSphereMachineConfig{}
-					if err := yaml.Unmarshal([]byte(vsphereMachineConfigSpecPath), clusterSpec); err != nil {
-						t.Errorf("unmarshal failed: %v", err)
-					}
-					cluster := obj.(*anywherev1.VSphereMachineConfig)
-					cluster.SetName(objectKey.Name)
-					cluster.SetNamespace(objectKey.Namespace)
-					cluster.Spec = clusterSpec.Spec
-					assert.Equal(t, objectKey.Name, "test_cluster", "expected Name to be test_cluster")
-				}).Return(nil)
-				fetcher.EXPECT().FetchObject(gomock.Any(), gomock.Any(), gomock.Any()).Do(func(ctx context.Context, objectKey types.NamespacedName, obj client.Object) {
-					clusterSpec := &anywherev1.VSphereMachineConfig{}
-					if err := yaml.Unmarshal([]byte(vsphereMachineConfigSpecPath), clusterSpec); err != nil {
-						t.Errorf("unmarshal failed: %v", err)
-					}
-					cluster := obj.(*anywherev1.VSphereMachineConfig)
-					cluster.SetName(objectKey.Name)
-					cluster.SetNamespace(objectKey.Namespace)
-					cluster.Spec = clusterSpec.Spec
-					assert.Equal(t, objectKey.Name, "test_cluster", "expected Name to be test_cluster")
-				}).Return(nil)
-				fetcher.EXPECT().FetchObject(gomock.Any(), gomock.Any(), gomock.Any()).Do(func(ctx context.Context, objectKey types.NamespacedName, obj client.Object) {
-					clusterSpec := &anywherev1.VSphereMachineConfig{}
-					if err := yaml.Unmarshal([]byte(vsphereMachineConfigSpecPath), clusterSpec); err != nil {
-						t.Errorf("unmarshal failed: %v", err)
-					}
-					cluster := obj.(*anywherev1.VSphereMachineConfig)
-					cluster.SetName(objectKey.Name)
-					cluster.SetNamespace(objectKey.Namespace)
-					cluster.Spec = clusterSpec.Spec
-					assert.Equal(t, objectKey.Name, "test_cluster", "expected Name to be test_cluster")
-				}).Return(nil)
-
-				kubeAdmControlPlane := &controlplanev1.KubeadmControlPlane{}
-				if err := yaml.Unmarshal([]byte(kubeadmcontrolplaneFile), kubeAdmControlPlane); err != nil {
-					t.Errorf("unmarshal failed: %v", err)
-				}
-
-				etcdadmCluster := &etcdv1.EtcdadmCluster{}
-				if err := yaml.Unmarshal([]byte(etcdadmclusterFile), etcdadmCluster); err != nil {
-					t.Errorf("unmarshal failed: %v", err)
-				}
-
-				existingWorkerNodeGroupConfiguration := &anywherev1.WorkerNodeGroupConfiguration{
-					Name:            "md-0",
-					Count:           3,
-					MachineGroupRef: nil,
-					Labels: map[string]string{
-						"Key1": "Val1",
-						"Key2": "Val2",
-					},
-				}
-
-				fetcher.EXPECT().Etcd(ctx, gomock.Any()).Return(etcdadmCluster, nil)
-				fetcher.EXPECT().ExistingVSphereDatacenterConfig(ctx, gomock.Any(), gomock.Any()).Return(&anywherev1.VSphereDatacenterConfig{}, nil)
-				fetcher.EXPECT().ExistingVSphereControlPlaneMachineConfig(ctx, gomock.Any()).Return(&anywherev1.VSphereMachineConfig{}, nil)
-				fetcher.EXPECT().ExistingVSphereEtcdMachineConfig(ctx, gomock.Any()).Return(&anywherev1.VSphereMachineConfig{}, nil)
-				fetcher.EXPECT().ExistingVSphereWorkerMachineConfig(ctx, gomock.Any(), gomock.Any()).Return(&anywherev1.VSphereMachineConfig{}, nil)
-				fetcher.EXPECT().ExistingWorkerNodeGroupConfig(ctx, gomock.Any(), gomock.Any()).Return(existingWorkerNodeGroupConfiguration, nil)
-				fetcher.EXPECT().VSphereCredentials(ctx).Return(&corev1.Secret{
-					Data: map[string][]byte{"username": []byte("username"), "password": []byte("password")},
-				}, nil)
-				fetcher.EXPECT().Fetch(ctx, gomock.Any(), gomock.Any(), gomock.Any(), gomock.Any()).AnyTimes().Return(nil, errors.NewNotFound(schema.GroupResource{Group: "testgroup", Resource: "testresource"}, ""))
-
-				resourceUpdater.EXPECT().ApplyPatch(ctx, gomock.Any(), false).Return(nil)
-				resourceUpdater.EXPECT().ForceApplyTemplate(ctx, gomock.Any(), gomock.Any()).Do(func(ctx context.Context, template *unstructured.Unstructured, dryRun bool) {
-					assert.Equal(t, false, dryRun, "Expected dryRun didn't match")
-					switch template.GetKind() {
-					case "KubeadmConfigTemplate":
-						existingKubeadmConfigTemplate := &unstructured.Unstructured{}
-						if err := yaml.Unmarshal([]byte(kubeadmconfigTemplateSpecPath), existingKubeadmConfigTemplate); err != nil {
-							t.Errorf("unmarshal failed: %v", err)
-						}
-						assert.Equal(t, existingKubeadmConfigTemplate, template, "values", existingKubeadmConfigTemplate, template)
-					case "MachineDeployment":
-						expectedMCDeployment := &unstructured.Unstructured{}
-						if err := yaml.Unmarshal([]byte(expectedMachineDeploymentTemplateChanged), expectedMCDeployment); err != nil {
-							t.Errorf("unmarshal failed: %v", err)
-						}
-						assert.Equal(t, expectedMCDeployment, template, "values", expectedMCDeployment, template)
-					}
-				}).AnyTimes().Return(nil)
-			},
-		},
 	}
 	for _, tt := range tests {
 		t.Run(tt.name, func(t *testing.T) {
