--- conflicted
+++ resolved
@@ -653,14 +653,13 @@
 	for key, element := range csMachineTemplate.Spec.Spec.Spec.Details {
 		csSpec.Spec.UserCustomDetails[key] = element
 	}
-<<<<<<< HEAD
 	for _, user := range users {
 		user := anywherev1.UserConfiguration{
 			Name:              user.Name,
 			SshAuthorizedKeys: user.SSHAuthorizedKeys,
 		}
 		csSpec.Spec.Users = append(csSpec.Spec.Users, user)
-=======
+	}
 	if csSpec.Spec.Symlinks == nil {
 		csSpec.Spec.Symlinks = map[string]string{}
 	}
@@ -675,7 +674,6 @@
 		}
 
 		csSpec.Spec.Symlinks[key] = value
->>>>>>> d1b771f0
 	}
 	return csSpec, nil
 }
