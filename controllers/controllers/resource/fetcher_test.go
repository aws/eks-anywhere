--- conflicted
+++ resolved
@@ -460,14 +460,11 @@
 					Affinity:          "anti",
 					AffinityGroupIds:  []string{"c", "d"},
 					UserCustomDetails: map[string]string{"foo": "bar"},
-<<<<<<< HEAD
 					Users: []anywherev1.UserConfiguration{
 						{Name: "user1", SshAuthorizedKeys: []string{"ssh-key1"}},
 						{Name: "user2", SshAuthorizedKeys: []string{"ssh-key2-1", "ssh-key2-2"}},
 					},
-=======
-					Symlinks:          map[string]string{},
->>>>>>> d1b771f0
+					Symlinks: map[string]string{},
 				},
 			},
 		},
