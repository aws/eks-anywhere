// Copyright Amazon.com Inc. or its affiliates. All Rights Reserved.
//
// Licensed under the Apache License, Version 2.0 (the "License");
// you may not use this file except in compliance with the License.
// You may obtain a copy of the License at
//
//      http://www.apache.org/licenses/LICENSE-2.0
//
// Unless required by applicable law or agreed to in writing, software
// distributed under the License is distributed on an "AS IS" BASIS,
// WITHOUT WARRANTIES OR CONDITIONS OF ANY KIND, either express or implied.
// See the License for the specific language governing permissions and
// limitations under the License.

package pkg

import (
	"fmt"

	"github.com/pkg/errors"

	anywherev1alpha1 "github.com/aws/eks-anywhere/release/api/v1alpha1"
)

func (r *ReleaseConfig) GetVsphereBundle(eksDReleaseChannel string, imageDigests map[string]string) (anywherev1alpha1.VSphereBundle, error) {
	vsphereBundleArtifacts := map[string][]Artifact{
		"cluster-api-provider-vsphere": r.BundleArtifactsTable["cluster-api-provider-vsphere"],
		"kube-rbac-proxy":              r.BundleArtifactsTable["kube-rbac-proxy"],
		"kube-vip":                     r.BundleArtifactsTable["kube-vip"],
		"vsphere-csi-driver":           r.BundleArtifactsTable["vsphere-csi-driver"],
	}
<<<<<<< HEAD
	components := SortArtifactsFuncMap(vsphereBundleArtifacts)

	bundleImageArtifacts := map[string]anywherev1alpha1.Image{}
	bundleManifestArtifacts := map[string]anywherev1alpha1.Manifest{}
	bundleObjects := []string{}

	for _, componentName := range components {
		for _, artifact := range vsphereBundleArtifacts[componentName] {
=======

	var version string
	bundleImageArtifacts := map[string]anywherev1alpha1.Image{}
	bundleManifestArtifacts := map[string]anywherev1alpha1.Manifest{}
	for componentName, artifacts := range vsphereBundleArtifacts {
		for _, artifact := range artifacts {
>>>>>>> f6e17d33
			if artifact.Image != nil {
				imageArtifact := artifact.Image
				if componentName == "cluster-api-provider-vsphere" {
					componentVersion, err := BuildComponentVersion(
						newVersionerWithGITTAG(r.BuildRepoSource, capvProjectPath, imageArtifact.SourcedFromBranch, r),
					)
					if err != nil {
						return anywherev1alpha1.VSphereBundle{}, errors.Wrapf(err, "Error getting version for cluster-api-provider-vsphere")
					}
					version = componentVersion
				}
				bundleImageArtifact := anywherev1alpha1.Image{
					Name:        imageArtifact.AssetName,
					Description: fmt.Sprintf("Container image for %s image", imageArtifact.AssetName),
					OS:          imageArtifact.OS,
					Arch:        imageArtifact.Arch,
					URI:         imageArtifact.ReleaseImageURI,
					ImageDigest: imageDigests[imageArtifact.ReleaseImageURI],
				}
				bundleImageArtifacts[imageArtifact.AssetName] = bundleImageArtifact
				bundleObjects = append(bundleObjects, bundleImageArtifact.ImageDigest)
			}

			if artifact.Manifest != nil {
				manifestArtifact := artifact.Manifest
				bundleManifestArtifact := anywherev1alpha1.Manifest{
					URI: manifestArtifact.ReleaseCdnURI,
				}

				bundleManifestArtifacts[manifestArtifact.ReleaseName] = bundleManifestArtifact

				manifestContents, err := ReadHttpFile(manifestArtifact.SourceS3URI)
				if err != nil {
					return anywherev1alpha1.VSphereBundle{}, err
				}
				bundleObjects = append(bundleObjects, string(manifestContents[:]))
			}
		}
	}

	vSphereCloudProviderArtifacts := r.BundleArtifactsTable[fmt.Sprintf("cloud-provider-vsphere-%s", eksDReleaseChannel)]

	for _, artifact := range vSphereCloudProviderArtifacts {
		imageArtifact := artifact.Image

		bundleArtifact := anywherev1alpha1.Image{
			Name:        imageArtifact.AssetName,
			Description: fmt.Sprintf("Container image for %s image", imageArtifact.AssetName),
			OS:          imageArtifact.OS,
			Arch:        imageArtifact.Arch,
			URI:         imageArtifact.ReleaseImageURI,
			ImageDigest: imageDigests[imageArtifact.ReleaseImageURI],
		}
		bundleImageArtifacts[imageArtifact.AssetName] = bundleArtifact
		bundleObjects = append(bundleObjects, bundleArtifact.ImageDigest)
	}

	componentChecksum := GenerateComponentChecksum(bundleObjects)
	version, err := BuildComponentVersion(
		newVersionerWithGITTAG(filepath.Join(r.BuildRepoSource, capvProjectPath)),
		componentChecksum,
	)
	if err != nil {
		return anywherev1alpha1.VSphereBundle{}, errors.Wrapf(err, "Error getting version for cluster-api-provider-sphere")
	}

	bundle := anywherev1alpha1.VSphereBundle{
		Version:              version,
		ClusterAPIController: bundleImageArtifacts["cluster-api-vsphere-controller"],
		KubeProxy:            bundleImageArtifacts["kube-rbac-proxy"],
		Manager:              bundleImageArtifacts["cloud-provider-vsphere"],
		KubeVip:              bundleImageArtifacts["kube-vip"],
		Driver:               bundleImageArtifacts["vsphere-csi-driver"],
		Syncer:               bundleImageArtifacts["vsphere-csi-syncer"],
		Components:           bundleManifestArtifacts["infrastructure-components.yaml"],
		ClusterTemplate:      bundleManifestArtifacts["cluster-template.yaml"],
		Metadata:             bundleManifestArtifacts["metadata.yaml"],
	}

	return bundle, nil
}<|MERGE_RESOLUTION|>--- conflicted
+++ resolved
@@ -16,7 +16,6 @@
 
 import (
 	"fmt"
-
 	"github.com/pkg/errors"
 
 	anywherev1alpha1 "github.com/aws/eks-anywhere/release/api/v1alpha1"
@@ -29,33 +28,19 @@
 		"kube-vip":                     r.BundleArtifactsTable["kube-vip"],
 		"vsphere-csi-driver":           r.BundleArtifactsTable["vsphere-csi-driver"],
 	}
-<<<<<<< HEAD
 	components := SortArtifactsFuncMap(vsphereBundleArtifacts)
 
+	var sourceBranch string
 	bundleImageArtifacts := map[string]anywherev1alpha1.Image{}
 	bundleManifestArtifacts := map[string]anywherev1alpha1.Manifest{}
 	bundleObjects := []string{}
 
 	for _, componentName := range components {
 		for _, artifact := range vsphereBundleArtifacts[componentName] {
-=======
-
-	var version string
-	bundleImageArtifacts := map[string]anywherev1alpha1.Image{}
-	bundleManifestArtifacts := map[string]anywherev1alpha1.Manifest{}
-	for componentName, artifacts := range vsphereBundleArtifacts {
-		for _, artifact := range artifacts {
->>>>>>> f6e17d33
 			if artifact.Image != nil {
 				imageArtifact := artifact.Image
 				if componentName == "cluster-api-provider-vsphere" {
-					componentVersion, err := BuildComponentVersion(
-						newVersionerWithGITTAG(r.BuildRepoSource, capvProjectPath, imageArtifact.SourcedFromBranch, r),
-					)
-					if err != nil {
-						return anywherev1alpha1.VSphereBundle{}, errors.Wrapf(err, "Error getting version for cluster-api-provider-vsphere")
-					}
-					version = componentVersion
+					sourceBranch = imageArtifact.SourcedFromBranch
 				}
 				bundleImageArtifact := anywherev1alpha1.Image{
 					Name:        imageArtifact.AssetName,
@@ -105,7 +90,7 @@
 
 	componentChecksum := GenerateComponentChecksum(bundleObjects)
 	version, err := BuildComponentVersion(
-		newVersionerWithGITTAG(filepath.Join(r.BuildRepoSource, capvProjectPath)),
+		newVersionerWithGITTAG(r.BuildRepoSource, capvProjectPath, sourceBranch, r),
 		componentChecksum,
 	)
 	if err != nil {
