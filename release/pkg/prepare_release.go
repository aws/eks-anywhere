package pkg

import (
	"fmt"
	"io"
	"io/ioutil"
	"net/http"
	"os"
	"os/exec"
	"path/filepath"
	"regexp"
	"strings"
	"time"

	"github.com/aws/aws-sdk-go/aws"
	"github.com/aws/aws-sdk-go/service/ecr"
	"github.com/aws/aws-sdk-go/service/ecrpublic"
	"github.com/aws/aws-sdk-go/service/s3/s3manager"
	docker "github.com/fsouza/go-dockerclient"
	"github.com/go-git/go-git/v5"
	"github.com/pkg/errors"
	"sigs.k8s.io/yaml"

	anywherev1alpha1 "github.com/aws/eks-anywhere/release/api/v1alpha1"
)

type EksAReleases []anywherev1alpha1.EksARelease

func (r *ReleaseConfig) SetRepoHeads() error {
	fmt.Println("\n==========================================================")
	fmt.Println("                    Local Repository Setup")
	fmt.Println("==========================================================")

	// Get the repos from env var
	if r.CliRepoUrl == "" || r.BuildRepoUrl == "" {
		return fmt.Errorf("One or both clone URLs are empty")
	}
	homeDir, err := os.UserHomeDir()
	if err != nil {
		return errors.Cause(err)
	}
	parentSourceDir := filepath.Join(homeDir, "eks-a-source")

	// Clone the CLI repository
	fmt.Println("Cloning CLI repository")
	r.CliRepoSource = filepath.Join(parentSourceDir, "eks-a-cli")
	out, err := cloneRepo(r.CliRepoUrl, r.CliRepoSource)
	if err != nil {
		return errors.Cause(err)
	}
	fmt.Println(out)

	// Clone the build-tooling repository
	fmt.Println("Cloning build-tooling repository")
	r.BuildRepoSource = filepath.Join(parentSourceDir, "eks-a-build")
	out, err = cloneRepo(r.BuildRepoUrl, r.BuildRepoSource)
	if err != nil {
		return errors.Cause(err)
	}
	fmt.Println(out)

	if r.BuildRepoBranchName != "main" {
		fmt.Printf("Checking out build-tooling repo at branch %s\n", r.BuildRepoBranchName)
		out, err = checkoutRepo(r.BuildRepoSource, r.BuildRepoBranchName)
		if err != nil {
			return errors.Cause(err)
		}
		fmt.Println(out)
	}

	if r.CliRepoBranchName != "main" {
		fmt.Printf("Checking out CLI repo at branch %s\n", r.CliRepoBranchName)
		out, err = checkoutRepo(r.CliRepoSource, r.CliRepoBranchName)
		if err != nil {
			return errors.Cause(err)
		}
		fmt.Println(out)
	}

	// Set HEADs of the repos
	r.CliRepoHead, err = GetHead(r.CliRepoSource)
	if err != nil {
		return errors.Cause(err)
	}
	fmt.Printf("Head of cli repo: %s\n", r.CliRepoHead)

	r.BuildRepoHead, err = GetHead(r.BuildRepoSource)
	if err != nil {
		return errors.Cause(err)
	}
	fmt.Printf("Head of build repo: %s\n", r.BuildRepoHead)

	fmt.Printf("%s Successfully completed local repository setup\n", SuccessIcon)

	return nil
}

func (r *ReleaseConfig) PrepareBundleRelease() error {
	fmt.Println("\n==========================================================")
	fmt.Println("                  Bundle Release Preparation")
	fmt.Println("==========================================================")
	err := r.downloadArtifacts(r.BundleArtifactsTable)
	if err != nil {
		return errors.Cause(err)
	}

	err = r.renameArtifacts(r.BundleArtifactsTable)
	if err != nil {
		return errors.Cause(err)
	}

	return nil
}

func (r *ReleaseConfig) PrepareEksARelease() error {
	fmt.Println("\n==========================================================")
	fmt.Println("                 EKS-A CLI Release Preparation")
	fmt.Println("==========================================================")
	err := r.downloadArtifacts(r.EksAArtifactsTable)
	if err != nil {
		return errors.Cause(err)
	}

	err = r.renameArtifacts(r.EksAArtifactsTable)
	if err != nil {
		return errors.Cause(err)
	}

	return nil
}

func (r *ReleaseConfig) renameArtifacts(artifacts map[string][]Artifact) error {
	fmt.Println("\n==========================================================")
	fmt.Println("                    Artifacts Rename")
	fmt.Println("==========================================================")
	for _, artifactsList := range artifacts {
		for _, artifact := range artifactsList {

			// Change the name of the archive along with the checksum files
			if artifact.Archive != nil {
				if r.DryRun && strings.HasSuffix(artifact.Archive.SourceS3Key, ".ova") {
					fmt.Println("Skipping OVA renames in dry-run mode")
					continue
				}
				archiveArtifact := artifact.Archive
				oldArtifactFile := filepath.Join(archiveArtifact.ArtifactPath, archiveArtifact.SourceS3Key)
				newArtifactFile := filepath.Join(archiveArtifact.ArtifactPath, archiveArtifact.ReleaseName)
				fmt.Printf("Renaming archive - %s\n", newArtifactFile)
				err := os.Rename(oldArtifactFile, newArtifactFile)
				if err != nil {
					return errors.Cause(err)
				}

				// Change the names of the checksum files
				checksumExtensions := []string{".sha256", ".sha512"}
				for _, extension := range checksumExtensions {
					oldChecksumFile := oldArtifactFile + extension
					newChecksumFile := newArtifactFile + extension
					fmt.Printf("Renaming checksum file - %s\n", newChecksumFile)
					err = os.Rename(oldChecksumFile, newChecksumFile)
					if err != nil {
						return errors.Cause(err)
					}
				}
			}

			// Override images in the manifest with release URIs
			if artifact.Manifest != nil {
				manifestArtifact := artifact.Manifest
				oldArtifactFile := filepath.Join(manifestArtifact.ArtifactPath, manifestArtifact.SourceS3Key)
				newArtifactFile := filepath.Join(manifestArtifact.ArtifactPath, manifestArtifact.ReleaseName)
				fmt.Printf("Renaming manifest - %s\n", newArtifactFile)
				err := os.Rename(oldArtifactFile, newArtifactFile)
				if err != nil {
					return errors.Cause(err)
				}

				for _, imageTagOverride := range manifestArtifact.ImageTagOverrides {
					manifestFileContents, err := ioutil.ReadFile(newArtifactFile)
					if err != nil {
						return errors.Cause(err)
					}
					regex := fmt.Sprintf("%s/%s.*", r.SourceContainerRegistry, imageTagOverride.Repository)
					compiledRegex := regexp.MustCompile(regex)
					fmt.Printf("Overriding image to %s in manifest %s\n", imageTagOverride.ReleaseUri, newArtifactFile)
					updatedManifestFileContents := compiledRegex.ReplaceAllString(string(manifestFileContents), imageTagOverride.ReleaseUri)
					err = ioutil.WriteFile(newArtifactFile, []byte(updatedManifestFileContents), 0o644)
					if err != nil {
						return errors.Cause(err)
					}
				}
			}
		}
	}
	fmt.Printf("%s Successfully renamed artifacts\n", SuccessIcon)

	return nil
}

func (r *ReleaseConfig) downloadArtifacts(eksArtifacts map[string][]Artifact) error {
	// Retrier for downloading source S3 objects. This retrier has a max timeout of 60 minutes. It
	// checks whether the error occured during download is an ObjectNotFound error and retries the
	// download operation for a maximum of 60 retries, with a wait time of 30 seconds per retry.
	s3Retrier := NewRetrier(60*time.Minute, WithRetryPolicy(func(totalRetries int, err error) (retry bool, wait time.Duration) {
		if r.BuildRepoBranchName == "main" && IsObjectNotFoundError(err) && totalRetries < 60 {
			return true, 30 * time.Second
		}
		return false, 0
	}))
	fmt.Println("==========================================================")
	fmt.Println("                  Artifacts Download")
	fmt.Println("==========================================================")

	for _, artifacts := range eksArtifacts {
		for _, artifact := range artifacts {
			// Check if there is an archive to be downloaded
			if artifact.Archive != nil {
<<<<<<< HEAD
				objectKey := fmt.Sprintf("%s/%s", artifact.Archive.SourceS3Prefix, artifact.Archive.SourceS3Key)
				fmt.Printf("Archive - %s\n", objectKey)
=======
				sourceS3Prefix := artifact.Archive.SourceS3Prefix
				sourceS3Key := artifact.Archive.SourceS3Key
				artifactPath := artifact.Archive.ArtifactPath
				objectKey := filepath.Join(sourceS3Prefix, sourceS3Key)
				objectLocalFilePath := filepath.Join(artifactPath, sourceS3Key)
				fmt.Printf("Archive - %s\n", objectKey)
				if r.DryRun && strings.HasSuffix(sourceS3Key, ".ova") {
					fmt.Println("Skipping OVA downloads in dry-run mode")
					continue
				}

>>>>>>> f6e17d33
				err := s3Retrier.Retry(func() error {
					if !ExistsInS3(r.SourceBucket, objectKey) {
						return fmt.Errorf("Requested object not found")
					}
					return nil
				})
				if err != nil {
					if r.BuildRepoBranchName != "main" {
						fmt.Printf("Artifact corresponding to %s branch not found for %s archive. Using artifact from main\n", r.BuildRepoBranchName, sourceS3Key)
						gitTagFromMain, err := r.readGitTag(artifact.Archive.ProjectPath, "main")
						if err != nil {
							return errors.Cause(err)
						}
						latestSourceS3PrefixFromMain := strings.NewReplacer(r.BuildRepoBranchName, "latest", artifact.Archive.GitTag, gitTagFromMain).Replace(sourceS3Prefix)
						objectKey = filepath.Join(latestSourceS3PrefixFromMain, sourceS3Key)
					} else {
						return fmt.Errorf("retries exhausted waiting for archive to be uploaded to source location: %v", err)
					}
				}

<<<<<<< HEAD
				err = downloadFileFromS3(artifact.Archive.ArtifactPath, r.SourceBucket, objectKey, s3Downloader)
=======
				err = downloadFileFromS3(objectLocalFilePath, r.SourceBucket, objectKey)
>>>>>>> f6e17d33
				if err != nil {
					return errors.Cause(err)
				}

				// Download checksum files for the archive
				checksumExtensions := []string{
					".sha256",
					".sha512",
				}
				for _, extension := range checksumExtensions {
<<<<<<< HEAD
					objectShasumFileKey := fmt.Sprintf("%s%s", objectKey, extension)
					fmt.Printf("Checksum file - %s\n", objectShasumFileKey)
					err = downloadFileFromS3(artifact.Archive.ArtifactPath, r.SourceBucket, objectShasumFileKey, s3Downloader)
=======
					objectShasumFileName := fmt.Sprintf("%s%s", sourceS3Key, extension)
					objectShasumFileKey := filepath.Join(sourceS3Prefix, objectShasumFileName)
					objectShasumFileLocalFilePath := filepath.Join(artifactPath, objectShasumFileName)
					fmt.Printf("Checksum file - %s\n", objectShasumFileKey)

					err := s3Retrier.Retry(func() error {
						if !ExistsInS3(r.SourceBucket, objectShasumFileKey) {
							return fmt.Errorf("Requested object not found")
						}
						return nil
					})
					if err != nil {
						if r.BuildRepoBranchName != "main" {
							fmt.Printf("Artifact corresponding to %s branch not found for %s checksum file. Using artifact from main\n", r.BuildRepoBranchName, sourceS3Key)
							gitTagFromMain, err := r.readGitTag(artifact.Archive.ProjectPath, "main")
							if err != nil {
								return errors.Cause(err)
							}
							latestSourceS3PrefixFromMain := strings.NewReplacer(r.BuildRepoBranchName, "latest", artifact.Archive.GitTag, gitTagFromMain).Replace(sourceS3Prefix)
							objectShasumFileKey = filepath.Join(latestSourceS3PrefixFromMain, objectShasumFileName)
						} else {
							return fmt.Errorf("retries exhausted waiting for checksum file to be uploaded to source location: %v", err)
						}
					}

					err = downloadFileFromS3(objectShasumFileLocalFilePath, r.SourceBucket, objectShasumFileKey)
>>>>>>> f6e17d33
					if err != nil {
						return errors.Cause(err)
					}
				}
			}

			// Check if there is a manifest to be downloaded
			if artifact.Manifest != nil {
<<<<<<< HEAD
				objectKey := fmt.Sprintf("%s/%s", artifact.Manifest.SourceS3Prefix, artifact.Manifest.SourceS3Key)
				fmt.Printf("Manifest - %s\n", objectKey)
=======
				sourceS3Prefix := artifact.Manifest.SourceS3Prefix
				sourceS3Key := artifact.Manifest.SourceS3Key
				artifactPath := artifact.Manifest.ArtifactPath
				objectKey := filepath.Join(sourceS3Prefix, sourceS3Key)
				objectLocalFilePath := filepath.Join(artifactPath, sourceS3Key)
				fmt.Printf("Manifest - %s\n", objectKey)

>>>>>>> f6e17d33
				err := s3Retrier.Retry(func() error {
					if !ExistsInS3(r.SourceBucket, objectKey) {
						return fmt.Errorf("Requested object not found")
					}
					return nil
				})
				if err != nil {
					if r.BuildRepoBranchName != "main" {
						fmt.Printf("Artifact corresponding to %s branch not found for %s manifest. Using artifact from main\n", r.BuildRepoBranchName, sourceS3Key)
						gitTagFromMain, err := r.readGitTag(artifact.Manifest.ProjectPath, "main")
						if err != nil {
							return errors.Cause(err)
						}
						latestSourceS3PrefixFromMain := strings.NewReplacer(r.BuildRepoBranchName, "latest", artifact.Manifest.GitTag, gitTagFromMain).Replace(sourceS3Prefix)
						objectKey = filepath.Join(latestSourceS3PrefixFromMain, sourceS3Key)
					} else {
						return fmt.Errorf("retries exhausted waiting for archive to be uploaded to source location: %v", err)
					}
				}

<<<<<<< HEAD
				err = downloadFileFromS3(artifact.Manifest.ArtifactPath, r.SourceBucket, objectKey, s3Downloader)
=======
				err = downloadFileFromS3(objectLocalFilePath, r.SourceBucket, objectKey)
>>>>>>> f6e17d33
				if err != nil {
					return errors.Cause(err)
				}
			}
		}
	}
	fmt.Printf("%s Successfully downloaded artifacts\n", SuccessIcon)

	return nil
}

func (r *ReleaseConfig) UploadArtifacts(eksArtifacts map[string][]Artifact) error {
	fmt.Println("\n==========================================================")
	fmt.Println("                  Artifacts Upload")
	fmt.Println("==========================================================")
	if r.DryRun {
		fmt.Println("Skipping artifacts upload in dry-run mode")
		return nil
	}

	sourceEcrAuthConfig := r.SourceClients.ECR.AuthConfig
	releaseEcrAuthConfig := r.ReleaseClients.ECRPublic.AuthConfig

	for _, artifacts := range eksArtifacts {
		for _, artifact := range artifacts {
			if artifact.Archive != nil {
				archiveFile := filepath.Join(artifact.Archive.ArtifactPath, artifact.Archive.ReleaseName)
				fmt.Printf("Archive - %s\n", archiveFile)
				key := filepath.Join(artifact.Archive.ReleaseS3Path, artifact.Archive.ReleaseName)
				err := r.UploadFileToS3(archiveFile, aws.String(key))
				if err != nil {
					return errors.Cause(err)
				}

				checksumExtensions := []string{".sha256", ".sha512"}
				for _, extension := range checksumExtensions {
					checksumFile := filepath.Join(artifact.Archive.ArtifactPath, artifact.Archive.ReleaseName) + extension
					fmt.Printf("Checksum - %s\n", checksumFile)
					key := filepath.Join(artifact.Archive.ReleaseS3Path, artifact.Archive.ReleaseName) + extension
					err := r.UploadFileToS3(checksumFile, aws.String(key))
					if err != nil {
						return errors.Cause(err)
					}
				}
			}

			if artifact.Manifest != nil {
				manifestFile := filepath.Join(artifact.Manifest.ArtifactPath, artifact.Manifest.ReleaseName)
				fmt.Printf("Manifest - %s\n", manifestFile)
				key := filepath.Join(artifact.Manifest.ReleaseS3Path, artifact.Manifest.ReleaseName)
				err := r.UploadFileToS3(manifestFile, aws.String(key))
				if err != nil {
					return errors.Cause(err)
				}
			}

			if artifact.Image != nil {
				sourceImageUri := artifact.Image.SourceImageURI
				releaseImageUri := artifact.Image.ReleaseImageURI
				fmt.Printf("Source Image - %s\n", sourceImageUri)
				fmt.Printf("Destination Image - %s\n", releaseImageUri)
				err := copyImageFromSourceToDest(sourceEcrAuthConfig, releaseEcrAuthConfig, sourceImageUri, releaseImageUri)
				if err != nil {
					return errors.Cause(err)
				}
			}
		}
	}
	fmt.Printf("%s Successsfully uploaded artifacts\n", SuccessIcon)

	return nil
}

// downloadFileFromS3 downloads a file from S3 and writes it to a local destination
<<<<<<< HEAD
func downloadFileFromS3(artifactPath, bucketName, key string, s3Downloader *s3manager.Downloader) error {
	objectName := filepath.Base(key)
	fileName := filepath.Join(artifactPath, objectName)
	if err := os.MkdirAll(filepath.Dir(fileName), 0o755); err != nil {
=======
func downloadFileFromS3(objectLocalFilePath, bucketName, key string) error {
	objectURL := fmt.Sprintf("https://%s.s3.amazonaws.com/%s", bucketName, key)

	if err := os.MkdirAll(filepath.Dir(objectLocalFilePath), 0o755); err != nil {
>>>>>>> f6e17d33
		return errors.Cause(err)
	}

	fd, err := os.Create(objectLocalFilePath)
	if err != nil {
		return errors.Cause(err)
	}
	defer fd.Close()
<<<<<<< HEAD
	_, err = s3Downloader.Download(fd, &s3.GetObjectInput{
		Bucket: aws.String(bucketName),
		Key:    aws.String(key),
	})
=======

	// Get the data
	resp, err := http.Get(objectURL)
>>>>>>> f6e17d33
	if err != nil {
		return err
	}
	defer resp.Body.Close()

	// Check server response
	if resp.StatusCode != http.StatusOK {
		return fmt.Errorf("bad status: %s", resp.Status)
	}

	_, err = io.Copy(fd, resp.Body)
	if err != nil {
		return err
	}

	return nil
}

// UploadFileToS3 uploads the file to S3 with ACL public-read
func (r *ReleaseConfig) UploadFileToS3(filePath string, key *string) error {
	s3Uploader := r.ReleaseClients.S3.Uploader
	bucketName := aws.String(r.ReleaseBucket)
	f, err := os.Open(filePath)
	if err != nil {
		return errors.Cause(err)
	}

	result, err := s3Uploader.Upload(&s3manager.UploadInput{
		Bucket: bucketName,
		Key:    key,
		Body:   f,
		ACL:    aws.String("public-read"),
	})
	f.Close()
	if err != nil {
		return errors.Cause(err)
	}
	fmt.Printf("Artifact file uploaded to %s\n", result.Location)
	return nil
}

func cloneRepo(cloneUrl, cloneFolder string) (string, error) {
	cmd := exec.Command("git", "clone", cloneUrl, cloneFolder)
	return execCommand(cmd)
}

func checkoutRepo(cloneFolder, branch string) (string, error) {
	cmd := exec.Command("git", "-C", cloneFolder, "checkout", branch)
	return execCommand(cmd)
}

// Gets the head commit has of the repo in the path provided
func GetHead(path string) (string, error) {
	repo, err := git.PlainOpen(path)
	if err != nil {
		return "", errors.Cause(err)
	}
	ref, err := repo.Head()
	if err != nil {
		return "", errors.Cause(err)
	}

	headData := strings.Split(ref.String(), " ")
	if len(headData) == 0 {
		return "", fmt.Errorf("error getting head data for repo at %s", path)
	}
	return headData[0], nil
}

func execCommand(cmd *exec.Cmd) (string, error) {
	stdout, err := cmd.Output()
	if err != nil {
		return "", errors.Cause(err)
	}
	return string(stdout), nil
}

func (r *ReleaseConfig) GenerateImageDigestsTable(eksArtifacts map[string][]Artifact) (map[string]string, error) {
	fmt.Println("\n==========================================================")
	fmt.Println("                 Image Digests Table Generation")
	fmt.Println("==========================================================")
	imageDigests := make(map[string]string)

	for _, artifacts := range eksArtifacts {
		for _, artifact := range artifacts {
			if artifact.Image != nil {
				var imageDigestStr string
				var err error
				if r.DryRun {
					sha256sum, err := GenerateRandomSha(256)
					if err != nil {
						return nil, errors.Cause(err)
					}
					imageDigestStr = fmt.Sprintf("sha256:%s", sha256sum)
				} else {
					imageDigestStr, err = r.GetECRPublicImageDigest(artifact.Image.ReleaseImageURI)
					if err != nil {
						return nil, errors.Cause(err)
					}
				}

				imageDigests[artifact.Image.ReleaseImageURI] = imageDigestStr
				fmt.Printf("Image digest for %s - %s\n", artifact.Image.ReleaseImageURI, imageDigestStr)
			}
		}
	}
	fmt.Printf("%s Successfully generated image digests table\n", SuccessIcon)

	return imageDigests, nil
}

func (r *ReleaseConfig) GetPreviousReleaseIfExists() (*anywherev1alpha1.Release, error) {
	emptyRelease := &anywherev1alpha1.Release{
		Spec: anywherev1alpha1.ReleaseSpec{
			Releases: []anywherev1alpha1.EksARelease{},
		},
	}
	if r.DryRun {
		return emptyRelease, nil
	}

	release := &anywherev1alpha1.Release{}
	eksAReleaseManifestKey := r.GetManifestFilepaths(anywherev1alpha1.ReleaseKind)
	eksAReleaseManifestUrl := fmt.Sprintf("%s/%s", r.CDN, eksAReleaseManifestKey)

	if ExistsInS3(r.ReleaseBucket, eksAReleaseManifestKey) {
		contents, err := ReadHttpFile(eksAReleaseManifestUrl)
		if err != nil {
			return nil, fmt.Errorf("Error reading releases manifest from S3: %v", err)
		}

		if err = yaml.Unmarshal(contents, release); err != nil {
			return nil, fmt.Errorf("Error unmarshaling releases manifest from [%s]: %v", eksAReleaseManifestUrl, err)
		}

		return release, nil
	}

	return emptyRelease, nil
}

func (releases EksAReleases) AppendOrUpdateRelease(r anywherev1alpha1.EksARelease) EksAReleases {
	for i, release := range releases {
		if release.Version == r.Version {
			releases[i] = r
			fmt.Println("Updating existing release in releases manifest")
			return releases
		}
	}
	releases = append(releases, r)
	fmt.Println("Adding new release to releases manifest")
	return releases
}

func IsObjectNotFoundError(err error) bool {
	return err.Error() == "Requested object not found"
}

func IsImageNotFoundError(err error) bool {
	return err.Error() == "Requested image not found"
}

func getLatestUploadDestination(sourcedFromBranch string) string {
	if sourcedFromBranch == "main" {
		return "latest"
	} else {
		return sourcedFromBranch
	}
}

func (r *ReleaseConfig) waitForSourceImage(sourceAuthConfig *docker.AuthConfiguration, sourceImageUri string) error {
	sourceImageUriSplit := strings.Split(sourceImageUri, ":")
	sourceImageName := strings.Replace(sourceImageUriSplit[0], r.SourceContainerRegistry+"/", "", -1)
	sourceImageTag := sourceImageUriSplit[1]

	var requestUrl string
	if r.DevRelease || r.ReleaseEnvironment == "development" {
		requestUrl = fmt.Sprintf("https://%s:%s@%s/v2/%s/manifests/%s", sourceAuthConfig.Username, sourceAuthConfig.Password, r.SourceContainerRegistry, sourceImageName, sourceImageTag)
	} else {
		requestUrl = fmt.Sprintf("https://%s:%s@public.ecr.aws/v2/%s/%s/manifests/%s", sourceAuthConfig.Username, sourceAuthConfig.Password, filepath.Base(r.SourceContainerRegistry), sourceImageName, sourceImageTag)
	}

	// Creating new GET request
	req, err := http.NewRequest("GET", requestUrl, nil)
	if err != nil {
		return errors.Cause(err)
	}

	// Retrier for downloading source ECR images. This retrier has a max timeout of 60 minutes. It
	// checks whether the error occured during download is an ImageNotFound error and retries the
	// download operation for a maximum of 60 retries, with a wait time of 30 seconds per retry.
	retrier := NewRetrier(60*time.Minute, WithRetryPolicy(func(totalRetries int, err error) (retry bool, wait time.Duration) {
		if r.BuildRepoBranchName == "main" && IsImageNotFoundError(err) && totalRetries < 60 {
			return true, 30 * time.Second
		}
		return false, 0
	}))

	err = retrier.Retry(func() error {
		var err error
		resp, err := http.DefaultClient.Do(req)
		if err != nil {
			return err
		}
		defer resp.Body.Close()

		body, err := io.ReadAll(resp.Body)
		if err != nil {
			return err
		}

		bodyStr := string(body)
		if strings.Contains(bodyStr, "MANIFEST_UNKNOWN") {
			return fmt.Errorf("Requested image not found")
		}

		return nil
	})
	if err != nil {
		return fmt.Errorf("retries exhausted waiting for source image to be available for copy: %v", err)
	}

	return nil
}

func copyImageFromSourceToDest(sourceAuthConfig, releaseAuthConfig *docker.AuthConfiguration, sourceImageUri, releaseImageUri string) error {
	sourceRegistryUsername := sourceAuthConfig.Username
	sourceRegistryPassword := sourceAuthConfig.Password
	releaseRegistryUsername := releaseAuthConfig.Username
	releaseRegistryPassword := releaseAuthConfig.Password
	cmd := exec.Command("skopeo", "copy", "--src-creds", fmt.Sprintf("%s:%s", sourceRegistryUsername, sourceRegistryPassword), "--dest-creds", fmt.Sprintf("%s:%s", releaseRegistryUsername, releaseRegistryPassword), fmt.Sprintf("docker://%s", sourceImageUri), fmt.Sprintf("docker://%s", releaseImageUri), "-f", "oci", "--all")
	out, err := execCommand(cmd)
	if err != nil {
		return errors.Cause(err)
	}
	fmt.Println(out)

	return nil
}

func (r *ReleaseConfig) GetManifestFilepaths(kind string) string {
	var manifestFilepath string
	switch kind {
	case anywherev1alpha1.BundlesKind:
		if r.DevRelease {
			if r.BuildRepoBranchName != "main" {
				manifestFilepath = fmt.Sprintf("%s/bundle-release.yaml", r.BuildRepoBranchName)
			} else {
				manifestFilepath = "bundle-release.yaml"
			}
		} else {
			manifestFilepath = fmt.Sprintf("releases/bundles/%d/manifest.yaml", r.BundleNumber)
		}
	case anywherev1alpha1.ReleaseKind:
		if r.DevRelease {
			if r.BuildRepoBranchName != "main" {
				manifestFilepath = fmt.Sprintf("%s/eks-a-release.yaml", r.BuildRepoBranchName)
			} else {
				manifestFilepath = "eks-a-release.yaml"
			}
			manifestFilepath = "eks-a-release.yaml"
		} else {
			manifestFilepath = "releases/eks-a/manifest.yaml"
		}
	}
	return manifestFilepath
}

func (r *ReleaseConfig) GetECRImageDigest(sourceImageUri string) (string, error) {
	ecrClient := r.SourceClients.ECR.EcrClient
	sourceUriSplit := strings.Split(sourceImageUri, ":")
	repoName := strings.Replace(sourceUriSplit[0], r.SourceContainerRegistry+"/", "", -1)
	imageTag := sourceUriSplit[1]
	describeImagesOutput, err := ecrClient.DescribeImages(
		&ecr.DescribeImagesInput{
			ImageIds: []*ecr.ImageIdentifier{
				{
					ImageTag: aws.String(imageTag),
				},
			},
			RepositoryName: aws.String(repoName),
		},
	)
	if err != nil {
		return "", errors.Cause(err)
	}

	imageDigest := describeImagesOutput.ImageDetails[0].ImageDigest
	imageDigestStr := *imageDigest
	return imageDigestStr, nil
}

func (r *ReleaseConfig) GetECRPublicImageDigest(releaseImageUri string) (string, error) {
	ecrPublicClient := r.ReleaseClients.ECRPublic.Client
	releaseUriSplit := strings.Split(releaseImageUri, ":")
	repoName := strings.Replace(releaseUriSplit[0], r.ReleaseContainerRegistry+"/", "", -1)
	imageTag := releaseUriSplit[1]
	describeImagesOutput, err := ecrPublicClient.DescribeImages(
		&ecrpublic.DescribeImagesInput{
			ImageIds: []*ecrpublic.ImageIdentifier{
				{
					ImageTag: aws.String(imageTag),
				},
			},
			RepositoryName: aws.String(repoName),
		},
	)
	if err != nil {
		return "", errors.Cause(err)
	}

	imageDigest := describeImagesOutput.ImageDetails[0].ImageDigest
	imageDigestStr := *imageDigest
	return imageDigestStr, nil
}<|MERGE_RESOLUTION|>--- conflicted
+++ resolved
@@ -215,10 +215,6 @@
 		for _, artifact := range artifacts {
 			// Check if there is an archive to be downloaded
 			if artifact.Archive != nil {
-<<<<<<< HEAD
-				objectKey := fmt.Sprintf("%s/%s", artifact.Archive.SourceS3Prefix, artifact.Archive.SourceS3Key)
-				fmt.Printf("Archive - %s\n", objectKey)
-=======
 				sourceS3Prefix := artifact.Archive.SourceS3Prefix
 				sourceS3Key := artifact.Archive.SourceS3Key
 				artifactPath := artifact.Archive.ArtifactPath
@@ -230,7 +226,6 @@
 					continue
 				}
 
->>>>>>> f6e17d33
 				err := s3Retrier.Retry(func() error {
 					if !ExistsInS3(r.SourceBucket, objectKey) {
 						return fmt.Errorf("Requested object not found")
@@ -251,11 +246,7 @@
 					}
 				}
 
-<<<<<<< HEAD
-				err = downloadFileFromS3(artifact.Archive.ArtifactPath, r.SourceBucket, objectKey, s3Downloader)
-=======
 				err = downloadFileFromS3(objectLocalFilePath, r.SourceBucket, objectKey)
->>>>>>> f6e17d33
 				if err != nil {
 					return errors.Cause(err)
 				}
@@ -266,11 +257,6 @@
 					".sha512",
 				}
 				for _, extension := range checksumExtensions {
-<<<<<<< HEAD
-					objectShasumFileKey := fmt.Sprintf("%s%s", objectKey, extension)
-					fmt.Printf("Checksum file - %s\n", objectShasumFileKey)
-					err = downloadFileFromS3(artifact.Archive.ArtifactPath, r.SourceBucket, objectShasumFileKey, s3Downloader)
-=======
 					objectShasumFileName := fmt.Sprintf("%s%s", sourceS3Key, extension)
 					objectShasumFileKey := filepath.Join(sourceS3Prefix, objectShasumFileName)
 					objectShasumFileLocalFilePath := filepath.Join(artifactPath, objectShasumFileName)
@@ -297,7 +283,6 @@
 					}
 
 					err = downloadFileFromS3(objectShasumFileLocalFilePath, r.SourceBucket, objectShasumFileKey)
->>>>>>> f6e17d33
 					if err != nil {
 						return errors.Cause(err)
 					}
@@ -306,10 +291,6 @@
 
 			// Check if there is a manifest to be downloaded
 			if artifact.Manifest != nil {
-<<<<<<< HEAD
-				objectKey := fmt.Sprintf("%s/%s", artifact.Manifest.SourceS3Prefix, artifact.Manifest.SourceS3Key)
-				fmt.Printf("Manifest - %s\n", objectKey)
-=======
 				sourceS3Prefix := artifact.Manifest.SourceS3Prefix
 				sourceS3Key := artifact.Manifest.SourceS3Key
 				artifactPath := artifact.Manifest.ArtifactPath
@@ -317,7 +298,6 @@
 				objectLocalFilePath := filepath.Join(artifactPath, sourceS3Key)
 				fmt.Printf("Manifest - %s\n", objectKey)
 
->>>>>>> f6e17d33
 				err := s3Retrier.Retry(func() error {
 					if !ExistsInS3(r.SourceBucket, objectKey) {
 						return fmt.Errorf("Requested object not found")
@@ -338,11 +318,7 @@
 					}
 				}
 
-<<<<<<< HEAD
-				err = downloadFileFromS3(artifact.Manifest.ArtifactPath, r.SourceBucket, objectKey, s3Downloader)
-=======
 				err = downloadFileFromS3(objectLocalFilePath, r.SourceBucket, objectKey)
->>>>>>> f6e17d33
 				if err != nil {
 					return errors.Cause(err)
 				}
@@ -417,17 +393,10 @@
 }
 
 // downloadFileFromS3 downloads a file from S3 and writes it to a local destination
-<<<<<<< HEAD
-func downloadFileFromS3(artifactPath, bucketName, key string, s3Downloader *s3manager.Downloader) error {
-	objectName := filepath.Base(key)
-	fileName := filepath.Join(artifactPath, objectName)
-	if err := os.MkdirAll(filepath.Dir(fileName), 0o755); err != nil {
-=======
 func downloadFileFromS3(objectLocalFilePath, bucketName, key string) error {
 	objectURL := fmt.Sprintf("https://%s.s3.amazonaws.com/%s", bucketName, key)
 
 	if err := os.MkdirAll(filepath.Dir(objectLocalFilePath), 0o755); err != nil {
->>>>>>> f6e17d33
 		return errors.Cause(err)
 	}
 
@@ -436,16 +405,9 @@
 		return errors.Cause(err)
 	}
 	defer fd.Close()
-<<<<<<< HEAD
-	_, err = s3Downloader.Download(fd, &s3.GetObjectInput{
-		Bucket: aws.String(bucketName),
-		Key:    aws.String(key),
-	})
-=======
 
 	// Get the data
 	resp, err := http.Get(objectURL)
->>>>>>> f6e17d33
 	if err != nil {
 		return err
 	}
