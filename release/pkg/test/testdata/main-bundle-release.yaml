apiVersion: anywhere.eks.amazonaws.com/v1alpha1
kind: Bundles
metadata:
  creationTimestamp: "1970-01-01T00:00:00Z"
  name: bundles-1
spec:
  cliMaxVersion: v0.7.2
  cliMinVersion: v0.7.2
  number: 1
  versionsBundles:
  - aws:
      clusterTemplate:
        uri: https://release-bucket/artifacts/v0.0.0-dev-build.0/cluster-api-provider-aws/manifests/infrastructure-aws/v0.6.4/cluster-template.yaml
      components:
        uri: https://release-bucket/artifacts/v0.0.0-dev-build.0/cluster-api-provider-aws/manifests/infrastructure-aws/v0.6.4/infrastructure-components.yaml
      controller:
        arch:
        - amd64
        - arm64
        description: Container image for cluster-api-aws-controller image
        imageDigest: sha256:0123456789abcdef0123456789abcdef0123456789abcdef0123456789abcdef
        name: cluster-api-aws-controller
        os: linux
        uri: public.ecr.aws/release-container-registry/kubernetes-sigs/cluster-api-provider-aws/cluster-api-aws-controller:v0.6.4-eks-a-v0.0.0-dev-build.1
      kubeProxy:
        arch:
        - amd64
        - arm64
        description: Container image for kube-rbac-proxy image
        imageDigest: sha256:0123456789abcdef0123456789abcdef0123456789abcdef0123456789abcdef
        name: kube-rbac-proxy
        os: linux
        uri: public.ecr.aws/release-container-registry/brancz/kube-rbac-proxy:v0.13.0-eks-a-v0.0.0-dev-build.1
      metadata:
        uri: https://release-bucket/artifacts/v0.0.0-dev-build.0/cluster-api-provider-aws/manifests/infrastructure-aws/v0.6.4/metadata.yaml
      version: v0.6.4+abcdef1
    bootstrap:
      components:
        uri: https://release-bucket/artifacts/v0.0.0-dev-build.0/cluster-api/manifests/bootstrap-kubeadm/v1.2.0/bootstrap-components.yaml
      controller:
        arch:
        - amd64
        - arm64
        description: Container image for kubeadm-bootstrap-controller image
        imageDigest: sha256:0123456789abcdef0123456789abcdef0123456789abcdef0123456789abcdef
        name: kubeadm-bootstrap-controller
        os: linux
        uri: public.ecr.aws/release-container-registry/kubernetes-sigs/cluster-api/kubeadm-bootstrap-controller:v1.2.0-eks-a-v0.0.0-dev-build.1
      kubeProxy:
        arch:
        - amd64
        - arm64
        description: Container image for kube-rbac-proxy image
        imageDigest: sha256:0123456789abcdef0123456789abcdef0123456789abcdef0123456789abcdef
        name: kube-rbac-proxy
        os: linux
        uri: public.ecr.aws/release-container-registry/brancz/kube-rbac-proxy:v0.13.0-eks-a-v0.0.0-dev-build.1
      metadata:
        uri: https://release-bucket/artifacts/v0.0.0-dev-build.0/cluster-api/manifests/bootstrap-kubeadm/v1.2.0/metadata.yaml
      version: v1.2.0+abcdef1
    bottlerocketAdmin:
      admin:
        arch:
        - amd64
        description: Container image for bottlerocket-admin image
        imageDigest: sha256:d7a394014cd60caa821d7c748637d1bf21ed955eb06a8cef7864c9a5f2e75b02
        name: bottlerocket-admin
        os: linux
        uri: public.ecr.aws/bottlerocket/bottlerocket-admin:v0.9.0
    bottlerocketBootstrap:
      bootstrap:
        arch:
        - amd64
        - arm64
        description: Container image for bottlerocket-bootstrap image
        imageDigest: sha256:0123456789abcdef0123456789abcdef0123456789abcdef0123456789abcdef
        name: bottlerocket-bootstrap
        os: linux
        uri: public.ecr.aws/release-container-registry/bottlerocket-bootstrap:v1-20-19-eks-a-v0.0.0-dev-build.1
    certManager:
      acmesolver:
        arch:
        - amd64
        - arm64
        description: Container image for cert-manager-acmesolver image
        imageDigest: sha256:0123456789abcdef0123456789abcdef0123456789abcdef0123456789abcdef
        name: cert-manager-acmesolver
        os: linux
        uri: public.ecr.aws/release-container-registry/cert-manager/cert-manager-acmesolver:v1.8.2-eks-a-v0.0.0-dev-build.1
      cainjector:
        arch:
        - amd64
        - arm64
        description: Container image for cert-manager-cainjector image
        imageDigest: sha256:0123456789abcdef0123456789abcdef0123456789abcdef0123456789abcdef
        name: cert-manager-cainjector
        os: linux
        uri: public.ecr.aws/release-container-registry/cert-manager/cert-manager-cainjector:v1.8.2-eks-a-v0.0.0-dev-build.1
      controller:
        arch:
        - amd64
        - arm64
        description: Container image for cert-manager-controller image
        imageDigest: sha256:0123456789abcdef0123456789abcdef0123456789abcdef0123456789abcdef
        name: cert-manager-controller
        os: linux
        uri: public.ecr.aws/release-container-registry/cert-manager/cert-manager-controller:v1.8.2-eks-a-v0.0.0-dev-build.1
      ctl:
        arch:
        - amd64
        - arm64
        description: Container image for cert-manager-ctl image
        imageDigest: sha256:0123456789abcdef0123456789abcdef0123456789abcdef0123456789abcdef
        name: cert-manager-ctl
        os: linux
        uri: public.ecr.aws/release-container-registry/cert-manager/cert-manager-ctl:v1.8.2-eks-a-v0.0.0-dev-build.1
      manifest:
        uri: https://release-bucket/artifacts/v0.0.0-dev-build.0/cert-manager/manifests/v1.8.2/cert-manager.yaml
      version: v1.8.2+abcdef1
      webhook:
        arch:
        - amd64
        - arm64
        description: Container image for cert-manager-webhook image
        imageDigest: sha256:0123456789abcdef0123456789abcdef0123456789abcdef0123456789abcdef
        name: cert-manager-webhook
        os: linux
        uri: public.ecr.aws/release-container-registry/cert-manager/cert-manager-webhook:v1.8.2-eks-a-v0.0.0-dev-build.1
    cilium:
      cilium:
        arch:
        - amd64
        description: Container image for cilium image
        imageDigest: sha256:9674f67425c28e820c72cf07e26e1d4303d4c2a8226b15273647d6eb84684510
        name: cilium
        os: linux
        uri: public.ecr.aws/isovalent/cilium:v1.10.11-eksa.2
      helmChart:
        description: Helm chart for cilium-chart
        imageDigest: sha256:b4b6f8524313658d412829d3d281918ac1e4432073123fc38b0650ab1a45e2e1
        name: cilium-chart
        uri: public.ecr.aws/isovalent/cilium:1.10.11-eksa.2
      manifest:
        uri: https://release-bucket/artifacts/v0.0.0-dev-build.0/cilium/manifests/cilium/v1.10.11-eksa.2/cilium.yaml
      operator:
        arch:
        - amd64
        description: Container image for operator-generic image
        imageDigest: sha256:5e52535b615b0c59996926c509ebb1401a3ea384f91e275e90bdccda352a6f67
        name: operator-generic
        os: linux
        uri: public.ecr.aws/isovalent/operator-generic:v1.10.11-eksa.2
      version: v1.10.11-eksa.2
    cloudStack:
      clusterAPIController:
        arch:
        - amd64
        - arm64
        description: Container image for cluster-api-provider-cloudstack image
        imageDigest: sha256:0123456789abcdef0123456789abcdef0123456789abcdef0123456789abcdef
        name: cluster-api-provider-cloudstack
        os: linux
<<<<<<< HEAD
        uri: public.ecr.aws/release-container-registry/kubernetes-sigs/cluster-api-provider-cloudstack/release/manager:v0.4.7-rc2-eks-a-v0.0.0-dev-build.1
      components:
        uri: https://release-bucket/artifacts/v0.0.0-dev-build.0/cluster-api-provider-cloudstack/manifests/infrastructure-cloudstack/v0.4.7-rc2/infrastructure-components.yaml
=======
        uri: public.ecr.aws/release-container-registry/kubernetes-sigs/cluster-api-provider-cloudstack/release/manager:v0.4.7-rc1-eks-a-v0.0.0-dev-build.1
      components:
        uri: https://release-bucket/artifacts/v0.0.0-dev-build.0/cluster-api-provider-cloudstack/manifests/infrastructure-cloudstack/v0.4.7-rc1/infrastructure-components.yaml
>>>>>>> 5c7404d0
      kubeRbacProxy:
        arch:
        - amd64
        - arm64
        description: Container image for kube-rbac-proxy image
        imageDigest: sha256:0123456789abcdef0123456789abcdef0123456789abcdef0123456789abcdef
        name: kube-rbac-proxy
        os: linux
        uri: public.ecr.aws/release-container-registry/brancz/kube-rbac-proxy:v0.13.0-eks-a-v0.0.0-dev-build.1
      kubeVip:
        arch:
        - amd64
        - arm64
        description: Container image for kube-vip image
        imageDigest: sha256:0123456789abcdef0123456789abcdef0123456789abcdef0123456789abcdef
        name: kube-vip
        os: linux
        uri: public.ecr.aws/release-container-registry/kube-vip/kube-vip:v0.5.0-eks-a-v0.0.0-dev-build.1
      metadata:
<<<<<<< HEAD
        uri: https://release-bucket/artifacts/v0.0.0-dev-build.0/cluster-api-provider-cloudstack/manifests/infrastructure-cloudstack/v0.4.7-rc2/metadata.yaml
      version: v0.4.7-rc2+abcdef1
=======
        uri: https://release-bucket/artifacts/v0.0.0-dev-build.0/cluster-api-provider-cloudstack/manifests/infrastructure-cloudstack/v0.4.7-rc1/metadata.yaml
      version: v0.4.7-rc1+abcdef1
>>>>>>> 5c7404d0
    clusterAPI:
      components:
        uri: https://release-bucket/artifacts/v0.0.0-dev-build.0/cluster-api/manifests/cluster-api/v1.2.0/core-components.yaml
      controller:
        arch:
        - amd64
        - arm64
        description: Container image for cluster-api-controller image
        imageDigest: sha256:0123456789abcdef0123456789abcdef0123456789abcdef0123456789abcdef
        name: cluster-api-controller
        os: linux
        uri: public.ecr.aws/release-container-registry/kubernetes-sigs/cluster-api/cluster-api-controller:v1.2.0-eks-a-v0.0.0-dev-build.1
      kubeProxy:
        arch:
        - amd64
        - arm64
        description: Container image for kube-rbac-proxy image
        imageDigest: sha256:0123456789abcdef0123456789abcdef0123456789abcdef0123456789abcdef
        name: kube-rbac-proxy
        os: linux
        uri: public.ecr.aws/release-container-registry/brancz/kube-rbac-proxy:v0.13.0-eks-a-v0.0.0-dev-build.1
      metadata:
        uri: https://release-bucket/artifacts/v0.0.0-dev-build.0/cluster-api/manifests/cluster-api/v1.2.0/metadata.yaml
      version: v1.2.0+abcdef1
    controlPlane:
      components:
        uri: https://release-bucket/artifacts/v0.0.0-dev-build.0/cluster-api/manifests/control-plane-kubeadm/v1.2.0/control-plane-components.yaml
      controller:
        arch:
        - amd64
        - arm64
        description: Container image for kubeadm-control-plane-controller image
        imageDigest: sha256:0123456789abcdef0123456789abcdef0123456789abcdef0123456789abcdef
        name: kubeadm-control-plane-controller
        os: linux
        uri: public.ecr.aws/release-container-registry/kubernetes-sigs/cluster-api/kubeadm-control-plane-controller:v1.2.0-eks-a-v0.0.0-dev-build.1
      kubeProxy:
        arch:
        - amd64
        - arm64
        description: Container image for kube-rbac-proxy image
        imageDigest: sha256:0123456789abcdef0123456789abcdef0123456789abcdef0123456789abcdef
        name: kube-rbac-proxy
        os: linux
        uri: public.ecr.aws/release-container-registry/brancz/kube-rbac-proxy:v0.13.0-eks-a-v0.0.0-dev-build.1
      metadata:
        uri: https://release-bucket/artifacts/v0.0.0-dev-build.0/cluster-api/manifests/control-plane-kubeadm/v1.2.0/metadata.yaml
      version: v1.2.0+abcdef1
    docker:
      clusterTemplate:
        uri: https://release-bucket/artifacts/v0.0.0-dev-build.0/cluster-api/manifests/infrastructure-docker/v1.2.0/cluster-template-development.yaml
      components:
        uri: https://release-bucket/artifacts/v0.0.0-dev-build.0/cluster-api/manifests/infrastructure-docker/v1.2.0/infrastructure-components-development.yaml
      kubeProxy:
        arch:
        - amd64
        - arm64
        description: Container image for kube-rbac-proxy image
        imageDigest: sha256:0123456789abcdef0123456789abcdef0123456789abcdef0123456789abcdef
        name: kube-rbac-proxy
        os: linux
        uri: public.ecr.aws/release-container-registry/brancz/kube-rbac-proxy:v0.13.0-eks-a-v0.0.0-dev-build.1
      manager:
        arch:
        - amd64
        - arm64
        description: Container image for cluster-api-provider-docker image
        imageDigest: sha256:0123456789abcdef0123456789abcdef0123456789abcdef0123456789abcdef
        name: cluster-api-provider-docker
        os: linux
        uri: public.ecr.aws/release-container-registry/kubernetes-sigs/cluster-api/capd-manager:v1.2.0-eks-a-v0.0.0-dev-build.1
      metadata:
        uri: https://release-bucket/artifacts/v0.0.0-dev-build.0/cluster-api/manifests/infrastructure-docker/v1.2.0/metadata.yaml
      version: v1.2.0+abcdef1
    eksD:
      channel: 1-20
      components: https://distro.eks.amazonaws.com/crds/releases.distro.eks.amazonaws.com-v1alpha1.yaml
      crictl:
        arch:
        - amd64
        description: cri-tools tarball for linux/amd64
        name: cri-tools-v0.0.0-dev-build.0-linux-amd64.tar.gz
        os: linux
        sha256: 0123456789abcdef0123456789abcdef0123456789abcdef0123456789abcdef
        sha512: 0123456789abcdef0123456789abcdef0123456789abcdef0123456789abcdef0123456789abcdef0123456789abcdef0123456789abcdef0123456789abcdef
        uri: https://release-bucket/artifacts/v0.0.0-dev-build.0/cri-tools/v1.24.2/cri-tools-v0.0.0-dev-build.0-linux-amd64.tar.gz
      etcdadm:
        arch:
        - amd64
        description: etcdadm tarball for linux/amd64
        name: etcdadm-v0.0.0-dev-build.0-linux-amd64.tar.gz
        os: linux
        sha256: 0123456789abcdef0123456789abcdef0123456789abcdef0123456789abcdef
        sha512: 0123456789abcdef0123456789abcdef0123456789abcdef0123456789abcdef0123456789abcdef0123456789abcdef0123456789abcdef0123456789abcdef
        uri: https://release-bucket/artifacts/v0.0.0-dev-build.0/etcdadm/5b496a72af3d80d64a16a650c85ce9a5882bc014/etcdadm-v0.0.0-dev-build.0-linux-amd64.tar.gz
      gitCommit: 0123456789abcdef0123456789abcdef01234567
      kindNode:
        arch:
        - amd64
        - arm64
        description: Container image for kind-node image
        imageDigest: sha256:0123456789abcdef0123456789abcdef0123456789abcdef0123456789abcdef
        name: kind-node
        os: linux
        uri: public.ecr.aws/release-container-registry/kubernetes-sigs/kind/node:v1.20.15-eks-d-1-20-19-eks-a-v0.0.0-dev-build.1
      kubeVersion: v1.20.15
      manifestUrl: https://distro.eks.amazonaws.com/kubernetes-1-20/kubernetes-1-20-eks-19.yaml
      name: kubernetes-1-20-eks-19
      ova:
        bottlerocket:
          arch:
          - amd64
          description: Bottlerocket Ova image for EKS-D 1-20-19 release
          name: bottlerocket-v1.20.15-eks-d-1-20-19-eks-a-v0.0.0-dev-build.0-amd64.ova
          os: linux
          osName: bottlerocket
          sha256: 0123456789abcdef0123456789abcdef0123456789abcdef0123456789abcdef
          sha512: 0123456789abcdef0123456789abcdef0123456789abcdef0123456789abcdef0123456789abcdef0123456789abcdef0123456789abcdef0123456789abcdef
          uri: https://release-bucket/artifacts/v0.0.0-dev-build.0/eks-distro/ova/1-20/1-20-19/bottlerocket-v1.20.15-eks-d-1-20-19-eks-a-v0.0.0-dev-build.0-amd64.ova
        ubuntu:
          arch:
          - amd64
          description: Ubuntu Ova image for EKS-D 1-20-19 release
          name: ubuntu-v1.20.15-eks-d-1-20-19-eks-a-v0.0.0-dev-build.0-amd64.ova
          os: linux
          osName: ubuntu
          sha256: 0123456789abcdef0123456789abcdef0123456789abcdef0123456789abcdef
          sha512: 0123456789abcdef0123456789abcdef0123456789abcdef0123456789abcdef0123456789abcdef0123456789abcdef0123456789abcdef0123456789abcdef
          uri: https://release-bucket/artifacts/v0.0.0-dev-build.0/eks-distro/ova/1-20/1-20-19/ubuntu-v1.20.15-eks-d-1-20-19-eks-a-v0.0.0-dev-build.0-amd64.ova
      raw:
        bottlerocket: {}
        ubuntu:
          arch:
          - amd64
          description: Ubuntu Raw image for EKS-D 1-20-19 release
          name: ubuntu-v1.20.15-eks-d-1-20-19-eks-a-v0.0.0-dev-build.0-amd64.gz
          os: linux
          osName: ubuntu
          sha256: 0123456789abcdef0123456789abcdef0123456789abcdef0123456789abcdef
          sha512: 0123456789abcdef0123456789abcdef0123456789abcdef0123456789abcdef0123456789abcdef0123456789abcdef0123456789abcdef0123456789abcdef
          uri: https://release-bucket/artifacts/v0.0.0-dev-build.0/eks-distro/raw/1-20/1-20-19/ubuntu-v1.20.15-eks-d-1-20-19-eks-a-v0.0.0-dev-build.0-amd64.gz
    eksa:
      cliTools:
        arch:
        - amd64
        - arm64
        description: Container image for eks-anywhere-cli-tools image
        imageDigest: sha256:0123456789abcdef0123456789abcdef0123456789abcdef0123456789abcdef
        name: eks-anywhere-cli-tools
        os: linux
        uri: public.ecr.aws/release-container-registry/eks-anywhere-cli-tools:v0.10.1-eks-a-v0.0.0-dev-build.1
      clusterController:
        arch:
        - amd64
        - arm64
        description: Container image for eks-anywhere-cluster-controller image
        imageDigest: sha256:0123456789abcdef0123456789abcdef0123456789abcdef0123456789abcdef
        name: eks-anywhere-cluster-controller
        os: linux
        uri: public.ecr.aws/release-container-registry/eks-anywhere-cluster-controller:v0.10.1-eks-a-v0.0.0-dev-build.1
      components:
        uri: https://release-bucket/artifacts/v0.0.0-dev-build.0/eks-anywhere/manifests/cluster-controller/v0.10.1/eksa-components.yaml
      diagnosticCollector:
        arch:
        - amd64
        - arm64
        description: Container image for eks-anywhere-diagnostic-collector image
        imageDigest: sha256:0123456789abcdef0123456789abcdef0123456789abcdef0123456789abcdef
        name: eks-anywhere-diagnostic-collector
        os: linux
        uri: public.ecr.aws/release-container-registry/eks-anywhere-diagnostic-collector:v0.10.1-eks-a-v0.0.0-dev-build.1
      version: v0.0.0-dev+build.0+abcdef1
    etcdadmBootstrap:
      components:
        uri: https://release-bucket/artifacts/v0.0.0-dev-build.0/etcdadm-bootstrap-provider/manifests/bootstrap-etcdadm-bootstrap/v1.0.5/bootstrap-components.yaml
      controller:
        arch:
        - amd64
        - arm64
        description: Container image for etcdadm-bootstrap-provider image
        imageDigest: sha256:0123456789abcdef0123456789abcdef0123456789abcdef0123456789abcdef
        name: etcdadm-bootstrap-provider
        os: linux
        uri: public.ecr.aws/release-container-registry/aws/etcdadm-bootstrap-provider:v1.0.5-eks-a-v0.0.0-dev-build.1
      kubeProxy:
        arch:
        - amd64
        - arm64
        description: Container image for kube-rbac-proxy image
        imageDigest: sha256:0123456789abcdef0123456789abcdef0123456789abcdef0123456789abcdef
        name: kube-rbac-proxy
        os: linux
        uri: public.ecr.aws/release-container-registry/brancz/kube-rbac-proxy:v0.13.0-eks-a-v0.0.0-dev-build.1
      metadata:
        uri: https://release-bucket/artifacts/v0.0.0-dev-build.0/etcdadm-bootstrap-provider/manifests/bootstrap-etcdadm-bootstrap/v1.0.5/metadata.yaml
      version: v1.0.5+abcdef1
    etcdadmController:
      components:
        uri: https://release-bucket/artifacts/v0.0.0-dev-build.0/etcdadm-controller/manifests/bootstrap-etcdadm-controller/v1.0.4/bootstrap-components.yaml
      controller:
        arch:
        - amd64
        - arm64
        description: Container image for etcdadm-controller image
        imageDigest: sha256:0123456789abcdef0123456789abcdef0123456789abcdef0123456789abcdef
        name: etcdadm-controller
        os: linux
        uri: public.ecr.aws/release-container-registry/aws/etcdadm-controller:v1.0.4-eks-a-v0.0.0-dev-build.1
      kubeProxy:
        arch:
        - amd64
        - arm64
        description: Container image for kube-rbac-proxy image
        imageDigest: sha256:0123456789abcdef0123456789abcdef0123456789abcdef0123456789abcdef
        name: kube-rbac-proxy
        os: linux
        uri: public.ecr.aws/release-container-registry/brancz/kube-rbac-proxy:v0.13.0-eks-a-v0.0.0-dev-build.1
      metadata:
        uri: https://release-bucket/artifacts/v0.0.0-dev-build.0/etcdadm-controller/manifests/bootstrap-etcdadm-controller/v1.0.4/metadata.yaml
      version: v1.0.4+abcdef1
    flux:
      helmController:
        arch:
        - amd64
        - arm64
        description: Container image for helm-controller image
        imageDigest: sha256:0123456789abcdef0123456789abcdef0123456789abcdef0123456789abcdef
        name: helm-controller
        os: linux
        uri: public.ecr.aws/release-container-registry/fluxcd/helm-controller:v0.22.2-eks-a-v0.0.0-dev-build.1
      kustomizeController:
        arch:
        - amd64
        - arm64
        description: Container image for kustomize-controller image
        imageDigest: sha256:0123456789abcdef0123456789abcdef0123456789abcdef0123456789abcdef
        name: kustomize-controller
        os: linux
        uri: public.ecr.aws/release-container-registry/fluxcd/kustomize-controller:v0.26.3-eks-a-v0.0.0-dev-build.1
      notificationController:
        arch:
        - amd64
        - arm64
        description: Container image for notification-controller image
        imageDigest: sha256:0123456789abcdef0123456789abcdef0123456789abcdef0123456789abcdef
        name: notification-controller
        os: linux
        uri: public.ecr.aws/release-container-registry/fluxcd/notification-controller:v0.24.1-eks-a-v0.0.0-dev-build.1
      sourceController:
        arch:
        - amd64
        - arm64
        description: Container image for source-controller image
        imageDigest: sha256:0123456789abcdef0123456789abcdef0123456789abcdef0123456789abcdef
        name: source-controller
        os: linux
        uri: public.ecr.aws/release-container-registry/fluxcd/source-controller:v0.25.9-eks-a-v0.0.0-dev-build.1
      version: v0.31.3+abcdef1
    haproxy:
      image:
        arch:
        - amd64
        - arm64
        description: Container image for haproxy image
        imageDigest: sha256:0123456789abcdef0123456789abcdef0123456789abcdef0123456789abcdef
        name: haproxy
        os: linux
        uri: public.ecr.aws/release-container-registry/kubernetes-sigs/kind/haproxy:v0.14.0-eks-a-v0.0.0-dev-build.1
    kindnetd:
      manifest:
        uri: https://release-bucket/artifacts/v0.0.0-dev-build.0/kind/manifests/kindnetd/v0.14.0/kindnetd.yaml
      version: v0.14.0+abcdef1
    kubeVersion: "1.20"
    packageController:
      helmChart:
        description: Helm chart for eks-anywhere-packages
        imageDigest: sha256:0123456789abcdef0123456789abcdef0123456789abcdef0123456789abcdef
        name: eks-anywhere-packages
        uri: public.ecr.aws/release-container-registry/eks-anywhere-packages:0.2.0-alpha.5-eks-a-v0.0.0-dev-build.1
      packageController:
        arch:
        - amd64
        - arm64
        description: Container image for eks-anywhere-packages image
        imageDigest: sha256:0123456789abcdef0123456789abcdef0123456789abcdef0123456789abcdef
        name: eks-anywhere-packages
        os: linux
        uri: public.ecr.aws/release-container-registry/eks-anywhere-packages:v0.2.0-alpha.5-eks-a-v0.0.0-dev-build.1
<<<<<<< HEAD
      tokenRefresher:
        arch:
        - amd64
        - arm64
        description: Container image for ecr-token-refresher image
        imageDigest: sha256:0123456789abcdef0123456789abcdef0123456789abcdef0123456789abcdef
        name: ecr-token-refresher
        os: linux
        uri: public.ecr.aws/release-container-registry/ecr-token-refresher:v0.2.0-alpha.5-eks-a-v0.0.0-dev-build.1
=======
>>>>>>> 5c7404d0
      version: v0.2.0-alpha.5+abcdef1
    snow:
      components:
        uri: https://release-bucket/artifacts/v0.0.0-dev-build.0/cluster-api-provider-aws-snow/manifests/infrastructure-snow/v0.1.6/infrastructure-components.yaml
      kubeVip:
        arch:
        - amd64
        - arm64
        description: Container image for kube-vip image
        imageDigest: sha256:0123456789abcdef0123456789abcdef0123456789abcdef0123456789abcdef
        name: kube-vip
        os: linux
        uri: public.ecr.aws/release-container-registry/kube-vip/kube-vip:v0.5.0-eks-a-v0.0.0-dev-build.1
      manager:
        arch:
        - amd64
        - arm64
        description: Container image for cluster-api-snow-controller image
        imageDigest: sha256:0123456789abcdef0123456789abcdef0123456789abcdef0123456789abcdef
        name: cluster-api-snow-controller
        os: linux
        uri: public.ecr.aws/release-container-registry/aws/cluster-api-provider-aws-snow/manager:v0.1.6-eks-a-v0.0.0-dev-build.1
      metadata:
        uri: https://release-bucket/artifacts/v0.0.0-dev-build.0/cluster-api-provider-aws-snow/manifests/infrastructure-snow/v0.1.6/metadata.yaml
      version: v0.1.6+abcdef1
    tinkerbell:
      clusterAPIController:
        arch:
        - amd64
        - arm64
        description: Container image for cluster-api-provider-tinkerbell image
        imageDigest: sha256:0123456789abcdef0123456789abcdef0123456789abcdef0123456789abcdef
        name: cluster-api-provider-tinkerbell
        os: linux
        uri: public.ecr.aws/release-container-registry/tinkerbell/cluster-api-provider-tinkerbell:9e9c2a397288908f73a4f499ac00aaf96d15deb6-eks-a-v0.0.0-dev-build.1
      clusterTemplate:
        uri: https://release-bucket/artifacts/v0.0.0-dev-build.0/cluster-api-provider-tinkerbell/manifests/infrastructure-tinkerbell/9e9c2a397288908f73a4f499ac00aaf96d15deb6/cluster-template.yaml
      components:
        uri: https://release-bucket/artifacts/v0.0.0-dev-build.0/cluster-api-provider-tinkerbell/manifests/infrastructure-tinkerbell/9e9c2a397288908f73a4f499ac00aaf96d15deb6/infrastructure-components.yaml
      envoy:
        arch:
        - amd64
        - arm64
        description: Container image for envoy image
        imageDigest: sha256:0123456789abcdef0123456789abcdef0123456789abcdef0123456789abcdef
        name: envoy
        os: linux
        uri: public.ecr.aws/release-container-registry/envoyproxy/envoy:v1.22.2.0-prod-eks-a-v0.0.0-dev-build.1
      kubeVip:
        arch:
        - amd64
        - arm64
        description: Container image for kube-vip image
        imageDigest: sha256:0123456789abcdef0123456789abcdef0123456789abcdef0123456789abcdef
        name: kube-vip
        os: linux
        uri: public.ecr.aws/release-container-registry/kube-vip/kube-vip:v0.5.0-eks-a-v0.0.0-dev-build.1
      metadata:
        uri: https://release-bucket/artifacts/v0.0.0-dev-build.0/cluster-api-provider-tinkerbell/manifests/infrastructure-tinkerbell/9e9c2a397288908f73a4f499ac00aaf96d15deb6/metadata.yaml
      tinkerbellStack:
        actions:
          cexec:
            arch:
            - amd64
            - arm64
            description: Container image for cexec image
            imageDigest: sha256:0123456789abcdef0123456789abcdef0123456789abcdef0123456789abcdef
            name: cexec
            os: linux
            uri: public.ecr.aws/release-container-registry/tinkerbell/hub/cexec:6c0f0d437bde2c836d90b000312c8b25fa1b65e1-eks-a-v0.0.0-dev-build.1
          imageToDisk:
            arch:
            - amd64
            - arm64
            description: Container image for image2disk image
            imageDigest: sha256:0123456789abcdef0123456789abcdef0123456789abcdef0123456789abcdef
            name: image2disk
            os: linux
            uri: public.ecr.aws/release-container-registry/tinkerbell/hub/image2disk:6c0f0d437bde2c836d90b000312c8b25fa1b65e1-eks-a-v0.0.0-dev-build.1
          kexec:
            arch:
            - amd64
            - arm64
            description: Container image for kexec image
            imageDigest: sha256:0123456789abcdef0123456789abcdef0123456789abcdef0123456789abcdef
            name: kexec
            os: linux
            uri: public.ecr.aws/release-container-registry/tinkerbell/hub/kexec:6c0f0d437bde2c836d90b000312c8b25fa1b65e1-eks-a-v0.0.0-dev-build.1
          ociToDisk:
            arch:
            - amd64
            - arm64
            description: Container image for oci2disk image
            imageDigest: sha256:0123456789abcdef0123456789abcdef0123456789abcdef0123456789abcdef
            name: oci2disk
            os: linux
            uri: public.ecr.aws/release-container-registry/tinkerbell/hub/oci2disk:6c0f0d437bde2c836d90b000312c8b25fa1b65e1-eks-a-v0.0.0-dev-build.1
          reboot:
            arch:
            - amd64
            - arm64
            description: Container image for reboot image
            imageDigest: sha256:0123456789abcdef0123456789abcdef0123456789abcdef0123456789abcdef
            name: reboot
            os: linux
            uri: public.ecr.aws/release-container-registry/tinkerbell/hub/reboot:6c0f0d437bde2c836d90b000312c8b25fa1b65e1-eks-a-v0.0.0-dev-build.1
          writeFile:
            arch:
            - amd64
            - arm64
            description: Container image for writefile image
            imageDigest: sha256:0123456789abcdef0123456789abcdef0123456789abcdef0123456789abcdef
            name: writefile
            os: linux
            uri: public.ecr.aws/release-container-registry/tinkerbell/hub/writefile:6c0f0d437bde2c836d90b000312c8b25fa1b65e1-eks-a-v0.0.0-dev-build.1
        boots:
          arch:
          - amd64
          - arm64
          description: Container image for boots image
          imageDigest: sha256:0123456789abcdef0123456789abcdef0123456789abcdef0123456789abcdef
          name: boots
          os: linux
          uri: public.ecr.aws/release-container-registry/tinkerbell/boots:94e4b4899b383e28b6002750b14e254cfbbdd81f-eks-a-v0.0.0-dev-build.1
        cfssl:
          arch:
          - amd64
          - arm64
          description: Container image for cfssl image
          imageDigest: sha256:0123456789abcdef0123456789abcdef0123456789abcdef0123456789abcdef
          name: cfssl
          os: linux
          uri: public.ecr.aws/release-container-registry/cloudflare/cfssl:v1.6.1-eks-a-v0.0.0-dev-build.1
        hegel:
          arch:
          - amd64
          - arm64
          description: Container image for hegel image
          imageDigest: sha256:0123456789abcdef0123456789abcdef0123456789abcdef0123456789abcdef
          name: hegel
          os: linux
          uri: public.ecr.aws/release-container-registry/tinkerbell/hegel:7b286fdc8e8fa91a6e9a179a5494b6ee29fce17b-eks-a-v0.0.0-dev-build.1
        hook:
          bootkit:
            arch:
            - amd64
            - arm64
            description: Container image for hook-bootkit image
            imageDigest: sha256:0123456789abcdef0123456789abcdef0123456789abcdef0123456789abcdef
            name: hook-bootkit
            os: linux
            uri: public.ecr.aws/release-container-registry/tinkerbell/hook-bootkit:029ef8f0711579717bfd14ac5eb63cdc3e658b1d-eks-a-v0.0.0-dev-build.1
          docker:
            arch:
            - amd64
            - arm64
            description: Container image for hook-docker image
            imageDigest: sha256:0123456789abcdef0123456789abcdef0123456789abcdef0123456789abcdef
            name: hook-docker
            os: linux
            uri: public.ecr.aws/release-container-registry/tinkerbell/hook-docker:029ef8f0711579717bfd14ac5eb63cdc3e658b1d-eks-a-v0.0.0-dev-build.1
          initramfs:
            amd:
              description: Tinkerbell operating system installation environment (osie)
                component
              name: initramfs-x86_64
              uri: https://release-bucket/artifacts/v0.0.0-dev-build.0/hook/029ef8f0711579717bfd14ac5eb63cdc3e658b1d/initramfs-x86_64
            arm:
              description: Tinkerbell operating system installation environment (osie)
                component
              name: initramfs-aarch64
              uri: https://release-bucket/artifacts/v0.0.0-dev-build.0/hook/029ef8f0711579717bfd14ac5eb63cdc3e658b1d/initramfs-aarch64
          kernel:
            arch:
            - amd64
            - arm64
            description: Container image for hook-kernel image
            imageDigest: sha256:0123456789abcdef0123456789abcdef0123456789abcdef0123456789abcdef
            name: hook-kernel
            os: linux
            uri: public.ecr.aws/release-container-registry/tinkerbell/hook-kernel:029ef8f0711579717bfd14ac5eb63cdc3e658b1d-eks-a-v0.0.0-dev-build.1
          vmlinuz:
            amd:
              description: Tinkerbell operating system installation environment (osie)
                component
              name: vmlinuz-x86_64
              uri: https://release-bucket/artifacts/v0.0.0-dev-build.0/hook/029ef8f0711579717bfd14ac5eb63cdc3e658b1d/vmlinuz-x86_64
            arm:
              description: Tinkerbell operating system installation environment (osie)
                component
              name: vmlinuz-aarch64
              uri: https://release-bucket/artifacts/v0.0.0-dev-build.0/hook/029ef8f0711579717bfd14ac5eb63cdc3e658b1d/vmlinuz-aarch64
        rufio:
          arch:
          - amd64
          - arm64
          description: Container image for rufio image
          imageDigest: sha256:0123456789abcdef0123456789abcdef0123456789abcdef0123456789abcdef
          name: rufio
          os: linux
          uri: public.ecr.aws/release-container-registry/tinkerbell/rufio:a4053e5c1e7f32fb5c0a9962846c219c3ef8aaf3-eks-a-v0.0.0-dev-build.1
        tink:
          tinkController:
            arch:
            - amd64
            - arm64
            description: Container image for tink-controller image
            imageDigest: sha256:0123456789abcdef0123456789abcdef0123456789abcdef0123456789abcdef
            name: tink-controller
            os: linux
            uri: public.ecr.aws/release-container-registry/tinkerbell/tink/tink-controller:19b68beab1a902846c10ee3422cafb4fd5c3307e-eks-a-v0.0.0-dev-build.1
          tinkServer:
            arch:
            - amd64
            - arm64
            description: Container image for tink-server image
            imageDigest: sha256:0123456789abcdef0123456789abcdef0123456789abcdef0123456789abcdef
            name: tink-server
            os: linux
            uri: public.ecr.aws/release-container-registry/tinkerbell/tink/tink-server:19b68beab1a902846c10ee3422cafb4fd5c3307e-eks-a-v0.0.0-dev-build.1
          tinkWorker:
            arch:
            - amd64
            - arm64
            description: Container image for tink-worker image
            imageDigest: sha256:0123456789abcdef0123456789abcdef0123456789abcdef0123456789abcdef
            name: tink-worker
            os: linux
            uri: public.ecr.aws/release-container-registry/tinkerbell/tink/tink-worker:19b68beab1a902846c10ee3422cafb4fd5c3307e-eks-a-v0.0.0-dev-build.1
        tinkerbellChart:
          arch:
          - amd64
          - arm64
          description: Container image for tinkerbell-chart image
          imageDigest: sha256:0123456789abcdef0123456789abcdef0123456789abcdef0123456789abcdef
          name: tinkerbell-chart
          os: linux
          uri: public.ecr.aws/release-container-registry/tinkerbell/tinkerbell-chart:0.1.4-eks-a-v0.0.0-dev-build.1
      version: v0.1.0
    vSphere:
      clusterAPIController:
        arch:
        - amd64
        - arm64
        description: Container image for cluster-api-provider-vsphere image
        imageDigest: sha256:0123456789abcdef0123456789abcdef0123456789abcdef0123456789abcdef
        name: cluster-api-provider-vsphere
        os: linux
        uri: public.ecr.aws/release-container-registry/kubernetes-sigs/cluster-api-provider-vsphere/release/manager:v1.1.1-eks-a-v0.0.0-dev-build.1
      clusterTemplate:
        uri: https://release-bucket/artifacts/v0.0.0-dev-build.0/cluster-api-provider-vsphere/manifests/infrastructure-vsphere/v1.1.1/cluster-template.yaml
      components:
        uri: https://release-bucket/artifacts/v0.0.0-dev-build.0/cluster-api-provider-vsphere/manifests/infrastructure-vsphere/v1.1.1/infrastructure-components.yaml
      driver:
        arch:
        - amd64
        - arm64
        description: Container image for vsphere-csi-driver image
        imageDigest: sha256:0123456789abcdef0123456789abcdef0123456789abcdef0123456789abcdef
        name: vsphere-csi-driver
        os: linux
        uri: public.ecr.aws/release-container-registry/kubernetes-sigs/vsphere-csi-driver/csi/driver:v2.2.0-eks-a-v0.0.0-dev-build.1
      kubeProxy:
        arch:
        - amd64
        - arm64
        description: Container image for kube-rbac-proxy image
        imageDigest: sha256:0123456789abcdef0123456789abcdef0123456789abcdef0123456789abcdef
        name: kube-rbac-proxy
        os: linux
        uri: public.ecr.aws/release-container-registry/brancz/kube-rbac-proxy:v0.13.0-eks-a-v0.0.0-dev-build.1
      kubeVip:
        arch:
        - amd64
        - arm64
        description: Container image for kube-vip image
        imageDigest: sha256:0123456789abcdef0123456789abcdef0123456789abcdef0123456789abcdef
        name: kube-vip
        os: linux
        uri: public.ecr.aws/release-container-registry/kube-vip/kube-vip:v0.5.0-eks-a-v0.0.0-dev-build.1
      manager:
        arch:
        - amd64
        - arm64
        description: Container image for cloud-provider-vsphere image
        imageDigest: sha256:0123456789abcdef0123456789abcdef0123456789abcdef0123456789abcdef
        name: cloud-provider-vsphere
        os: linux
        uri: public.ecr.aws/release-container-registry/kubernetes/cloud-provider-vsphere/cpi/manager:v1.20.1-eks-d-1-20-eks-a-v0.0.0-dev-build.1
      metadata:
        uri: https://release-bucket/artifacts/v0.0.0-dev-build.0/cluster-api-provider-vsphere/manifests/infrastructure-vsphere/v1.1.1/metadata.yaml
      syncer:
        arch:
        - amd64
        - arm64
        description: Container image for vsphere-csi-syncer image
        imageDigest: sha256:0123456789abcdef0123456789abcdef0123456789abcdef0123456789abcdef
        name: vsphere-csi-syncer
        os: linux
        uri: public.ecr.aws/release-container-registry/kubernetes-sigs/vsphere-csi-driver/csi/syncer:v2.2.0-eks-a-v0.0.0-dev-build.1
      version: v1.1.1+abcdef1
  - aws:
      clusterTemplate:
        uri: https://release-bucket/artifacts/v0.0.0-dev-build.0/cluster-api-provider-aws/manifests/infrastructure-aws/v0.6.4/cluster-template.yaml
      components:
        uri: https://release-bucket/artifacts/v0.0.0-dev-build.0/cluster-api-provider-aws/manifests/infrastructure-aws/v0.6.4/infrastructure-components.yaml
      controller:
        arch:
        - amd64
        - arm64
        description: Container image for cluster-api-aws-controller image
        imageDigest: sha256:0123456789abcdef0123456789abcdef0123456789abcdef0123456789abcdef
        name: cluster-api-aws-controller
        os: linux
        uri: public.ecr.aws/release-container-registry/kubernetes-sigs/cluster-api-provider-aws/cluster-api-aws-controller:v0.6.4-eks-a-v0.0.0-dev-build.1
      kubeProxy:
        arch:
        - amd64
        - arm64
        description: Container image for kube-rbac-proxy image
        imageDigest: sha256:0123456789abcdef0123456789abcdef0123456789abcdef0123456789abcdef
        name: kube-rbac-proxy
        os: linux
        uri: public.ecr.aws/release-container-registry/brancz/kube-rbac-proxy:v0.13.0-eks-a-v0.0.0-dev-build.1
      metadata:
        uri: https://release-bucket/artifacts/v0.0.0-dev-build.0/cluster-api-provider-aws/manifests/infrastructure-aws/v0.6.4/metadata.yaml
      version: v0.6.4+abcdef1
    bootstrap:
      components:
        uri: https://release-bucket/artifacts/v0.0.0-dev-build.0/cluster-api/manifests/bootstrap-kubeadm/v1.2.0/bootstrap-components.yaml
      controller:
        arch:
        - amd64
        - arm64
        description: Container image for kubeadm-bootstrap-controller image
        imageDigest: sha256:0123456789abcdef0123456789abcdef0123456789abcdef0123456789abcdef
        name: kubeadm-bootstrap-controller
        os: linux
        uri: public.ecr.aws/release-container-registry/kubernetes-sigs/cluster-api/kubeadm-bootstrap-controller:v1.2.0-eks-a-v0.0.0-dev-build.1
      kubeProxy:
        arch:
        - amd64
        - arm64
        description: Container image for kube-rbac-proxy image
        imageDigest: sha256:0123456789abcdef0123456789abcdef0123456789abcdef0123456789abcdef
        name: kube-rbac-proxy
        os: linux
        uri: public.ecr.aws/release-container-registry/brancz/kube-rbac-proxy:v0.13.0-eks-a-v0.0.0-dev-build.1
      metadata:
        uri: https://release-bucket/artifacts/v0.0.0-dev-build.0/cluster-api/manifests/bootstrap-kubeadm/v1.2.0/metadata.yaml
      version: v1.2.0+abcdef1
    bottlerocketAdmin:
      admin:
        arch:
        - amd64
        description: Container image for bottlerocket-admin image
        imageDigest: sha256:d7a394014cd60caa821d7c748637d1bf21ed955eb06a8cef7864c9a5f2e75b02
        name: bottlerocket-admin
        os: linux
        uri: public.ecr.aws/bottlerocket/bottlerocket-admin:v0.9.0
    bottlerocketBootstrap:
      bootstrap:
        arch:
        - amd64
        - arm64
        description: Container image for bottlerocket-bootstrap image
        imageDigest: sha256:0123456789abcdef0123456789abcdef0123456789abcdef0123456789abcdef
        name: bottlerocket-bootstrap
        os: linux
        uri: public.ecr.aws/release-container-registry/bottlerocket-bootstrap:v1-21-17-eks-a-v0.0.0-dev-build.1
    certManager:
      acmesolver:
        arch:
        - amd64
        - arm64
        description: Container image for cert-manager-acmesolver image
        imageDigest: sha256:0123456789abcdef0123456789abcdef0123456789abcdef0123456789abcdef
        name: cert-manager-acmesolver
        os: linux
        uri: public.ecr.aws/release-container-registry/cert-manager/cert-manager-acmesolver:v1.8.2-eks-a-v0.0.0-dev-build.1
      cainjector:
        arch:
        - amd64
        - arm64
        description: Container image for cert-manager-cainjector image
        imageDigest: sha256:0123456789abcdef0123456789abcdef0123456789abcdef0123456789abcdef
        name: cert-manager-cainjector
        os: linux
        uri: public.ecr.aws/release-container-registry/cert-manager/cert-manager-cainjector:v1.8.2-eks-a-v0.0.0-dev-build.1
      controller:
        arch:
        - amd64
        - arm64
        description: Container image for cert-manager-controller image
        imageDigest: sha256:0123456789abcdef0123456789abcdef0123456789abcdef0123456789abcdef
        name: cert-manager-controller
        os: linux
        uri: public.ecr.aws/release-container-registry/cert-manager/cert-manager-controller:v1.8.2-eks-a-v0.0.0-dev-build.1
      ctl:
        arch:
        - amd64
        - arm64
        description: Container image for cert-manager-ctl image
        imageDigest: sha256:0123456789abcdef0123456789abcdef0123456789abcdef0123456789abcdef
        name: cert-manager-ctl
        os: linux
        uri: public.ecr.aws/release-container-registry/cert-manager/cert-manager-ctl:v1.8.2-eks-a-v0.0.0-dev-build.1
      manifest:
        uri: https://release-bucket/artifacts/v0.0.0-dev-build.0/cert-manager/manifests/v1.8.2/cert-manager.yaml
      version: v1.8.2+abcdef1
      webhook:
        arch:
        - amd64
        - arm64
        description: Container image for cert-manager-webhook image
        imageDigest: sha256:0123456789abcdef0123456789abcdef0123456789abcdef0123456789abcdef
        name: cert-manager-webhook
        os: linux
        uri: public.ecr.aws/release-container-registry/cert-manager/cert-manager-webhook:v1.8.2-eks-a-v0.0.0-dev-build.1
    cilium:
      cilium:
        arch:
        - amd64
        description: Container image for cilium image
        imageDigest: sha256:9674f67425c28e820c72cf07e26e1d4303d4c2a8226b15273647d6eb84684510
        name: cilium
        os: linux
        uri: public.ecr.aws/isovalent/cilium:v1.10.11-eksa.2
      helmChart:
        description: Helm chart for cilium-chart
        imageDigest: sha256:b4b6f8524313658d412829d3d281918ac1e4432073123fc38b0650ab1a45e2e1
        name: cilium-chart
        uri: public.ecr.aws/isovalent/cilium:1.10.11-eksa.2
      manifest:
        uri: https://release-bucket/artifacts/v0.0.0-dev-build.0/cilium/manifests/cilium/v1.10.11-eksa.2/cilium.yaml
      operator:
        arch:
        - amd64
        description: Container image for operator-generic image
        imageDigest: sha256:5e52535b615b0c59996926c509ebb1401a3ea384f91e275e90bdccda352a6f67
        name: operator-generic
        os: linux
        uri: public.ecr.aws/isovalent/operator-generic:v1.10.11-eksa.2
      version: v1.10.11-eksa.2
    cloudStack:
      clusterAPIController:
        arch:
        - amd64
        - arm64
        description: Container image for cluster-api-provider-cloudstack image
        imageDigest: sha256:0123456789abcdef0123456789abcdef0123456789abcdef0123456789abcdef
        name: cluster-api-provider-cloudstack
        os: linux
<<<<<<< HEAD
        uri: public.ecr.aws/release-container-registry/kubernetes-sigs/cluster-api-provider-cloudstack/release/manager:v0.4.7-rc2-eks-a-v0.0.0-dev-build.1
      components:
        uri: https://release-bucket/artifacts/v0.0.0-dev-build.0/cluster-api-provider-cloudstack/manifests/infrastructure-cloudstack/v0.4.7-rc2/infrastructure-components.yaml
=======
        uri: public.ecr.aws/release-container-registry/kubernetes-sigs/cluster-api-provider-cloudstack/release/manager:v0.4.7-rc1-eks-a-v0.0.0-dev-build.1
      components:
        uri: https://release-bucket/artifacts/v0.0.0-dev-build.0/cluster-api-provider-cloudstack/manifests/infrastructure-cloudstack/v0.4.7-rc1/infrastructure-components.yaml
>>>>>>> 5c7404d0
      kubeRbacProxy:
        arch:
        - amd64
        - arm64
        description: Container image for kube-rbac-proxy image
        imageDigest: sha256:0123456789abcdef0123456789abcdef0123456789abcdef0123456789abcdef
        name: kube-rbac-proxy
        os: linux
        uri: public.ecr.aws/release-container-registry/brancz/kube-rbac-proxy:v0.13.0-eks-a-v0.0.0-dev-build.1
      kubeVip:
        arch:
        - amd64
        - arm64
        description: Container image for kube-vip image
        imageDigest: sha256:0123456789abcdef0123456789abcdef0123456789abcdef0123456789abcdef
        name: kube-vip
        os: linux
        uri: public.ecr.aws/release-container-registry/kube-vip/kube-vip:v0.5.0-eks-a-v0.0.0-dev-build.1
      metadata:
<<<<<<< HEAD
        uri: https://release-bucket/artifacts/v0.0.0-dev-build.0/cluster-api-provider-cloudstack/manifests/infrastructure-cloudstack/v0.4.7-rc2/metadata.yaml
      version: v0.4.7-rc2+abcdef1
=======
        uri: https://release-bucket/artifacts/v0.0.0-dev-build.0/cluster-api-provider-cloudstack/manifests/infrastructure-cloudstack/v0.4.7-rc1/metadata.yaml
      version: v0.4.7-rc1+abcdef1
>>>>>>> 5c7404d0
    clusterAPI:
      components:
        uri: https://release-bucket/artifacts/v0.0.0-dev-build.0/cluster-api/manifests/cluster-api/v1.2.0/core-components.yaml
      controller:
        arch:
        - amd64
        - arm64
        description: Container image for cluster-api-controller image
        imageDigest: sha256:0123456789abcdef0123456789abcdef0123456789abcdef0123456789abcdef
        name: cluster-api-controller
        os: linux
        uri: public.ecr.aws/release-container-registry/kubernetes-sigs/cluster-api/cluster-api-controller:v1.2.0-eks-a-v0.0.0-dev-build.1
      kubeProxy:
        arch:
        - amd64
        - arm64
        description: Container image for kube-rbac-proxy image
        imageDigest: sha256:0123456789abcdef0123456789abcdef0123456789abcdef0123456789abcdef
        name: kube-rbac-proxy
        os: linux
        uri: public.ecr.aws/release-container-registry/brancz/kube-rbac-proxy:v0.13.0-eks-a-v0.0.0-dev-build.1
      metadata:
        uri: https://release-bucket/artifacts/v0.0.0-dev-build.0/cluster-api/manifests/cluster-api/v1.2.0/metadata.yaml
      version: v1.2.0+abcdef1
    controlPlane:
      components:
        uri: https://release-bucket/artifacts/v0.0.0-dev-build.0/cluster-api/manifests/control-plane-kubeadm/v1.2.0/control-plane-components.yaml
      controller:
        arch:
        - amd64
        - arm64
        description: Container image for kubeadm-control-plane-controller image
        imageDigest: sha256:0123456789abcdef0123456789abcdef0123456789abcdef0123456789abcdef
        name: kubeadm-control-plane-controller
        os: linux
        uri: public.ecr.aws/release-container-registry/kubernetes-sigs/cluster-api/kubeadm-control-plane-controller:v1.2.0-eks-a-v0.0.0-dev-build.1
      kubeProxy:
        arch:
        - amd64
        - arm64
        description: Container image for kube-rbac-proxy image
        imageDigest: sha256:0123456789abcdef0123456789abcdef0123456789abcdef0123456789abcdef
        name: kube-rbac-proxy
        os: linux
        uri: public.ecr.aws/release-container-registry/brancz/kube-rbac-proxy:v0.13.0-eks-a-v0.0.0-dev-build.1
      metadata:
        uri: https://release-bucket/artifacts/v0.0.0-dev-build.0/cluster-api/manifests/control-plane-kubeadm/v1.2.0/metadata.yaml
      version: v1.2.0+abcdef1
    docker:
      clusterTemplate:
        uri: https://release-bucket/artifacts/v0.0.0-dev-build.0/cluster-api/manifests/infrastructure-docker/v1.2.0/cluster-template-development.yaml
      components:
        uri: https://release-bucket/artifacts/v0.0.0-dev-build.0/cluster-api/manifests/infrastructure-docker/v1.2.0/infrastructure-components-development.yaml
      kubeProxy:
        arch:
        - amd64
        - arm64
        description: Container image for kube-rbac-proxy image
        imageDigest: sha256:0123456789abcdef0123456789abcdef0123456789abcdef0123456789abcdef
        name: kube-rbac-proxy
        os: linux
        uri: public.ecr.aws/release-container-registry/brancz/kube-rbac-proxy:v0.13.0-eks-a-v0.0.0-dev-build.1
      manager:
        arch:
        - amd64
        - arm64
        description: Container image for cluster-api-provider-docker image
        imageDigest: sha256:0123456789abcdef0123456789abcdef0123456789abcdef0123456789abcdef
        name: cluster-api-provider-docker
        os: linux
        uri: public.ecr.aws/release-container-registry/kubernetes-sigs/cluster-api/capd-manager:v1.2.0-eks-a-v0.0.0-dev-build.1
      metadata:
        uri: https://release-bucket/artifacts/v0.0.0-dev-build.0/cluster-api/manifests/infrastructure-docker/v1.2.0/metadata.yaml
      version: v1.2.0+abcdef1
    eksD:
      channel: 1-21
      components: https://distro.eks.amazonaws.com/crds/releases.distro.eks.amazonaws.com-v1alpha1.yaml
      crictl:
        arch:
        - amd64
        description: cri-tools tarball for linux/amd64
        name: cri-tools-v0.0.0-dev-build.0-linux-amd64.tar.gz
        os: linux
        sha256: 0123456789abcdef0123456789abcdef0123456789abcdef0123456789abcdef
        sha512: 0123456789abcdef0123456789abcdef0123456789abcdef0123456789abcdef0123456789abcdef0123456789abcdef0123456789abcdef0123456789abcdef
        uri: https://release-bucket/artifacts/v0.0.0-dev-build.0/cri-tools/v1.24.2/cri-tools-v0.0.0-dev-build.0-linux-amd64.tar.gz
      etcdadm:
        arch:
        - amd64
        description: etcdadm tarball for linux/amd64
        name: etcdadm-v0.0.0-dev-build.0-linux-amd64.tar.gz
        os: linux
        sha256: 0123456789abcdef0123456789abcdef0123456789abcdef0123456789abcdef
        sha512: 0123456789abcdef0123456789abcdef0123456789abcdef0123456789abcdef0123456789abcdef0123456789abcdef0123456789abcdef0123456789abcdef
        uri: https://release-bucket/artifacts/v0.0.0-dev-build.0/etcdadm/5b496a72af3d80d64a16a650c85ce9a5882bc014/etcdadm-v0.0.0-dev-build.0-linux-amd64.tar.gz
      gitCommit: 0123456789abcdef0123456789abcdef01234567
      kindNode:
        arch:
        - amd64
        - arm64
        description: Container image for kind-node image
        imageDigest: sha256:0123456789abcdef0123456789abcdef0123456789abcdef0123456789abcdef
        name: kind-node
        os: linux
        uri: public.ecr.aws/release-container-registry/kubernetes-sigs/kind/node:v1.21.13-eks-d-1-21-17-eks-a-v0.0.0-dev-build.1
      kubeVersion: v1.21.13
      manifestUrl: https://distro.eks.amazonaws.com/kubernetes-1-21/kubernetes-1-21-eks-17.yaml
      name: kubernetes-1-21-eks-17
      ova:
        bottlerocket:
          arch:
          - amd64
          description: Bottlerocket Ova image for EKS-D 1-21-17 release
          name: bottlerocket-v1.21.13-eks-d-1-21-17-eks-a-v0.0.0-dev-build.0-amd64.ova
          os: linux
          osName: bottlerocket
          sha256: 0123456789abcdef0123456789abcdef0123456789abcdef0123456789abcdef
          sha512: 0123456789abcdef0123456789abcdef0123456789abcdef0123456789abcdef0123456789abcdef0123456789abcdef0123456789abcdef0123456789abcdef
          uri: https://release-bucket/artifacts/v0.0.0-dev-build.0/eks-distro/ova/1-21/1-21-17/bottlerocket-v1.21.13-eks-d-1-21-17-eks-a-v0.0.0-dev-build.0-amd64.ova
        ubuntu:
          arch:
          - amd64
          description: Ubuntu Ova image for EKS-D 1-21-17 release
          name: ubuntu-v1.21.13-eks-d-1-21-17-eks-a-v0.0.0-dev-build.0-amd64.ova
          os: linux
          osName: ubuntu
          sha256: 0123456789abcdef0123456789abcdef0123456789abcdef0123456789abcdef
          sha512: 0123456789abcdef0123456789abcdef0123456789abcdef0123456789abcdef0123456789abcdef0123456789abcdef0123456789abcdef0123456789abcdef
          uri: https://release-bucket/artifacts/v0.0.0-dev-build.0/eks-distro/ova/1-21/1-21-17/ubuntu-v1.21.13-eks-d-1-21-17-eks-a-v0.0.0-dev-build.0-amd64.ova
      raw:
        bottlerocket:
          arch:
          - amd64
          description: Bottlerocket Raw image for EKS-D 1-21-17 release
          name: bottlerocket-v1.21.13-eks-d-1-21-17-eks-a-v0.0.0-dev-build.0-amd64.img.gz
          os: linux
          osName: bottlerocket
          sha256: 0123456789abcdef0123456789abcdef0123456789abcdef0123456789abcdef
          sha512: 0123456789abcdef0123456789abcdef0123456789abcdef0123456789abcdef0123456789abcdef0123456789abcdef0123456789abcdef0123456789abcdef
          uri: https://release-bucket/artifacts/v0.0.0-dev-build.0/eks-distro/raw/1-21/1-21-17/bottlerocket-v1.21.13-eks-d-1-21-17-eks-a-v0.0.0-dev-build.0-amd64.img.gz
        ubuntu:
          arch:
          - amd64
          description: Ubuntu Raw image for EKS-D 1-21-17 release
          name: ubuntu-v1.21.13-eks-d-1-21-17-eks-a-v0.0.0-dev-build.0-amd64.gz
          os: linux
          osName: ubuntu
          sha256: 0123456789abcdef0123456789abcdef0123456789abcdef0123456789abcdef
          sha512: 0123456789abcdef0123456789abcdef0123456789abcdef0123456789abcdef0123456789abcdef0123456789abcdef0123456789abcdef0123456789abcdef
          uri: https://release-bucket/artifacts/v0.0.0-dev-build.0/eks-distro/raw/1-21/1-21-17/ubuntu-v1.21.13-eks-d-1-21-17-eks-a-v0.0.0-dev-build.0-amd64.gz
    eksa:
      cliTools:
        arch:
        - amd64
        - arm64
        description: Container image for eks-anywhere-cli-tools image
        imageDigest: sha256:0123456789abcdef0123456789abcdef0123456789abcdef0123456789abcdef
        name: eks-anywhere-cli-tools
        os: linux
        uri: public.ecr.aws/release-container-registry/eks-anywhere-cli-tools:v0.10.1-eks-a-v0.0.0-dev-build.1
      clusterController:
        arch:
        - amd64
        - arm64
        description: Container image for eks-anywhere-cluster-controller image
        imageDigest: sha256:0123456789abcdef0123456789abcdef0123456789abcdef0123456789abcdef
        name: eks-anywhere-cluster-controller
        os: linux
        uri: public.ecr.aws/release-container-registry/eks-anywhere-cluster-controller:v0.10.1-eks-a-v0.0.0-dev-build.1
      components:
        uri: https://release-bucket/artifacts/v0.0.0-dev-build.0/eks-anywhere/manifests/cluster-controller/v0.10.1/eksa-components.yaml
      diagnosticCollector:
        arch:
        - amd64
        - arm64
        description: Container image for eks-anywhere-diagnostic-collector image
        imageDigest: sha256:0123456789abcdef0123456789abcdef0123456789abcdef0123456789abcdef
        name: eks-anywhere-diagnostic-collector
        os: linux
        uri: public.ecr.aws/release-container-registry/eks-anywhere-diagnostic-collector:v0.10.1-eks-a-v0.0.0-dev-build.1
      version: v0.0.0-dev+build.0+abcdef1
    etcdadmBootstrap:
      components:
        uri: https://release-bucket/artifacts/v0.0.0-dev-build.0/etcdadm-bootstrap-provider/manifests/bootstrap-etcdadm-bootstrap/v1.0.5/bootstrap-components.yaml
      controller:
        arch:
        - amd64
        - arm64
        description: Container image for etcdadm-bootstrap-provider image
        imageDigest: sha256:0123456789abcdef0123456789abcdef0123456789abcdef0123456789abcdef
        name: etcdadm-bootstrap-provider
        os: linux
        uri: public.ecr.aws/release-container-registry/aws/etcdadm-bootstrap-provider:v1.0.5-eks-a-v0.0.0-dev-build.1
      kubeProxy:
        arch:
        - amd64
        - arm64
        description: Container image for kube-rbac-proxy image
        imageDigest: sha256:0123456789abcdef0123456789abcdef0123456789abcdef0123456789abcdef
        name: kube-rbac-proxy
        os: linux
        uri: public.ecr.aws/release-container-registry/brancz/kube-rbac-proxy:v0.13.0-eks-a-v0.0.0-dev-build.1
      metadata:
        uri: https://release-bucket/artifacts/v0.0.0-dev-build.0/etcdadm-bootstrap-provider/manifests/bootstrap-etcdadm-bootstrap/v1.0.5/metadata.yaml
      version: v1.0.5+abcdef1
    etcdadmController:
      components:
        uri: https://release-bucket/artifacts/v0.0.0-dev-build.0/etcdadm-controller/manifests/bootstrap-etcdadm-controller/v1.0.4/bootstrap-components.yaml
      controller:
        arch:
        - amd64
        - arm64
        description: Container image for etcdadm-controller image
        imageDigest: sha256:0123456789abcdef0123456789abcdef0123456789abcdef0123456789abcdef
        name: etcdadm-controller
        os: linux
        uri: public.ecr.aws/release-container-registry/aws/etcdadm-controller:v1.0.4-eks-a-v0.0.0-dev-build.1
      kubeProxy:
        arch:
        - amd64
        - arm64
        description: Container image for kube-rbac-proxy image
        imageDigest: sha256:0123456789abcdef0123456789abcdef0123456789abcdef0123456789abcdef
        name: kube-rbac-proxy
        os: linux
        uri: public.ecr.aws/release-container-registry/brancz/kube-rbac-proxy:v0.13.0-eks-a-v0.0.0-dev-build.1
      metadata:
        uri: https://release-bucket/artifacts/v0.0.0-dev-build.0/etcdadm-controller/manifests/bootstrap-etcdadm-controller/v1.0.4/metadata.yaml
      version: v1.0.4+abcdef1
    flux:
      helmController:
        arch:
        - amd64
        - arm64
        description: Container image for helm-controller image
        imageDigest: sha256:0123456789abcdef0123456789abcdef0123456789abcdef0123456789abcdef
        name: helm-controller
        os: linux
        uri: public.ecr.aws/release-container-registry/fluxcd/helm-controller:v0.22.2-eks-a-v0.0.0-dev-build.1
      kustomizeController:
        arch:
        - amd64
        - arm64
        description: Container image for kustomize-controller image
        imageDigest: sha256:0123456789abcdef0123456789abcdef0123456789abcdef0123456789abcdef
        name: kustomize-controller
        os: linux
        uri: public.ecr.aws/release-container-registry/fluxcd/kustomize-controller:v0.26.3-eks-a-v0.0.0-dev-build.1
      notificationController:
        arch:
        - amd64
        - arm64
        description: Container image for notification-controller image
        imageDigest: sha256:0123456789abcdef0123456789abcdef0123456789abcdef0123456789abcdef
        name: notification-controller
        os: linux
        uri: public.ecr.aws/release-container-registry/fluxcd/notification-controller:v0.24.1-eks-a-v0.0.0-dev-build.1
      sourceController:
        arch:
        - amd64
        - arm64
        description: Container image for source-controller image
        imageDigest: sha256:0123456789abcdef0123456789abcdef0123456789abcdef0123456789abcdef
        name: source-controller
        os: linux
        uri: public.ecr.aws/release-container-registry/fluxcd/source-controller:v0.25.9-eks-a-v0.0.0-dev-build.1
      version: v0.31.3+abcdef1
    haproxy:
      image:
        arch:
        - amd64
        - arm64
        description: Container image for haproxy image
        imageDigest: sha256:0123456789abcdef0123456789abcdef0123456789abcdef0123456789abcdef
        name: haproxy
        os: linux
        uri: public.ecr.aws/release-container-registry/kubernetes-sigs/kind/haproxy:v0.14.0-eks-a-v0.0.0-dev-build.1
    kindnetd:
      manifest:
        uri: https://release-bucket/artifacts/v0.0.0-dev-build.0/kind/manifests/kindnetd/v0.14.0/kindnetd.yaml
      version: v0.14.0+abcdef1
    kubeVersion: "1.21"
    packageController:
      helmChart:
        description: Helm chart for eks-anywhere-packages
        imageDigest: sha256:0123456789abcdef0123456789abcdef0123456789abcdef0123456789abcdef
        name: eks-anywhere-packages
        uri: public.ecr.aws/release-container-registry/eks-anywhere-packages:0.2.0-alpha.5-eks-a-v0.0.0-dev-build.1
      packageController:
        arch:
        - amd64
        - arm64
        description: Container image for eks-anywhere-packages image
        imageDigest: sha256:0123456789abcdef0123456789abcdef0123456789abcdef0123456789abcdef
        name: eks-anywhere-packages
        os: linux
        uri: public.ecr.aws/release-container-registry/eks-anywhere-packages:v0.2.0-alpha.5-eks-a-v0.0.0-dev-build.1
<<<<<<< HEAD
      tokenRefresher:
        arch:
        - amd64
        - arm64
        description: Container image for ecr-token-refresher image
        imageDigest: sha256:0123456789abcdef0123456789abcdef0123456789abcdef0123456789abcdef
        name: ecr-token-refresher
        os: linux
        uri: public.ecr.aws/release-container-registry/ecr-token-refresher:v0.2.0-alpha.5-eks-a-v0.0.0-dev-build.1
=======
>>>>>>> 5c7404d0
      version: v0.2.0-alpha.5+abcdef1
    snow:
      components:
        uri: https://release-bucket/artifacts/v0.0.0-dev-build.0/cluster-api-provider-aws-snow/manifests/infrastructure-snow/v0.1.6/infrastructure-components.yaml
      kubeVip:
        arch:
        - amd64
        - arm64
        description: Container image for kube-vip image
        imageDigest: sha256:0123456789abcdef0123456789abcdef0123456789abcdef0123456789abcdef
        name: kube-vip
        os: linux
        uri: public.ecr.aws/release-container-registry/kube-vip/kube-vip:v0.5.0-eks-a-v0.0.0-dev-build.1
      manager:
        arch:
        - amd64
        - arm64
        description: Container image for cluster-api-snow-controller image
        imageDigest: sha256:0123456789abcdef0123456789abcdef0123456789abcdef0123456789abcdef
        name: cluster-api-snow-controller
        os: linux
        uri: public.ecr.aws/release-container-registry/aws/cluster-api-provider-aws-snow/manager:v0.1.6-eks-a-v0.0.0-dev-build.1
      metadata:
        uri: https://release-bucket/artifacts/v0.0.0-dev-build.0/cluster-api-provider-aws-snow/manifests/infrastructure-snow/v0.1.6/metadata.yaml
      version: v0.1.6+abcdef1
    tinkerbell:
      clusterAPIController:
        arch:
        - amd64
        - arm64
        description: Container image for cluster-api-provider-tinkerbell image
        imageDigest: sha256:0123456789abcdef0123456789abcdef0123456789abcdef0123456789abcdef
        name: cluster-api-provider-tinkerbell
        os: linux
        uri: public.ecr.aws/release-container-registry/tinkerbell/cluster-api-provider-tinkerbell:9e9c2a397288908f73a4f499ac00aaf96d15deb6-eks-a-v0.0.0-dev-build.1
      clusterTemplate:
        uri: https://release-bucket/artifacts/v0.0.0-dev-build.0/cluster-api-provider-tinkerbell/manifests/infrastructure-tinkerbell/9e9c2a397288908f73a4f499ac00aaf96d15deb6/cluster-template.yaml
      components:
        uri: https://release-bucket/artifacts/v0.0.0-dev-build.0/cluster-api-provider-tinkerbell/manifests/infrastructure-tinkerbell/9e9c2a397288908f73a4f499ac00aaf96d15deb6/infrastructure-components.yaml
      envoy:
        arch:
        - amd64
        - arm64
        description: Container image for envoy image
        imageDigest: sha256:0123456789abcdef0123456789abcdef0123456789abcdef0123456789abcdef
        name: envoy
        os: linux
        uri: public.ecr.aws/release-container-registry/envoyproxy/envoy:v1.22.2.0-prod-eks-a-v0.0.0-dev-build.1
      kubeVip:
        arch:
        - amd64
        - arm64
        description: Container image for kube-vip image
        imageDigest: sha256:0123456789abcdef0123456789abcdef0123456789abcdef0123456789abcdef
        name: kube-vip
        os: linux
        uri: public.ecr.aws/release-container-registry/kube-vip/kube-vip:v0.5.0-eks-a-v0.0.0-dev-build.1
      metadata:
        uri: https://release-bucket/artifacts/v0.0.0-dev-build.0/cluster-api-provider-tinkerbell/manifests/infrastructure-tinkerbell/9e9c2a397288908f73a4f499ac00aaf96d15deb6/metadata.yaml
      tinkerbellStack:
        actions:
          cexec:
            arch:
            - amd64
            - arm64
            description: Container image for cexec image
            imageDigest: sha256:0123456789abcdef0123456789abcdef0123456789abcdef0123456789abcdef
            name: cexec
            os: linux
            uri: public.ecr.aws/release-container-registry/tinkerbell/hub/cexec:6c0f0d437bde2c836d90b000312c8b25fa1b65e1-eks-a-v0.0.0-dev-build.1
          imageToDisk:
            arch:
            - amd64
            - arm64
            description: Container image for image2disk image
            imageDigest: sha256:0123456789abcdef0123456789abcdef0123456789abcdef0123456789abcdef
            name: image2disk
            os: linux
            uri: public.ecr.aws/release-container-registry/tinkerbell/hub/image2disk:6c0f0d437bde2c836d90b000312c8b25fa1b65e1-eks-a-v0.0.0-dev-build.1
          kexec:
            arch:
            - amd64
            - arm64
            description: Container image for kexec image
            imageDigest: sha256:0123456789abcdef0123456789abcdef0123456789abcdef0123456789abcdef
            name: kexec
            os: linux
            uri: public.ecr.aws/release-container-registry/tinkerbell/hub/kexec:6c0f0d437bde2c836d90b000312c8b25fa1b65e1-eks-a-v0.0.0-dev-build.1
          ociToDisk:
            arch:
            - amd64
            - arm64
            description: Container image for oci2disk image
            imageDigest: sha256:0123456789abcdef0123456789abcdef0123456789abcdef0123456789abcdef
            name: oci2disk
            os: linux
            uri: public.ecr.aws/release-container-registry/tinkerbell/hub/oci2disk:6c0f0d437bde2c836d90b000312c8b25fa1b65e1-eks-a-v0.0.0-dev-build.1
          reboot:
            arch:
            - amd64
            - arm64
            description: Container image for reboot image
            imageDigest: sha256:0123456789abcdef0123456789abcdef0123456789abcdef0123456789abcdef
            name: reboot
            os: linux
            uri: public.ecr.aws/release-container-registry/tinkerbell/hub/reboot:6c0f0d437bde2c836d90b000312c8b25fa1b65e1-eks-a-v0.0.0-dev-build.1
          writeFile:
            arch:
            - amd64
            - arm64
            description: Container image for writefile image
            imageDigest: sha256:0123456789abcdef0123456789abcdef0123456789abcdef0123456789abcdef
            name: writefile
            os: linux
            uri: public.ecr.aws/release-container-registry/tinkerbell/hub/writefile:6c0f0d437bde2c836d90b000312c8b25fa1b65e1-eks-a-v0.0.0-dev-build.1
        boots:
          arch:
          - amd64
          - arm64
          description: Container image for boots image
          imageDigest: sha256:0123456789abcdef0123456789abcdef0123456789abcdef0123456789abcdef
          name: boots
          os: linux
          uri: public.ecr.aws/release-container-registry/tinkerbell/boots:94e4b4899b383e28b6002750b14e254cfbbdd81f-eks-a-v0.0.0-dev-build.1
        cfssl:
          arch:
          - amd64
          - arm64
          description: Container image for cfssl image
          imageDigest: sha256:0123456789abcdef0123456789abcdef0123456789abcdef0123456789abcdef
          name: cfssl
          os: linux
          uri: public.ecr.aws/release-container-registry/cloudflare/cfssl:v1.6.1-eks-a-v0.0.0-dev-build.1
        hegel:
          arch:
          - amd64
          - arm64
          description: Container image for hegel image
          imageDigest: sha256:0123456789abcdef0123456789abcdef0123456789abcdef0123456789abcdef
          name: hegel
          os: linux
          uri: public.ecr.aws/release-container-registry/tinkerbell/hegel:7b286fdc8e8fa91a6e9a179a5494b6ee29fce17b-eks-a-v0.0.0-dev-build.1
        hook:
          bootkit:
            arch:
            - amd64
            - arm64
            description: Container image for hook-bootkit image
            imageDigest: sha256:0123456789abcdef0123456789abcdef0123456789abcdef0123456789abcdef
            name: hook-bootkit
            os: linux
            uri: public.ecr.aws/release-container-registry/tinkerbell/hook-bootkit:029ef8f0711579717bfd14ac5eb63cdc3e658b1d-eks-a-v0.0.0-dev-build.1
          docker:
            arch:
            - amd64
            - arm64
            description: Container image for hook-docker image
            imageDigest: sha256:0123456789abcdef0123456789abcdef0123456789abcdef0123456789abcdef
            name: hook-docker
            os: linux
            uri: public.ecr.aws/release-container-registry/tinkerbell/hook-docker:029ef8f0711579717bfd14ac5eb63cdc3e658b1d-eks-a-v0.0.0-dev-build.1
          initramfs:
            amd:
              description: Tinkerbell operating system installation environment (osie)
                component
              name: initramfs-x86_64
              uri: https://release-bucket/artifacts/v0.0.0-dev-build.0/hook/029ef8f0711579717bfd14ac5eb63cdc3e658b1d/initramfs-x86_64
            arm:
              description: Tinkerbell operating system installation environment (osie)
                component
              name: initramfs-aarch64
              uri: https://release-bucket/artifacts/v0.0.0-dev-build.0/hook/029ef8f0711579717bfd14ac5eb63cdc3e658b1d/initramfs-aarch64
          kernel:
            arch:
            - amd64
            - arm64
            description: Container image for hook-kernel image
            imageDigest: sha256:0123456789abcdef0123456789abcdef0123456789abcdef0123456789abcdef
            name: hook-kernel
            os: linux
            uri: public.ecr.aws/release-container-registry/tinkerbell/hook-kernel:029ef8f0711579717bfd14ac5eb63cdc3e658b1d-eks-a-v0.0.0-dev-build.1
          vmlinuz:
            amd:
              description: Tinkerbell operating system installation environment (osie)
                component
              name: vmlinuz-x86_64
              uri: https://release-bucket/artifacts/v0.0.0-dev-build.0/hook/029ef8f0711579717bfd14ac5eb63cdc3e658b1d/vmlinuz-x86_64
            arm:
              description: Tinkerbell operating system installation environment (osie)
                component
              name: vmlinuz-aarch64
              uri: https://release-bucket/artifacts/v0.0.0-dev-build.0/hook/029ef8f0711579717bfd14ac5eb63cdc3e658b1d/vmlinuz-aarch64
        rufio:
          arch:
          - amd64
          - arm64
          description: Container image for rufio image
          imageDigest: sha256:0123456789abcdef0123456789abcdef0123456789abcdef0123456789abcdef
          name: rufio
          os: linux
          uri: public.ecr.aws/release-container-registry/tinkerbell/rufio:a4053e5c1e7f32fb5c0a9962846c219c3ef8aaf3-eks-a-v0.0.0-dev-build.1
        tink:
          tinkController:
            arch:
            - amd64
            - arm64
            description: Container image for tink-controller image
            imageDigest: sha256:0123456789abcdef0123456789abcdef0123456789abcdef0123456789abcdef
            name: tink-controller
            os: linux
            uri: public.ecr.aws/release-container-registry/tinkerbell/tink/tink-controller:19b68beab1a902846c10ee3422cafb4fd5c3307e-eks-a-v0.0.0-dev-build.1
          tinkServer:
            arch:
            - amd64
            - arm64
            description: Container image for tink-server image
            imageDigest: sha256:0123456789abcdef0123456789abcdef0123456789abcdef0123456789abcdef
            name: tink-server
            os: linux
            uri: public.ecr.aws/release-container-registry/tinkerbell/tink/tink-server:19b68beab1a902846c10ee3422cafb4fd5c3307e-eks-a-v0.0.0-dev-build.1
          tinkWorker:
            arch:
            - amd64
            - arm64
            description: Container image for tink-worker image
            imageDigest: sha256:0123456789abcdef0123456789abcdef0123456789abcdef0123456789abcdef
            name: tink-worker
            os: linux
            uri: public.ecr.aws/release-container-registry/tinkerbell/tink/tink-worker:19b68beab1a902846c10ee3422cafb4fd5c3307e-eks-a-v0.0.0-dev-build.1
        tinkerbellChart:
          arch:
          - amd64
          - arm64
          description: Container image for tinkerbell-chart image
          imageDigest: sha256:0123456789abcdef0123456789abcdef0123456789abcdef0123456789abcdef
          name: tinkerbell-chart
          os: linux
          uri: public.ecr.aws/release-container-registry/tinkerbell/tinkerbell-chart:0.1.4-eks-a-v0.0.0-dev-build.1
      version: v0.1.0
    vSphere:
      clusterAPIController:
        arch:
        - amd64
        - arm64
        description: Container image for cluster-api-provider-vsphere image
        imageDigest: sha256:0123456789abcdef0123456789abcdef0123456789abcdef0123456789abcdef
        name: cluster-api-provider-vsphere
        os: linux
        uri: public.ecr.aws/release-container-registry/kubernetes-sigs/cluster-api-provider-vsphere/release/manager:v1.1.1-eks-a-v0.0.0-dev-build.1
      clusterTemplate:
        uri: https://release-bucket/artifacts/v0.0.0-dev-build.0/cluster-api-provider-vsphere/manifests/infrastructure-vsphere/v1.1.1/cluster-template.yaml
      components:
        uri: https://release-bucket/artifacts/v0.0.0-dev-build.0/cluster-api-provider-vsphere/manifests/infrastructure-vsphere/v1.1.1/infrastructure-components.yaml
      driver:
        arch:
        - amd64
        - arm64
        description: Container image for vsphere-csi-driver image
        imageDigest: sha256:0123456789abcdef0123456789abcdef0123456789abcdef0123456789abcdef
        name: vsphere-csi-driver
        os: linux
        uri: public.ecr.aws/release-container-registry/kubernetes-sigs/vsphere-csi-driver/csi/driver:v2.2.0-eks-a-v0.0.0-dev-build.1
      kubeProxy:
        arch:
        - amd64
        - arm64
        description: Container image for kube-rbac-proxy image
        imageDigest: sha256:0123456789abcdef0123456789abcdef0123456789abcdef0123456789abcdef
        name: kube-rbac-proxy
        os: linux
        uri: public.ecr.aws/release-container-registry/brancz/kube-rbac-proxy:v0.13.0-eks-a-v0.0.0-dev-build.1
      kubeVip:
        arch:
        - amd64
        - arm64
        description: Container image for kube-vip image
        imageDigest: sha256:0123456789abcdef0123456789abcdef0123456789abcdef0123456789abcdef
        name: kube-vip
        os: linux
        uri: public.ecr.aws/release-container-registry/kube-vip/kube-vip:v0.5.0-eks-a-v0.0.0-dev-build.1
      manager:
        arch:
        - amd64
        - arm64
        description: Container image for cloud-provider-vsphere image
        imageDigest: sha256:0123456789abcdef0123456789abcdef0123456789abcdef0123456789abcdef
        name: cloud-provider-vsphere
        os: linux
        uri: public.ecr.aws/release-container-registry/kubernetes/cloud-provider-vsphere/cpi/manager:v1.21.3-eks-d-1-21-eks-a-v0.0.0-dev-build.1
      metadata:
        uri: https://release-bucket/artifacts/v0.0.0-dev-build.0/cluster-api-provider-vsphere/manifests/infrastructure-vsphere/v1.1.1/metadata.yaml
      syncer:
        arch:
        - amd64
        - arm64
        description: Container image for vsphere-csi-syncer image
        imageDigest: sha256:0123456789abcdef0123456789abcdef0123456789abcdef0123456789abcdef
        name: vsphere-csi-syncer
        os: linux
        uri: public.ecr.aws/release-container-registry/kubernetes-sigs/vsphere-csi-driver/csi/syncer:v2.2.0-eks-a-v0.0.0-dev-build.1
      version: v1.1.1+abcdef1
  - aws:
      clusterTemplate:
        uri: https://release-bucket/artifacts/v0.0.0-dev-build.0/cluster-api-provider-aws/manifests/infrastructure-aws/v0.6.4/cluster-template.yaml
      components:
        uri: https://release-bucket/artifacts/v0.0.0-dev-build.0/cluster-api-provider-aws/manifests/infrastructure-aws/v0.6.4/infrastructure-components.yaml
      controller:
        arch:
        - amd64
        - arm64
        description: Container image for cluster-api-aws-controller image
        imageDigest: sha256:0123456789abcdef0123456789abcdef0123456789abcdef0123456789abcdef
        name: cluster-api-aws-controller
        os: linux
        uri: public.ecr.aws/release-container-registry/kubernetes-sigs/cluster-api-provider-aws/cluster-api-aws-controller:v0.6.4-eks-a-v0.0.0-dev-build.1
      kubeProxy:
        arch:
        - amd64
        - arm64
        description: Container image for kube-rbac-proxy image
        imageDigest: sha256:0123456789abcdef0123456789abcdef0123456789abcdef0123456789abcdef
        name: kube-rbac-proxy
        os: linux
        uri: public.ecr.aws/release-container-registry/brancz/kube-rbac-proxy:v0.13.0-eks-a-v0.0.0-dev-build.1
      metadata:
        uri: https://release-bucket/artifacts/v0.0.0-dev-build.0/cluster-api-provider-aws/manifests/infrastructure-aws/v0.6.4/metadata.yaml
      version: v0.6.4+abcdef1
    bootstrap:
      components:
        uri: https://release-bucket/artifacts/v0.0.0-dev-build.0/cluster-api/manifests/bootstrap-kubeadm/v1.2.0/bootstrap-components.yaml
      controller:
        arch:
        - amd64
        - arm64
        description: Container image for kubeadm-bootstrap-controller image
        imageDigest: sha256:0123456789abcdef0123456789abcdef0123456789abcdef0123456789abcdef
        name: kubeadm-bootstrap-controller
        os: linux
        uri: public.ecr.aws/release-container-registry/kubernetes-sigs/cluster-api/kubeadm-bootstrap-controller:v1.2.0-eks-a-v0.0.0-dev-build.1
      kubeProxy:
        arch:
        - amd64
        - arm64
        description: Container image for kube-rbac-proxy image
        imageDigest: sha256:0123456789abcdef0123456789abcdef0123456789abcdef0123456789abcdef
        name: kube-rbac-proxy
        os: linux
        uri: public.ecr.aws/release-container-registry/brancz/kube-rbac-proxy:v0.13.0-eks-a-v0.0.0-dev-build.1
      metadata:
        uri: https://release-bucket/artifacts/v0.0.0-dev-build.0/cluster-api/manifests/bootstrap-kubeadm/v1.2.0/metadata.yaml
      version: v1.2.0+abcdef1
    bottlerocketAdmin:
      admin:
        arch:
        - amd64
        description: Container image for bottlerocket-admin image
        imageDigest: sha256:d7a394014cd60caa821d7c748637d1bf21ed955eb06a8cef7864c9a5f2e75b02
        name: bottlerocket-admin
        os: linux
        uri: public.ecr.aws/bottlerocket/bottlerocket-admin:v0.9.0
    bottlerocketBootstrap:
      bootstrap:
        arch:
        - amd64
        - arm64
        description: Container image for bottlerocket-bootstrap image
        imageDigest: sha256:0123456789abcdef0123456789abcdef0123456789abcdef0123456789abcdef
        name: bottlerocket-bootstrap
        os: linux
        uri: public.ecr.aws/release-container-registry/bottlerocket-bootstrap:v1-22-9-eks-a-v0.0.0-dev-build.1
    certManager:
      acmesolver:
        arch:
        - amd64
        - arm64
        description: Container image for cert-manager-acmesolver image
        imageDigest: sha256:0123456789abcdef0123456789abcdef0123456789abcdef0123456789abcdef
        name: cert-manager-acmesolver
        os: linux
        uri: public.ecr.aws/release-container-registry/cert-manager/cert-manager-acmesolver:v1.8.2-eks-a-v0.0.0-dev-build.1
      cainjector:
        arch:
        - amd64
        - arm64
        description: Container image for cert-manager-cainjector image
        imageDigest: sha256:0123456789abcdef0123456789abcdef0123456789abcdef0123456789abcdef
        name: cert-manager-cainjector
        os: linux
        uri: public.ecr.aws/release-container-registry/cert-manager/cert-manager-cainjector:v1.8.2-eks-a-v0.0.0-dev-build.1
      controller:
        arch:
        - amd64
        - arm64
        description: Container image for cert-manager-controller image
        imageDigest: sha256:0123456789abcdef0123456789abcdef0123456789abcdef0123456789abcdef
        name: cert-manager-controller
        os: linux
        uri: public.ecr.aws/release-container-registry/cert-manager/cert-manager-controller:v1.8.2-eks-a-v0.0.0-dev-build.1
      ctl:
        arch:
        - amd64
        - arm64
        description: Container image for cert-manager-ctl image
        imageDigest: sha256:0123456789abcdef0123456789abcdef0123456789abcdef0123456789abcdef
        name: cert-manager-ctl
        os: linux
        uri: public.ecr.aws/release-container-registry/cert-manager/cert-manager-ctl:v1.8.2-eks-a-v0.0.0-dev-build.1
      manifest:
        uri: https://release-bucket/artifacts/v0.0.0-dev-build.0/cert-manager/manifests/v1.8.2/cert-manager.yaml
      version: v1.8.2+abcdef1
      webhook:
        arch:
        - amd64
        - arm64
        description: Container image for cert-manager-webhook image
        imageDigest: sha256:0123456789abcdef0123456789abcdef0123456789abcdef0123456789abcdef
        name: cert-manager-webhook
        os: linux
        uri: public.ecr.aws/release-container-registry/cert-manager/cert-manager-webhook:v1.8.2-eks-a-v0.0.0-dev-build.1
    cilium:
      cilium:
        arch:
        - amd64
        description: Container image for cilium image
        imageDigest: sha256:9674f67425c28e820c72cf07e26e1d4303d4c2a8226b15273647d6eb84684510
        name: cilium
        os: linux
        uri: public.ecr.aws/isovalent/cilium:v1.10.11-eksa.2
      helmChart:
        description: Helm chart for cilium-chart
        imageDigest: sha256:b4b6f8524313658d412829d3d281918ac1e4432073123fc38b0650ab1a45e2e1
        name: cilium-chart
        uri: public.ecr.aws/isovalent/cilium:1.10.11-eksa.2
      manifest:
        uri: https://release-bucket/artifacts/v0.0.0-dev-build.0/cilium/manifests/cilium/v1.10.11-eksa.2/cilium.yaml
      operator:
        arch:
        - amd64
        description: Container image for operator-generic image
        imageDigest: sha256:5e52535b615b0c59996926c509ebb1401a3ea384f91e275e90bdccda352a6f67
        name: operator-generic
        os: linux
        uri: public.ecr.aws/isovalent/operator-generic:v1.10.11-eksa.2
      version: v1.10.11-eksa.2
    cloudStack:
      clusterAPIController:
        arch:
        - amd64
        - arm64
        description: Container image for cluster-api-provider-cloudstack image
        imageDigest: sha256:0123456789abcdef0123456789abcdef0123456789abcdef0123456789abcdef
        name: cluster-api-provider-cloudstack
        os: linux
<<<<<<< HEAD
        uri: public.ecr.aws/release-container-registry/kubernetes-sigs/cluster-api-provider-cloudstack/release/manager:v0.4.7-rc2-eks-a-v0.0.0-dev-build.1
      components:
        uri: https://release-bucket/artifacts/v0.0.0-dev-build.0/cluster-api-provider-cloudstack/manifests/infrastructure-cloudstack/v0.4.7-rc2/infrastructure-components.yaml
=======
        uri: public.ecr.aws/release-container-registry/kubernetes-sigs/cluster-api-provider-cloudstack/release/manager:v0.4.7-rc1-eks-a-v0.0.0-dev-build.1
      components:
        uri: https://release-bucket/artifacts/v0.0.0-dev-build.0/cluster-api-provider-cloudstack/manifests/infrastructure-cloudstack/v0.4.7-rc1/infrastructure-components.yaml
>>>>>>> 5c7404d0
      kubeRbacProxy:
        arch:
        - amd64
        - arm64
        description: Container image for kube-rbac-proxy image
        imageDigest: sha256:0123456789abcdef0123456789abcdef0123456789abcdef0123456789abcdef
        name: kube-rbac-proxy
        os: linux
        uri: public.ecr.aws/release-container-registry/brancz/kube-rbac-proxy:v0.13.0-eks-a-v0.0.0-dev-build.1
      kubeVip:
        arch:
        - amd64
        - arm64
        description: Container image for kube-vip image
        imageDigest: sha256:0123456789abcdef0123456789abcdef0123456789abcdef0123456789abcdef
        name: kube-vip
        os: linux
        uri: public.ecr.aws/release-container-registry/kube-vip/kube-vip:v0.5.0-eks-a-v0.0.0-dev-build.1
      metadata:
<<<<<<< HEAD
        uri: https://release-bucket/artifacts/v0.0.0-dev-build.0/cluster-api-provider-cloudstack/manifests/infrastructure-cloudstack/v0.4.7-rc2/metadata.yaml
      version: v0.4.7-rc2+abcdef1
=======
        uri: https://release-bucket/artifacts/v0.0.0-dev-build.0/cluster-api-provider-cloudstack/manifests/infrastructure-cloudstack/v0.4.7-rc1/metadata.yaml
      version: v0.4.7-rc1+abcdef1
>>>>>>> 5c7404d0
    clusterAPI:
      components:
        uri: https://release-bucket/artifacts/v0.0.0-dev-build.0/cluster-api/manifests/cluster-api/v1.2.0/core-components.yaml
      controller:
        arch:
        - amd64
        - arm64
        description: Container image for cluster-api-controller image
        imageDigest: sha256:0123456789abcdef0123456789abcdef0123456789abcdef0123456789abcdef
        name: cluster-api-controller
        os: linux
        uri: public.ecr.aws/release-container-registry/kubernetes-sigs/cluster-api/cluster-api-controller:v1.2.0-eks-a-v0.0.0-dev-build.1
      kubeProxy:
        arch:
        - amd64
        - arm64
        description: Container image for kube-rbac-proxy image
        imageDigest: sha256:0123456789abcdef0123456789abcdef0123456789abcdef0123456789abcdef
        name: kube-rbac-proxy
        os: linux
        uri: public.ecr.aws/release-container-registry/brancz/kube-rbac-proxy:v0.13.0-eks-a-v0.0.0-dev-build.1
      metadata:
        uri: https://release-bucket/artifacts/v0.0.0-dev-build.0/cluster-api/manifests/cluster-api/v1.2.0/metadata.yaml
      version: v1.2.0+abcdef1
    controlPlane:
      components:
        uri: https://release-bucket/artifacts/v0.0.0-dev-build.0/cluster-api/manifests/control-plane-kubeadm/v1.2.0/control-plane-components.yaml
      controller:
        arch:
        - amd64
        - arm64
        description: Container image for kubeadm-control-plane-controller image
        imageDigest: sha256:0123456789abcdef0123456789abcdef0123456789abcdef0123456789abcdef
        name: kubeadm-control-plane-controller
        os: linux
        uri: public.ecr.aws/release-container-registry/kubernetes-sigs/cluster-api/kubeadm-control-plane-controller:v1.2.0-eks-a-v0.0.0-dev-build.1
      kubeProxy:
        arch:
        - amd64
        - arm64
        description: Container image for kube-rbac-proxy image
        imageDigest: sha256:0123456789abcdef0123456789abcdef0123456789abcdef0123456789abcdef
        name: kube-rbac-proxy
        os: linux
        uri: public.ecr.aws/release-container-registry/brancz/kube-rbac-proxy:v0.13.0-eks-a-v0.0.0-dev-build.1
      metadata:
        uri: https://release-bucket/artifacts/v0.0.0-dev-build.0/cluster-api/manifests/control-plane-kubeadm/v1.2.0/metadata.yaml
      version: v1.2.0+abcdef1
    docker:
      clusterTemplate:
        uri: https://release-bucket/artifacts/v0.0.0-dev-build.0/cluster-api/manifests/infrastructure-docker/v1.2.0/cluster-template-development.yaml
      components:
        uri: https://release-bucket/artifacts/v0.0.0-dev-build.0/cluster-api/manifests/infrastructure-docker/v1.2.0/infrastructure-components-development.yaml
      kubeProxy:
        arch:
        - amd64
        - arm64
        description: Container image for kube-rbac-proxy image
        imageDigest: sha256:0123456789abcdef0123456789abcdef0123456789abcdef0123456789abcdef
        name: kube-rbac-proxy
        os: linux
        uri: public.ecr.aws/release-container-registry/brancz/kube-rbac-proxy:v0.13.0-eks-a-v0.0.0-dev-build.1
      manager:
        arch:
        - amd64
        - arm64
        description: Container image for cluster-api-provider-docker image
        imageDigest: sha256:0123456789abcdef0123456789abcdef0123456789abcdef0123456789abcdef
        name: cluster-api-provider-docker
        os: linux
        uri: public.ecr.aws/release-container-registry/kubernetes-sigs/cluster-api/capd-manager:v1.2.0-eks-a-v0.0.0-dev-build.1
      metadata:
        uri: https://release-bucket/artifacts/v0.0.0-dev-build.0/cluster-api/manifests/infrastructure-docker/v1.2.0/metadata.yaml
      version: v1.2.0+abcdef1
    eksD:
      channel: 1-22
      components: https://distro.eks.amazonaws.com/crds/releases.distro.eks.amazonaws.com-v1alpha1.yaml
      crictl:
        arch:
        - amd64
        description: cri-tools tarball for linux/amd64
        name: cri-tools-v0.0.0-dev-build.0-linux-amd64.tar.gz
        os: linux
        sha256: 0123456789abcdef0123456789abcdef0123456789abcdef0123456789abcdef
        sha512: 0123456789abcdef0123456789abcdef0123456789abcdef0123456789abcdef0123456789abcdef0123456789abcdef0123456789abcdef0123456789abcdef
        uri: https://release-bucket/artifacts/v0.0.0-dev-build.0/cri-tools/v1.24.2/cri-tools-v0.0.0-dev-build.0-linux-amd64.tar.gz
      etcdadm:
        arch:
        - amd64
        description: etcdadm tarball for linux/amd64
        name: etcdadm-v0.0.0-dev-build.0-linux-amd64.tar.gz
        os: linux
        sha256: 0123456789abcdef0123456789abcdef0123456789abcdef0123456789abcdef
        sha512: 0123456789abcdef0123456789abcdef0123456789abcdef0123456789abcdef0123456789abcdef0123456789abcdef0123456789abcdef0123456789abcdef
        uri: https://release-bucket/artifacts/v0.0.0-dev-build.0/etcdadm/5b496a72af3d80d64a16a650c85ce9a5882bc014/etcdadm-v0.0.0-dev-build.0-linux-amd64.tar.gz
      gitCommit: 0123456789abcdef0123456789abcdef01234567
      kindNode:
        arch:
        - amd64
        - arm64
        description: Container image for kind-node image
        imageDigest: sha256:0123456789abcdef0123456789abcdef0123456789abcdef0123456789abcdef
        name: kind-node
        os: linux
        uri: public.ecr.aws/release-container-registry/kubernetes-sigs/kind/node:v1.22.10-eks-d-1-22-9-eks-a-v0.0.0-dev-build.1
      kubeVersion: v1.22.10
      manifestUrl: https://distro.eks.amazonaws.com/kubernetes-1-22/kubernetes-1-22-eks-9.yaml
      name: kubernetes-1-22-eks-9
      ova:
        bottlerocket:
          arch:
          - amd64
          description: Bottlerocket Ova image for EKS-D 1-22-9 release
          name: bottlerocket-v1.22.10-eks-d-1-22-9-eks-a-v0.0.0-dev-build.0-amd64.ova
          os: linux
          osName: bottlerocket
          sha256: 0123456789abcdef0123456789abcdef0123456789abcdef0123456789abcdef
          sha512: 0123456789abcdef0123456789abcdef0123456789abcdef0123456789abcdef0123456789abcdef0123456789abcdef0123456789abcdef0123456789abcdef
          uri: https://release-bucket/artifacts/v0.0.0-dev-build.0/eks-distro/ova/1-22/1-22-9/bottlerocket-v1.22.10-eks-d-1-22-9-eks-a-v0.0.0-dev-build.0-amd64.ova
        ubuntu:
          arch:
          - amd64
          description: Ubuntu Ova image for EKS-D 1-22-9 release
          name: ubuntu-v1.22.10-eks-d-1-22-9-eks-a-v0.0.0-dev-build.0-amd64.ova
          os: linux
          osName: ubuntu
          sha256: 0123456789abcdef0123456789abcdef0123456789abcdef0123456789abcdef
          sha512: 0123456789abcdef0123456789abcdef0123456789abcdef0123456789abcdef0123456789abcdef0123456789abcdef0123456789abcdef0123456789abcdef
          uri: https://release-bucket/artifacts/v0.0.0-dev-build.0/eks-distro/ova/1-22/1-22-9/ubuntu-v1.22.10-eks-d-1-22-9-eks-a-v0.0.0-dev-build.0-amd64.ova
      raw:
        bottlerocket:
          arch:
          - amd64
          description: Bottlerocket Raw image for EKS-D 1-22-9 release
          name: bottlerocket-v1.22.10-eks-d-1-22-9-eks-a-v0.0.0-dev-build.0-amd64.img.gz
          os: linux
          osName: bottlerocket
          sha256: 0123456789abcdef0123456789abcdef0123456789abcdef0123456789abcdef
          sha512: 0123456789abcdef0123456789abcdef0123456789abcdef0123456789abcdef0123456789abcdef0123456789abcdef0123456789abcdef0123456789abcdef
          uri: https://release-bucket/artifacts/v0.0.0-dev-build.0/eks-distro/raw/1-22/1-22-9/bottlerocket-v1.22.10-eks-d-1-22-9-eks-a-v0.0.0-dev-build.0-amd64.img.gz
        ubuntu:
          arch:
          - amd64
          description: Ubuntu Raw image for EKS-D 1-22-9 release
          name: ubuntu-v1.22.10-eks-d-1-22-9-eks-a-v0.0.0-dev-build.0-amd64.gz
          os: linux
          osName: ubuntu
          sha256: 0123456789abcdef0123456789abcdef0123456789abcdef0123456789abcdef
          sha512: 0123456789abcdef0123456789abcdef0123456789abcdef0123456789abcdef0123456789abcdef0123456789abcdef0123456789abcdef0123456789abcdef
          uri: https://release-bucket/artifacts/v0.0.0-dev-build.0/eks-distro/raw/1-22/1-22-9/ubuntu-v1.22.10-eks-d-1-22-9-eks-a-v0.0.0-dev-build.0-amd64.gz
    eksa:
      cliTools:
        arch:
        - amd64
        - arm64
        description: Container image for eks-anywhere-cli-tools image
        imageDigest: sha256:0123456789abcdef0123456789abcdef0123456789abcdef0123456789abcdef
        name: eks-anywhere-cli-tools
        os: linux
        uri: public.ecr.aws/release-container-registry/eks-anywhere-cli-tools:v0.10.1-eks-a-v0.0.0-dev-build.1
      clusterController:
        arch:
        - amd64
        - arm64
        description: Container image for eks-anywhere-cluster-controller image
        imageDigest: sha256:0123456789abcdef0123456789abcdef0123456789abcdef0123456789abcdef
        name: eks-anywhere-cluster-controller
        os: linux
        uri: public.ecr.aws/release-container-registry/eks-anywhere-cluster-controller:v0.10.1-eks-a-v0.0.0-dev-build.1
      components:
        uri: https://release-bucket/artifacts/v0.0.0-dev-build.0/eks-anywhere/manifests/cluster-controller/v0.10.1/eksa-components.yaml
      diagnosticCollector:
        arch:
        - amd64
        - arm64
        description: Container image for eks-anywhere-diagnostic-collector image
        imageDigest: sha256:0123456789abcdef0123456789abcdef0123456789abcdef0123456789abcdef
        name: eks-anywhere-diagnostic-collector
        os: linux
        uri: public.ecr.aws/release-container-registry/eks-anywhere-diagnostic-collector:v0.10.1-eks-a-v0.0.0-dev-build.1
      version: v0.0.0-dev+build.0+abcdef1
    etcdadmBootstrap:
      components:
        uri: https://release-bucket/artifacts/v0.0.0-dev-build.0/etcdadm-bootstrap-provider/manifests/bootstrap-etcdadm-bootstrap/v1.0.5/bootstrap-components.yaml
      controller:
        arch:
        - amd64
        - arm64
        description: Container image for etcdadm-bootstrap-provider image
        imageDigest: sha256:0123456789abcdef0123456789abcdef0123456789abcdef0123456789abcdef
        name: etcdadm-bootstrap-provider
        os: linux
        uri: public.ecr.aws/release-container-registry/aws/etcdadm-bootstrap-provider:v1.0.5-eks-a-v0.0.0-dev-build.1
      kubeProxy:
        arch:
        - amd64
        - arm64
        description: Container image for kube-rbac-proxy image
        imageDigest: sha256:0123456789abcdef0123456789abcdef0123456789abcdef0123456789abcdef
        name: kube-rbac-proxy
        os: linux
        uri: public.ecr.aws/release-container-registry/brancz/kube-rbac-proxy:v0.13.0-eks-a-v0.0.0-dev-build.1
      metadata:
        uri: https://release-bucket/artifacts/v0.0.0-dev-build.0/etcdadm-bootstrap-provider/manifests/bootstrap-etcdadm-bootstrap/v1.0.5/metadata.yaml
      version: v1.0.5+abcdef1
    etcdadmController:
      components:
        uri: https://release-bucket/artifacts/v0.0.0-dev-build.0/etcdadm-controller/manifests/bootstrap-etcdadm-controller/v1.0.4/bootstrap-components.yaml
      controller:
        arch:
        - amd64
        - arm64
        description: Container image for etcdadm-controller image
        imageDigest: sha256:0123456789abcdef0123456789abcdef0123456789abcdef0123456789abcdef
        name: etcdadm-controller
        os: linux
        uri: public.ecr.aws/release-container-registry/aws/etcdadm-controller:v1.0.4-eks-a-v0.0.0-dev-build.1
      kubeProxy:
        arch:
        - amd64
        - arm64
        description: Container image for kube-rbac-proxy image
        imageDigest: sha256:0123456789abcdef0123456789abcdef0123456789abcdef0123456789abcdef
        name: kube-rbac-proxy
        os: linux
        uri: public.ecr.aws/release-container-registry/brancz/kube-rbac-proxy:v0.13.0-eks-a-v0.0.0-dev-build.1
      metadata:
        uri: https://release-bucket/artifacts/v0.0.0-dev-build.0/etcdadm-controller/manifests/bootstrap-etcdadm-controller/v1.0.4/metadata.yaml
      version: v1.0.4+abcdef1
    flux:
      helmController:
        arch:
        - amd64
        - arm64
        description: Container image for helm-controller image
        imageDigest: sha256:0123456789abcdef0123456789abcdef0123456789abcdef0123456789abcdef
        name: helm-controller
        os: linux
        uri: public.ecr.aws/release-container-registry/fluxcd/helm-controller:v0.22.2-eks-a-v0.0.0-dev-build.1
      kustomizeController:
        arch:
        - amd64
        - arm64
        description: Container image for kustomize-controller image
        imageDigest: sha256:0123456789abcdef0123456789abcdef0123456789abcdef0123456789abcdef
        name: kustomize-controller
        os: linux
        uri: public.ecr.aws/release-container-registry/fluxcd/kustomize-controller:v0.26.3-eks-a-v0.0.0-dev-build.1
      notificationController:
        arch:
        - amd64
        - arm64
        description: Container image for notification-controller image
        imageDigest: sha256:0123456789abcdef0123456789abcdef0123456789abcdef0123456789abcdef
        name: notification-controller
        os: linux
        uri: public.ecr.aws/release-container-registry/fluxcd/notification-controller:v0.24.1-eks-a-v0.0.0-dev-build.1
      sourceController:
        arch:
        - amd64
        - arm64
        description: Container image for source-controller image
        imageDigest: sha256:0123456789abcdef0123456789abcdef0123456789abcdef0123456789abcdef
        name: source-controller
        os: linux
        uri: public.ecr.aws/release-container-registry/fluxcd/source-controller:v0.25.9-eks-a-v0.0.0-dev-build.1
      version: v0.31.3+abcdef1
    haproxy:
      image:
        arch:
        - amd64
        - arm64
        description: Container image for haproxy image
        imageDigest: sha256:0123456789abcdef0123456789abcdef0123456789abcdef0123456789abcdef
        name: haproxy
        os: linux
        uri: public.ecr.aws/release-container-registry/kubernetes-sigs/kind/haproxy:v0.14.0-eks-a-v0.0.0-dev-build.1
    kindnetd:
      manifest:
        uri: https://release-bucket/artifacts/v0.0.0-dev-build.0/kind/manifests/kindnetd/v0.14.0/kindnetd.yaml
      version: v0.14.0+abcdef1
    kubeVersion: "1.22"
    packageController:
      helmChart:
        description: Helm chart for eks-anywhere-packages
        imageDigest: sha256:0123456789abcdef0123456789abcdef0123456789abcdef0123456789abcdef
        name: eks-anywhere-packages
        uri: public.ecr.aws/release-container-registry/eks-anywhere-packages:0.2.0-alpha.5-eks-a-v0.0.0-dev-build.1
      packageController:
        arch:
        - amd64
        - arm64
        description: Container image for eks-anywhere-packages image
        imageDigest: sha256:0123456789abcdef0123456789abcdef0123456789abcdef0123456789abcdef
        name: eks-anywhere-packages
        os: linux
        uri: public.ecr.aws/release-container-registry/eks-anywhere-packages:v0.2.0-alpha.5-eks-a-v0.0.0-dev-build.1
<<<<<<< HEAD
      tokenRefresher:
        arch:
        - amd64
        - arm64
        description: Container image for ecr-token-refresher image
        imageDigest: sha256:0123456789abcdef0123456789abcdef0123456789abcdef0123456789abcdef
        name: ecr-token-refresher
        os: linux
        uri: public.ecr.aws/release-container-registry/ecr-token-refresher:v0.2.0-alpha.5-eks-a-v0.0.0-dev-build.1
=======
>>>>>>> 5c7404d0
      version: v0.2.0-alpha.5+abcdef1
    snow:
      components:
        uri: https://release-bucket/artifacts/v0.0.0-dev-build.0/cluster-api-provider-aws-snow/manifests/infrastructure-snow/v0.1.6/infrastructure-components.yaml
      kubeVip:
        arch:
        - amd64
        - arm64
        description: Container image for kube-vip image
        imageDigest: sha256:0123456789abcdef0123456789abcdef0123456789abcdef0123456789abcdef
        name: kube-vip
        os: linux
        uri: public.ecr.aws/release-container-registry/kube-vip/kube-vip:v0.5.0-eks-a-v0.0.0-dev-build.1
      manager:
        arch:
        - amd64
        - arm64
        description: Container image for cluster-api-snow-controller image
        imageDigest: sha256:0123456789abcdef0123456789abcdef0123456789abcdef0123456789abcdef
        name: cluster-api-snow-controller
        os: linux
        uri: public.ecr.aws/release-container-registry/aws/cluster-api-provider-aws-snow/manager:v0.1.6-eks-a-v0.0.0-dev-build.1
      metadata:
        uri: https://release-bucket/artifacts/v0.0.0-dev-build.0/cluster-api-provider-aws-snow/manifests/infrastructure-snow/v0.1.6/metadata.yaml
      version: v0.1.6+abcdef1
    tinkerbell:
      clusterAPIController:
        arch:
        - amd64
        - arm64
        description: Container image for cluster-api-provider-tinkerbell image
        imageDigest: sha256:0123456789abcdef0123456789abcdef0123456789abcdef0123456789abcdef
        name: cluster-api-provider-tinkerbell
        os: linux
        uri: public.ecr.aws/release-container-registry/tinkerbell/cluster-api-provider-tinkerbell:9e9c2a397288908f73a4f499ac00aaf96d15deb6-eks-a-v0.0.0-dev-build.1
      clusterTemplate:
        uri: https://release-bucket/artifacts/v0.0.0-dev-build.0/cluster-api-provider-tinkerbell/manifests/infrastructure-tinkerbell/9e9c2a397288908f73a4f499ac00aaf96d15deb6/cluster-template.yaml
      components:
        uri: https://release-bucket/artifacts/v0.0.0-dev-build.0/cluster-api-provider-tinkerbell/manifests/infrastructure-tinkerbell/9e9c2a397288908f73a4f499ac00aaf96d15deb6/infrastructure-components.yaml
      envoy:
        arch:
        - amd64
        - arm64
        description: Container image for envoy image
        imageDigest: sha256:0123456789abcdef0123456789abcdef0123456789abcdef0123456789abcdef
        name: envoy
        os: linux
        uri: public.ecr.aws/release-container-registry/envoyproxy/envoy:v1.22.2.0-prod-eks-a-v0.0.0-dev-build.1
      kubeVip:
        arch:
        - amd64
        - arm64
        description: Container image for kube-vip image
        imageDigest: sha256:0123456789abcdef0123456789abcdef0123456789abcdef0123456789abcdef
        name: kube-vip
        os: linux
        uri: public.ecr.aws/release-container-registry/kube-vip/kube-vip:v0.5.0-eks-a-v0.0.0-dev-build.1
      metadata:
        uri: https://release-bucket/artifacts/v0.0.0-dev-build.0/cluster-api-provider-tinkerbell/manifests/infrastructure-tinkerbell/9e9c2a397288908f73a4f499ac00aaf96d15deb6/metadata.yaml
      tinkerbellStack:
        actions:
          cexec:
            arch:
            - amd64
            - arm64
            description: Container image for cexec image
            imageDigest: sha256:0123456789abcdef0123456789abcdef0123456789abcdef0123456789abcdef
            name: cexec
            os: linux
            uri: public.ecr.aws/release-container-registry/tinkerbell/hub/cexec:6c0f0d437bde2c836d90b000312c8b25fa1b65e1-eks-a-v0.0.0-dev-build.1
          imageToDisk:
            arch:
            - amd64
            - arm64
            description: Container image for image2disk image
            imageDigest: sha256:0123456789abcdef0123456789abcdef0123456789abcdef0123456789abcdef
            name: image2disk
            os: linux
            uri: public.ecr.aws/release-container-registry/tinkerbell/hub/image2disk:6c0f0d437bde2c836d90b000312c8b25fa1b65e1-eks-a-v0.0.0-dev-build.1
          kexec:
            arch:
            - amd64
            - arm64
            description: Container image for kexec image
            imageDigest: sha256:0123456789abcdef0123456789abcdef0123456789abcdef0123456789abcdef
            name: kexec
            os: linux
            uri: public.ecr.aws/release-container-registry/tinkerbell/hub/kexec:6c0f0d437bde2c836d90b000312c8b25fa1b65e1-eks-a-v0.0.0-dev-build.1
          ociToDisk:
            arch:
            - amd64
            - arm64
            description: Container image for oci2disk image
            imageDigest: sha256:0123456789abcdef0123456789abcdef0123456789abcdef0123456789abcdef
            name: oci2disk
            os: linux
            uri: public.ecr.aws/release-container-registry/tinkerbell/hub/oci2disk:6c0f0d437bde2c836d90b000312c8b25fa1b65e1-eks-a-v0.0.0-dev-build.1
          reboot:
            arch:
            - amd64
            - arm64
            description: Container image for reboot image
            imageDigest: sha256:0123456789abcdef0123456789abcdef0123456789abcdef0123456789abcdef
            name: reboot
            os: linux
            uri: public.ecr.aws/release-container-registry/tinkerbell/hub/reboot:6c0f0d437bde2c836d90b000312c8b25fa1b65e1-eks-a-v0.0.0-dev-build.1
          writeFile:
            arch:
            - amd64
            - arm64
            description: Container image for writefile image
            imageDigest: sha256:0123456789abcdef0123456789abcdef0123456789abcdef0123456789abcdef
            name: writefile
            os: linux
            uri: public.ecr.aws/release-container-registry/tinkerbell/hub/writefile:6c0f0d437bde2c836d90b000312c8b25fa1b65e1-eks-a-v0.0.0-dev-build.1
        boots:
          arch:
          - amd64
          - arm64
          description: Container image for boots image
          imageDigest: sha256:0123456789abcdef0123456789abcdef0123456789abcdef0123456789abcdef
          name: boots
          os: linux
          uri: public.ecr.aws/release-container-registry/tinkerbell/boots:94e4b4899b383e28b6002750b14e254cfbbdd81f-eks-a-v0.0.0-dev-build.1
        cfssl:
          arch:
          - amd64
          - arm64
          description: Container image for cfssl image
          imageDigest: sha256:0123456789abcdef0123456789abcdef0123456789abcdef0123456789abcdef
          name: cfssl
          os: linux
          uri: public.ecr.aws/release-container-registry/cloudflare/cfssl:v1.6.1-eks-a-v0.0.0-dev-build.1
        hegel:
          arch:
          - amd64
          - arm64
          description: Container image for hegel image
          imageDigest: sha256:0123456789abcdef0123456789abcdef0123456789abcdef0123456789abcdef
          name: hegel
          os: linux
          uri: public.ecr.aws/release-container-registry/tinkerbell/hegel:7b286fdc8e8fa91a6e9a179a5494b6ee29fce17b-eks-a-v0.0.0-dev-build.1
        hook:
          bootkit:
            arch:
            - amd64
            - arm64
            description: Container image for hook-bootkit image
            imageDigest: sha256:0123456789abcdef0123456789abcdef0123456789abcdef0123456789abcdef
            name: hook-bootkit
            os: linux
            uri: public.ecr.aws/release-container-registry/tinkerbell/hook-bootkit:029ef8f0711579717bfd14ac5eb63cdc3e658b1d-eks-a-v0.0.0-dev-build.1
          docker:
            arch:
            - amd64
            - arm64
            description: Container image for hook-docker image
            imageDigest: sha256:0123456789abcdef0123456789abcdef0123456789abcdef0123456789abcdef
            name: hook-docker
            os: linux
            uri: public.ecr.aws/release-container-registry/tinkerbell/hook-docker:029ef8f0711579717bfd14ac5eb63cdc3e658b1d-eks-a-v0.0.0-dev-build.1
          initramfs:
            amd:
              description: Tinkerbell operating system installation environment (osie)
                component
              name: initramfs-x86_64
              uri: https://release-bucket/artifacts/v0.0.0-dev-build.0/hook/029ef8f0711579717bfd14ac5eb63cdc3e658b1d/initramfs-x86_64
            arm:
              description: Tinkerbell operating system installation environment (osie)
                component
              name: initramfs-aarch64
              uri: https://release-bucket/artifacts/v0.0.0-dev-build.0/hook/029ef8f0711579717bfd14ac5eb63cdc3e658b1d/initramfs-aarch64
          kernel:
            arch:
            - amd64
            - arm64
            description: Container image for hook-kernel image
            imageDigest: sha256:0123456789abcdef0123456789abcdef0123456789abcdef0123456789abcdef
            name: hook-kernel
            os: linux
            uri: public.ecr.aws/release-container-registry/tinkerbell/hook-kernel:029ef8f0711579717bfd14ac5eb63cdc3e658b1d-eks-a-v0.0.0-dev-build.1
          vmlinuz:
            amd:
              description: Tinkerbell operating system installation environment (osie)
                component
              name: vmlinuz-x86_64
              uri: https://release-bucket/artifacts/v0.0.0-dev-build.0/hook/029ef8f0711579717bfd14ac5eb63cdc3e658b1d/vmlinuz-x86_64
            arm:
              description: Tinkerbell operating system installation environment (osie)
                component
              name: vmlinuz-aarch64
              uri: https://release-bucket/artifacts/v0.0.0-dev-build.0/hook/029ef8f0711579717bfd14ac5eb63cdc3e658b1d/vmlinuz-aarch64
        rufio:
          arch:
          - amd64
          - arm64
          description: Container image for rufio image
          imageDigest: sha256:0123456789abcdef0123456789abcdef0123456789abcdef0123456789abcdef
          name: rufio
          os: linux
          uri: public.ecr.aws/release-container-registry/tinkerbell/rufio:a4053e5c1e7f32fb5c0a9962846c219c3ef8aaf3-eks-a-v0.0.0-dev-build.1
        tink:
          tinkController:
            arch:
            - amd64
            - arm64
            description: Container image for tink-controller image
            imageDigest: sha256:0123456789abcdef0123456789abcdef0123456789abcdef0123456789abcdef
            name: tink-controller
            os: linux
            uri: public.ecr.aws/release-container-registry/tinkerbell/tink/tink-controller:19b68beab1a902846c10ee3422cafb4fd5c3307e-eks-a-v0.0.0-dev-build.1
          tinkServer:
            arch:
            - amd64
            - arm64
            description: Container image for tink-server image
            imageDigest: sha256:0123456789abcdef0123456789abcdef0123456789abcdef0123456789abcdef
            name: tink-server
            os: linux
            uri: public.ecr.aws/release-container-registry/tinkerbell/tink/tink-server:19b68beab1a902846c10ee3422cafb4fd5c3307e-eks-a-v0.0.0-dev-build.1
          tinkWorker:
            arch:
            - amd64
            - arm64
            description: Container image for tink-worker image
            imageDigest: sha256:0123456789abcdef0123456789abcdef0123456789abcdef0123456789abcdef
            name: tink-worker
            os: linux
            uri: public.ecr.aws/release-container-registry/tinkerbell/tink/tink-worker:19b68beab1a902846c10ee3422cafb4fd5c3307e-eks-a-v0.0.0-dev-build.1
        tinkerbellChart:
          arch:
          - amd64
          - arm64
          description: Container image for tinkerbell-chart image
          imageDigest: sha256:0123456789abcdef0123456789abcdef0123456789abcdef0123456789abcdef
          name: tinkerbell-chart
          os: linux
          uri: public.ecr.aws/release-container-registry/tinkerbell/tinkerbell-chart:0.1.4-eks-a-v0.0.0-dev-build.1
      version: v0.1.0
    vSphere:
      clusterAPIController:
        arch:
        - amd64
        - arm64
        description: Container image for cluster-api-provider-vsphere image
        imageDigest: sha256:0123456789abcdef0123456789abcdef0123456789abcdef0123456789abcdef
        name: cluster-api-provider-vsphere
        os: linux
        uri: public.ecr.aws/release-container-registry/kubernetes-sigs/cluster-api-provider-vsphere/release/manager:v1.1.1-eks-a-v0.0.0-dev-build.1
      clusterTemplate:
        uri: https://release-bucket/artifacts/v0.0.0-dev-build.0/cluster-api-provider-vsphere/manifests/infrastructure-vsphere/v1.1.1/cluster-template.yaml
      components:
        uri: https://release-bucket/artifacts/v0.0.0-dev-build.0/cluster-api-provider-vsphere/manifests/infrastructure-vsphere/v1.1.1/infrastructure-components.yaml
      driver:
        arch:
        - amd64
        - arm64
        description: Container image for vsphere-csi-driver image
        imageDigest: sha256:0123456789abcdef0123456789abcdef0123456789abcdef0123456789abcdef
        name: vsphere-csi-driver
        os: linux
        uri: public.ecr.aws/release-container-registry/kubernetes-sigs/vsphere-csi-driver/csi/driver:v2.2.0-eks-a-v0.0.0-dev-build.1
      kubeProxy:
        arch:
        - amd64
        - arm64
        description: Container image for kube-rbac-proxy image
        imageDigest: sha256:0123456789abcdef0123456789abcdef0123456789abcdef0123456789abcdef
        name: kube-rbac-proxy
        os: linux
        uri: public.ecr.aws/release-container-registry/brancz/kube-rbac-proxy:v0.13.0-eks-a-v0.0.0-dev-build.1
      kubeVip:
        arch:
        - amd64
        - arm64
        description: Container image for kube-vip image
        imageDigest: sha256:0123456789abcdef0123456789abcdef0123456789abcdef0123456789abcdef
        name: kube-vip
        os: linux
        uri: public.ecr.aws/release-container-registry/kube-vip/kube-vip:v0.5.0-eks-a-v0.0.0-dev-build.1
      manager:
        arch:
        - amd64
        - arm64
        description: Container image for cloud-provider-vsphere image
        imageDigest: sha256:0123456789abcdef0123456789abcdef0123456789abcdef0123456789abcdef
        name: cloud-provider-vsphere
        os: linux
        uri: public.ecr.aws/release-container-registry/kubernetes/cloud-provider-vsphere/cpi/manager:v1.22.6-eks-d-1-22-eks-a-v0.0.0-dev-build.1
      metadata:
        uri: https://release-bucket/artifacts/v0.0.0-dev-build.0/cluster-api-provider-vsphere/manifests/infrastructure-vsphere/v1.1.1/metadata.yaml
      syncer:
        arch:
        - amd64
        - arm64
        description: Container image for vsphere-csi-syncer image
        imageDigest: sha256:0123456789abcdef0123456789abcdef0123456789abcdef0123456789abcdef
        name: vsphere-csi-syncer
        os: linux
        uri: public.ecr.aws/release-container-registry/kubernetes-sigs/vsphere-csi-driver/csi/syncer:v2.2.0-eks-a-v0.0.0-dev-build.1
      version: v1.1.1+abcdef1
  - aws:
      clusterTemplate:
        uri: https://release-bucket/artifacts/v0.0.0-dev-build.0/cluster-api-provider-aws/manifests/infrastructure-aws/v0.6.4/cluster-template.yaml
      components:
        uri: https://release-bucket/artifacts/v0.0.0-dev-build.0/cluster-api-provider-aws/manifests/infrastructure-aws/v0.6.4/infrastructure-components.yaml
      controller:
        arch:
        - amd64
        - arm64
        description: Container image for cluster-api-aws-controller image
        imageDigest: sha256:0123456789abcdef0123456789abcdef0123456789abcdef0123456789abcdef
        name: cluster-api-aws-controller
        os: linux
        uri: public.ecr.aws/release-container-registry/kubernetes-sigs/cluster-api-provider-aws/cluster-api-aws-controller:v0.6.4-eks-a-v0.0.0-dev-build.1
      kubeProxy:
        arch:
        - amd64
        - arm64
        description: Container image for kube-rbac-proxy image
        imageDigest: sha256:0123456789abcdef0123456789abcdef0123456789abcdef0123456789abcdef
        name: kube-rbac-proxy
        os: linux
        uri: public.ecr.aws/release-container-registry/brancz/kube-rbac-proxy:v0.13.0-eks-a-v0.0.0-dev-build.1
      metadata:
        uri: https://release-bucket/artifacts/v0.0.0-dev-build.0/cluster-api-provider-aws/manifests/infrastructure-aws/v0.6.4/metadata.yaml
      version: v0.6.4+abcdef1
    bootstrap:
      components:
        uri: https://release-bucket/artifacts/v0.0.0-dev-build.0/cluster-api/manifests/bootstrap-kubeadm/v1.2.0/bootstrap-components.yaml
      controller:
        arch:
        - amd64
        - arm64
        description: Container image for kubeadm-bootstrap-controller image
        imageDigest: sha256:0123456789abcdef0123456789abcdef0123456789abcdef0123456789abcdef
        name: kubeadm-bootstrap-controller
        os: linux
        uri: public.ecr.aws/release-container-registry/kubernetes-sigs/cluster-api/kubeadm-bootstrap-controller:v1.2.0-eks-a-v0.0.0-dev-build.1
      kubeProxy:
        arch:
        - amd64
        - arm64
        description: Container image for kube-rbac-proxy image
        imageDigest: sha256:0123456789abcdef0123456789abcdef0123456789abcdef0123456789abcdef
        name: kube-rbac-proxy
        os: linux
        uri: public.ecr.aws/release-container-registry/brancz/kube-rbac-proxy:v0.13.0-eks-a-v0.0.0-dev-build.1
      metadata:
        uri: https://release-bucket/artifacts/v0.0.0-dev-build.0/cluster-api/manifests/bootstrap-kubeadm/v1.2.0/metadata.yaml
      version: v1.2.0+abcdef1
    bottlerocketAdmin:
      admin:
        arch:
        - amd64
        description: Container image for bottlerocket-admin image
        imageDigest: sha256:d7a394014cd60caa821d7c748637d1bf21ed955eb06a8cef7864c9a5f2e75b02
        name: bottlerocket-admin
        os: linux
        uri: public.ecr.aws/bottlerocket/bottlerocket-admin:v0.9.0
    bottlerocketBootstrap:
      bootstrap:
        arch:
        - amd64
        - arm64
        description: Container image for bottlerocket-bootstrap image
        imageDigest: sha256:0123456789abcdef0123456789abcdef0123456789abcdef0123456789abcdef
        name: bottlerocket-bootstrap
        os: linux
        uri: public.ecr.aws/release-container-registry/bottlerocket-bootstrap:v1-23-4-eks-a-v0.0.0-dev-build.1
    certManager:
      acmesolver:
        arch:
        - amd64
        - arm64
        description: Container image for cert-manager-acmesolver image
        imageDigest: sha256:0123456789abcdef0123456789abcdef0123456789abcdef0123456789abcdef
        name: cert-manager-acmesolver
        os: linux
        uri: public.ecr.aws/release-container-registry/cert-manager/cert-manager-acmesolver:v1.8.2-eks-a-v0.0.0-dev-build.1
      cainjector:
        arch:
        - amd64
        - arm64
        description: Container image for cert-manager-cainjector image
        imageDigest: sha256:0123456789abcdef0123456789abcdef0123456789abcdef0123456789abcdef
        name: cert-manager-cainjector
        os: linux
        uri: public.ecr.aws/release-container-registry/cert-manager/cert-manager-cainjector:v1.8.2-eks-a-v0.0.0-dev-build.1
      controller:
        arch:
        - amd64
        - arm64
        description: Container image for cert-manager-controller image
        imageDigest: sha256:0123456789abcdef0123456789abcdef0123456789abcdef0123456789abcdef
        name: cert-manager-controller
        os: linux
        uri: public.ecr.aws/release-container-registry/cert-manager/cert-manager-controller:v1.8.2-eks-a-v0.0.0-dev-build.1
      ctl:
        arch:
        - amd64
        - arm64
        description: Container image for cert-manager-ctl image
        imageDigest: sha256:0123456789abcdef0123456789abcdef0123456789abcdef0123456789abcdef
        name: cert-manager-ctl
        os: linux
        uri: public.ecr.aws/release-container-registry/cert-manager/cert-manager-ctl:v1.8.2-eks-a-v0.0.0-dev-build.1
      manifest:
        uri: https://release-bucket/artifacts/v0.0.0-dev-build.0/cert-manager/manifests/v1.8.2/cert-manager.yaml
      version: v1.8.2+abcdef1
      webhook:
        arch:
        - amd64
        - arm64
        description: Container image for cert-manager-webhook image
        imageDigest: sha256:0123456789abcdef0123456789abcdef0123456789abcdef0123456789abcdef
        name: cert-manager-webhook
        os: linux
        uri: public.ecr.aws/release-container-registry/cert-manager/cert-manager-webhook:v1.8.2-eks-a-v0.0.0-dev-build.1
    cilium:
      cilium:
        arch:
        - amd64
        description: Container image for cilium image
        imageDigest: sha256:9674f67425c28e820c72cf07e26e1d4303d4c2a8226b15273647d6eb84684510
        name: cilium
        os: linux
        uri: public.ecr.aws/isovalent/cilium:v1.10.11-eksa.2
      helmChart:
        description: Helm chart for cilium-chart
        imageDigest: sha256:b4b6f8524313658d412829d3d281918ac1e4432073123fc38b0650ab1a45e2e1
        name: cilium-chart
        uri: public.ecr.aws/isovalent/cilium:1.10.11-eksa.2
      manifest:
        uri: https://release-bucket/artifacts/v0.0.0-dev-build.0/cilium/manifests/cilium/v1.10.11-eksa.2/cilium.yaml
      operator:
        arch:
        - amd64
        description: Container image for operator-generic image
        imageDigest: sha256:5e52535b615b0c59996926c509ebb1401a3ea384f91e275e90bdccda352a6f67
        name: operator-generic
        os: linux
        uri: public.ecr.aws/isovalent/operator-generic:v1.10.11-eksa.2
      version: v1.10.11-eksa.2
    cloudStack:
      clusterAPIController:
        arch:
        - amd64
        - arm64
        description: Container image for cluster-api-provider-cloudstack image
        imageDigest: sha256:0123456789abcdef0123456789abcdef0123456789abcdef0123456789abcdef
        name: cluster-api-provider-cloudstack
        os: linux
<<<<<<< HEAD
        uri: public.ecr.aws/release-container-registry/kubernetes-sigs/cluster-api-provider-cloudstack/release/manager:v0.4.7-rc2-eks-a-v0.0.0-dev-build.1
      components:
        uri: https://release-bucket/artifacts/v0.0.0-dev-build.0/cluster-api-provider-cloudstack/manifests/infrastructure-cloudstack/v0.4.7-rc2/infrastructure-components.yaml
=======
        uri: public.ecr.aws/release-container-registry/kubernetes-sigs/cluster-api-provider-cloudstack/release/manager:v0.4.7-rc1-eks-a-v0.0.0-dev-build.1
      components:
        uri: https://release-bucket/artifacts/v0.0.0-dev-build.0/cluster-api-provider-cloudstack/manifests/infrastructure-cloudstack/v0.4.7-rc1/infrastructure-components.yaml
>>>>>>> 5c7404d0
      kubeRbacProxy:
        arch:
        - amd64
        - arm64
        description: Container image for kube-rbac-proxy image
        imageDigest: sha256:0123456789abcdef0123456789abcdef0123456789abcdef0123456789abcdef
        name: kube-rbac-proxy
        os: linux
        uri: public.ecr.aws/release-container-registry/brancz/kube-rbac-proxy:v0.13.0-eks-a-v0.0.0-dev-build.1
      kubeVip:
        arch:
        - amd64
        - arm64
        description: Container image for kube-vip image
        imageDigest: sha256:0123456789abcdef0123456789abcdef0123456789abcdef0123456789abcdef
        name: kube-vip
        os: linux
        uri: public.ecr.aws/release-container-registry/kube-vip/kube-vip:v0.5.0-eks-a-v0.0.0-dev-build.1
      metadata:
<<<<<<< HEAD
        uri: https://release-bucket/artifacts/v0.0.0-dev-build.0/cluster-api-provider-cloudstack/manifests/infrastructure-cloudstack/v0.4.7-rc2/metadata.yaml
      version: v0.4.7-rc2+abcdef1
=======
        uri: https://release-bucket/artifacts/v0.0.0-dev-build.0/cluster-api-provider-cloudstack/manifests/infrastructure-cloudstack/v0.4.7-rc1/metadata.yaml
      version: v0.4.7-rc1+abcdef1
>>>>>>> 5c7404d0
    clusterAPI:
      components:
        uri: https://release-bucket/artifacts/v0.0.0-dev-build.0/cluster-api/manifests/cluster-api/v1.2.0/core-components.yaml
      controller:
        arch:
        - amd64
        - arm64
        description: Container image for cluster-api-controller image
        imageDigest: sha256:0123456789abcdef0123456789abcdef0123456789abcdef0123456789abcdef
        name: cluster-api-controller
        os: linux
        uri: public.ecr.aws/release-container-registry/kubernetes-sigs/cluster-api/cluster-api-controller:v1.2.0-eks-a-v0.0.0-dev-build.1
      kubeProxy:
        arch:
        - amd64
        - arm64
        description: Container image for kube-rbac-proxy image
        imageDigest: sha256:0123456789abcdef0123456789abcdef0123456789abcdef0123456789abcdef
        name: kube-rbac-proxy
        os: linux
        uri: public.ecr.aws/release-container-registry/brancz/kube-rbac-proxy:v0.13.0-eks-a-v0.0.0-dev-build.1
      metadata:
        uri: https://release-bucket/artifacts/v0.0.0-dev-build.0/cluster-api/manifests/cluster-api/v1.2.0/metadata.yaml
      version: v1.2.0+abcdef1
    controlPlane:
      components:
        uri: https://release-bucket/artifacts/v0.0.0-dev-build.0/cluster-api/manifests/control-plane-kubeadm/v1.2.0/control-plane-components.yaml
      controller:
        arch:
        - amd64
        - arm64
        description: Container image for kubeadm-control-plane-controller image
        imageDigest: sha256:0123456789abcdef0123456789abcdef0123456789abcdef0123456789abcdef
        name: kubeadm-control-plane-controller
        os: linux
        uri: public.ecr.aws/release-container-registry/kubernetes-sigs/cluster-api/kubeadm-control-plane-controller:v1.2.0-eks-a-v0.0.0-dev-build.1
      kubeProxy:
        arch:
        - amd64
        - arm64
        description: Container image for kube-rbac-proxy image
        imageDigest: sha256:0123456789abcdef0123456789abcdef0123456789abcdef0123456789abcdef
        name: kube-rbac-proxy
        os: linux
        uri: public.ecr.aws/release-container-registry/brancz/kube-rbac-proxy:v0.13.0-eks-a-v0.0.0-dev-build.1
      metadata:
        uri: https://release-bucket/artifacts/v0.0.0-dev-build.0/cluster-api/manifests/control-plane-kubeadm/v1.2.0/metadata.yaml
      version: v1.2.0+abcdef1
    docker:
      clusterTemplate:
        uri: https://release-bucket/artifacts/v0.0.0-dev-build.0/cluster-api/manifests/infrastructure-docker/v1.2.0/cluster-template-development.yaml
      components:
        uri: https://release-bucket/artifacts/v0.0.0-dev-build.0/cluster-api/manifests/infrastructure-docker/v1.2.0/infrastructure-components-development.yaml
      kubeProxy:
        arch:
        - amd64
        - arm64
        description: Container image for kube-rbac-proxy image
        imageDigest: sha256:0123456789abcdef0123456789abcdef0123456789abcdef0123456789abcdef
        name: kube-rbac-proxy
        os: linux
        uri: public.ecr.aws/release-container-registry/brancz/kube-rbac-proxy:v0.13.0-eks-a-v0.0.0-dev-build.1
      manager:
        arch:
        - amd64
        - arm64
        description: Container image for cluster-api-provider-docker image
        imageDigest: sha256:0123456789abcdef0123456789abcdef0123456789abcdef0123456789abcdef
        name: cluster-api-provider-docker
        os: linux
        uri: public.ecr.aws/release-container-registry/kubernetes-sigs/cluster-api/capd-manager:v1.2.0-eks-a-v0.0.0-dev-build.1
      metadata:
        uri: https://release-bucket/artifacts/v0.0.0-dev-build.0/cluster-api/manifests/infrastructure-docker/v1.2.0/metadata.yaml
      version: v1.2.0+abcdef1
    eksD:
      channel: 1-23
      components: https://distro.eks.amazonaws.com/crds/releases.distro.eks.amazonaws.com-v1alpha1.yaml
      crictl:
        arch:
        - amd64
        description: cri-tools tarball for linux/amd64
        name: cri-tools-v0.0.0-dev-build.0-linux-amd64.tar.gz
        os: linux
        sha256: 0123456789abcdef0123456789abcdef0123456789abcdef0123456789abcdef
        sha512: 0123456789abcdef0123456789abcdef0123456789abcdef0123456789abcdef0123456789abcdef0123456789abcdef0123456789abcdef0123456789abcdef
        uri: https://release-bucket/artifacts/v0.0.0-dev-build.0/cri-tools/v1.24.2/cri-tools-v0.0.0-dev-build.0-linux-amd64.tar.gz
      etcdadm:
        arch:
        - amd64
        description: etcdadm tarball for linux/amd64
        name: etcdadm-v0.0.0-dev-build.0-linux-amd64.tar.gz
        os: linux
        sha256: 0123456789abcdef0123456789abcdef0123456789abcdef0123456789abcdef
        sha512: 0123456789abcdef0123456789abcdef0123456789abcdef0123456789abcdef0123456789abcdef0123456789abcdef0123456789abcdef0123456789abcdef
        uri: https://release-bucket/artifacts/v0.0.0-dev-build.0/etcdadm/5b496a72af3d80d64a16a650c85ce9a5882bc014/etcdadm-v0.0.0-dev-build.0-linux-amd64.tar.gz
      gitCommit: 0123456789abcdef0123456789abcdef01234567
      kindNode:
        arch:
        - amd64
        - arm64
        description: Container image for kind-node image
        imageDigest: sha256:0123456789abcdef0123456789abcdef0123456789abcdef0123456789abcdef
        name: kind-node
        os: linux
        uri: public.ecr.aws/release-container-registry/kubernetes-sigs/kind/node:v1.23.7-eks-d-1-23-4-eks-a-v0.0.0-dev-build.1
      kubeVersion: v1.23.7
      manifestUrl: https://distro.eks.amazonaws.com/kubernetes-1-23/kubernetes-1-23-eks-4.yaml
      name: kubernetes-1-23-eks-4
      ova:
        bottlerocket:
          arch:
          - amd64
          description: Bottlerocket Ova image for EKS-D 1-23-4 release
          name: bottlerocket-v1.23.7-eks-d-1-23-4-eks-a-v0.0.0-dev-build.0-amd64.ova
          os: linux
          osName: bottlerocket
          sha256: 0123456789abcdef0123456789abcdef0123456789abcdef0123456789abcdef
          sha512: 0123456789abcdef0123456789abcdef0123456789abcdef0123456789abcdef0123456789abcdef0123456789abcdef0123456789abcdef0123456789abcdef
          uri: https://release-bucket/artifacts/v0.0.0-dev-build.0/eks-distro/ova/1-23/1-23-4/bottlerocket-v1.23.7-eks-d-1-23-4-eks-a-v0.0.0-dev-build.0-amd64.ova
        ubuntu:
          arch:
          - amd64
          description: Ubuntu Ova image for EKS-D 1-23-4 release
          name: ubuntu-v1.23.7-eks-d-1-23-4-eks-a-v0.0.0-dev-build.0-amd64.ova
          os: linux
          osName: ubuntu
          sha256: 0123456789abcdef0123456789abcdef0123456789abcdef0123456789abcdef
          sha512: 0123456789abcdef0123456789abcdef0123456789abcdef0123456789abcdef0123456789abcdef0123456789abcdef0123456789abcdef0123456789abcdef
          uri: https://release-bucket/artifacts/v0.0.0-dev-build.0/eks-distro/ova/1-23/1-23-4/ubuntu-v1.23.7-eks-d-1-23-4-eks-a-v0.0.0-dev-build.0-amd64.ova
      raw:
        bottlerocket:
          arch:
          - amd64
          description: Bottlerocket Raw image for EKS-D 1-23-4 release
          name: bottlerocket-v1.23.7-eks-d-1-23-4-eks-a-v0.0.0-dev-build.0-amd64.img.gz
          os: linux
          osName: bottlerocket
          sha256: 0123456789abcdef0123456789abcdef0123456789abcdef0123456789abcdef
          sha512: 0123456789abcdef0123456789abcdef0123456789abcdef0123456789abcdef0123456789abcdef0123456789abcdef0123456789abcdef0123456789abcdef
          uri: https://release-bucket/artifacts/v0.0.0-dev-build.0/eks-distro/raw/1-23/1-23-4/bottlerocket-v1.23.7-eks-d-1-23-4-eks-a-v0.0.0-dev-build.0-amd64.img.gz
        ubuntu:
          arch:
          - amd64
          description: Ubuntu Raw image for EKS-D 1-23-4 release
          name: ubuntu-v1.23.7-eks-d-1-23-4-eks-a-v0.0.0-dev-build.0-amd64.gz
          os: linux
          osName: ubuntu
          sha256: 0123456789abcdef0123456789abcdef0123456789abcdef0123456789abcdef
          sha512: 0123456789abcdef0123456789abcdef0123456789abcdef0123456789abcdef0123456789abcdef0123456789abcdef0123456789abcdef0123456789abcdef
          uri: https://release-bucket/artifacts/v0.0.0-dev-build.0/eks-distro/raw/1-23/1-23-4/ubuntu-v1.23.7-eks-d-1-23-4-eks-a-v0.0.0-dev-build.0-amd64.gz
    eksa:
      cliTools:
        arch:
        - amd64
        - arm64
        description: Container image for eks-anywhere-cli-tools image
        imageDigest: sha256:0123456789abcdef0123456789abcdef0123456789abcdef0123456789abcdef
        name: eks-anywhere-cli-tools
        os: linux
        uri: public.ecr.aws/release-container-registry/eks-anywhere-cli-tools:v0.10.1-eks-a-v0.0.0-dev-build.1
      clusterController:
        arch:
        - amd64
        - arm64
        description: Container image for eks-anywhere-cluster-controller image
        imageDigest: sha256:0123456789abcdef0123456789abcdef0123456789abcdef0123456789abcdef
        name: eks-anywhere-cluster-controller
        os: linux
        uri: public.ecr.aws/release-container-registry/eks-anywhere-cluster-controller:v0.10.1-eks-a-v0.0.0-dev-build.1
      components:
        uri: https://release-bucket/artifacts/v0.0.0-dev-build.0/eks-anywhere/manifests/cluster-controller/v0.10.1/eksa-components.yaml
      diagnosticCollector:
        arch:
        - amd64
        - arm64
        description: Container image for eks-anywhere-diagnostic-collector image
        imageDigest: sha256:0123456789abcdef0123456789abcdef0123456789abcdef0123456789abcdef
        name: eks-anywhere-diagnostic-collector
        os: linux
        uri: public.ecr.aws/release-container-registry/eks-anywhere-diagnostic-collector:v0.10.1-eks-a-v0.0.0-dev-build.1
      version: v0.0.0-dev+build.0+abcdef1
    etcdadmBootstrap:
      components:
        uri: https://release-bucket/artifacts/v0.0.0-dev-build.0/etcdadm-bootstrap-provider/manifests/bootstrap-etcdadm-bootstrap/v1.0.5/bootstrap-components.yaml
      controller:
        arch:
        - amd64
        - arm64
        description: Container image for etcdadm-bootstrap-provider image
        imageDigest: sha256:0123456789abcdef0123456789abcdef0123456789abcdef0123456789abcdef
        name: etcdadm-bootstrap-provider
        os: linux
        uri: public.ecr.aws/release-container-registry/aws/etcdadm-bootstrap-provider:v1.0.5-eks-a-v0.0.0-dev-build.1
      kubeProxy:
        arch:
        - amd64
        - arm64
        description: Container image for kube-rbac-proxy image
        imageDigest: sha256:0123456789abcdef0123456789abcdef0123456789abcdef0123456789abcdef
        name: kube-rbac-proxy
        os: linux
        uri: public.ecr.aws/release-container-registry/brancz/kube-rbac-proxy:v0.13.0-eks-a-v0.0.0-dev-build.1
      metadata:
        uri: https://release-bucket/artifacts/v0.0.0-dev-build.0/etcdadm-bootstrap-provider/manifests/bootstrap-etcdadm-bootstrap/v1.0.5/metadata.yaml
      version: v1.0.5+abcdef1
    etcdadmController:
      components:
        uri: https://release-bucket/artifacts/v0.0.0-dev-build.0/etcdadm-controller/manifests/bootstrap-etcdadm-controller/v1.0.4/bootstrap-components.yaml
      controller:
        arch:
        - amd64
        - arm64
        description: Container image for etcdadm-controller image
        imageDigest: sha256:0123456789abcdef0123456789abcdef0123456789abcdef0123456789abcdef
        name: etcdadm-controller
        os: linux
        uri: public.ecr.aws/release-container-registry/aws/etcdadm-controller:v1.0.4-eks-a-v0.0.0-dev-build.1
      kubeProxy:
        arch:
        - amd64
        - arm64
        description: Container image for kube-rbac-proxy image
        imageDigest: sha256:0123456789abcdef0123456789abcdef0123456789abcdef0123456789abcdef
        name: kube-rbac-proxy
        os: linux
        uri: public.ecr.aws/release-container-registry/brancz/kube-rbac-proxy:v0.13.0-eks-a-v0.0.0-dev-build.1
      metadata:
        uri: https://release-bucket/artifacts/v0.0.0-dev-build.0/etcdadm-controller/manifests/bootstrap-etcdadm-controller/v1.0.4/metadata.yaml
      version: v1.0.4+abcdef1
    flux:
      helmController:
        arch:
        - amd64
        - arm64
        description: Container image for helm-controller image
        imageDigest: sha256:0123456789abcdef0123456789abcdef0123456789abcdef0123456789abcdef
        name: helm-controller
        os: linux
        uri: public.ecr.aws/release-container-registry/fluxcd/helm-controller:v0.22.2-eks-a-v0.0.0-dev-build.1
      kustomizeController:
        arch:
        - amd64
        - arm64
        description: Container image for kustomize-controller image
        imageDigest: sha256:0123456789abcdef0123456789abcdef0123456789abcdef0123456789abcdef
        name: kustomize-controller
        os: linux
        uri: public.ecr.aws/release-container-registry/fluxcd/kustomize-controller:v0.26.3-eks-a-v0.0.0-dev-build.1
      notificationController:
        arch:
        - amd64
        - arm64
        description: Container image for notification-controller image
        imageDigest: sha256:0123456789abcdef0123456789abcdef0123456789abcdef0123456789abcdef
        name: notification-controller
        os: linux
        uri: public.ecr.aws/release-container-registry/fluxcd/notification-controller:v0.24.1-eks-a-v0.0.0-dev-build.1
      sourceController:
        arch:
        - amd64
        - arm64
        description: Container image for source-controller image
        imageDigest: sha256:0123456789abcdef0123456789abcdef0123456789abcdef0123456789abcdef
        name: source-controller
        os: linux
        uri: public.ecr.aws/release-container-registry/fluxcd/source-controller:v0.25.9-eks-a-v0.0.0-dev-build.1
      version: v0.31.3+abcdef1
    haproxy:
      image:
        arch:
        - amd64
        - arm64
        description: Container image for haproxy image
        imageDigest: sha256:0123456789abcdef0123456789abcdef0123456789abcdef0123456789abcdef
        name: haproxy
        os: linux
        uri: public.ecr.aws/release-container-registry/kubernetes-sigs/kind/haproxy:v0.14.0-eks-a-v0.0.0-dev-build.1
    kindnetd:
      manifest:
        uri: https://release-bucket/artifacts/v0.0.0-dev-build.0/kind/manifests/kindnetd/v0.14.0/kindnetd.yaml
      version: v0.14.0+abcdef1
    kubeVersion: "1.23"
    packageController:
      helmChart:
        description: Helm chart for eks-anywhere-packages
        imageDigest: sha256:0123456789abcdef0123456789abcdef0123456789abcdef0123456789abcdef
        name: eks-anywhere-packages
        uri: public.ecr.aws/release-container-registry/eks-anywhere-packages:0.2.0-alpha.5-eks-a-v0.0.0-dev-build.1
      packageController:
        arch:
        - amd64
        - arm64
        description: Container image for eks-anywhere-packages image
        imageDigest: sha256:0123456789abcdef0123456789abcdef0123456789abcdef0123456789abcdef
        name: eks-anywhere-packages
        os: linux
        uri: public.ecr.aws/release-container-registry/eks-anywhere-packages:v0.2.0-alpha.5-eks-a-v0.0.0-dev-build.1
<<<<<<< HEAD
      tokenRefresher:
        arch:
        - amd64
        - arm64
        description: Container image for ecr-token-refresher image
        imageDigest: sha256:0123456789abcdef0123456789abcdef0123456789abcdef0123456789abcdef
        name: ecr-token-refresher
        os: linux
        uri: public.ecr.aws/release-container-registry/ecr-token-refresher:v0.2.0-alpha.5-eks-a-v0.0.0-dev-build.1
=======
>>>>>>> 5c7404d0
      version: v0.2.0-alpha.5+abcdef1
    snow:
      components:
        uri: https://release-bucket/artifacts/v0.0.0-dev-build.0/cluster-api-provider-aws-snow/manifests/infrastructure-snow/v0.1.6/infrastructure-components.yaml
      kubeVip:
        arch:
        - amd64
        - arm64
        description: Container image for kube-vip image
        imageDigest: sha256:0123456789abcdef0123456789abcdef0123456789abcdef0123456789abcdef
        name: kube-vip
        os: linux
        uri: public.ecr.aws/release-container-registry/kube-vip/kube-vip:v0.5.0-eks-a-v0.0.0-dev-build.1
      manager:
        arch:
        - amd64
        - arm64
        description: Container image for cluster-api-snow-controller image
        imageDigest: sha256:0123456789abcdef0123456789abcdef0123456789abcdef0123456789abcdef
        name: cluster-api-snow-controller
        os: linux
        uri: public.ecr.aws/release-container-registry/aws/cluster-api-provider-aws-snow/manager:v0.1.6-eks-a-v0.0.0-dev-build.1
      metadata:
        uri: https://release-bucket/artifacts/v0.0.0-dev-build.0/cluster-api-provider-aws-snow/manifests/infrastructure-snow/v0.1.6/metadata.yaml
      version: v0.1.6+abcdef1
    tinkerbell:
      clusterAPIController:
        arch:
        - amd64
        - arm64
        description: Container image for cluster-api-provider-tinkerbell image
        imageDigest: sha256:0123456789abcdef0123456789abcdef0123456789abcdef0123456789abcdef
        name: cluster-api-provider-tinkerbell
        os: linux
        uri: public.ecr.aws/release-container-registry/tinkerbell/cluster-api-provider-tinkerbell:9e9c2a397288908f73a4f499ac00aaf96d15deb6-eks-a-v0.0.0-dev-build.1
      clusterTemplate:
        uri: https://release-bucket/artifacts/v0.0.0-dev-build.0/cluster-api-provider-tinkerbell/manifests/infrastructure-tinkerbell/9e9c2a397288908f73a4f499ac00aaf96d15deb6/cluster-template.yaml
      components:
        uri: https://release-bucket/artifacts/v0.0.0-dev-build.0/cluster-api-provider-tinkerbell/manifests/infrastructure-tinkerbell/9e9c2a397288908f73a4f499ac00aaf96d15deb6/infrastructure-components.yaml
      envoy:
        arch:
        - amd64
        - arm64
        description: Container image for envoy image
        imageDigest: sha256:0123456789abcdef0123456789abcdef0123456789abcdef0123456789abcdef
        name: envoy
        os: linux
        uri: public.ecr.aws/release-container-registry/envoyproxy/envoy:v1.22.2.0-prod-eks-a-v0.0.0-dev-build.1
      kubeVip:
        arch:
        - amd64
        - arm64
        description: Container image for kube-vip image
        imageDigest: sha256:0123456789abcdef0123456789abcdef0123456789abcdef0123456789abcdef
        name: kube-vip
        os: linux
        uri: public.ecr.aws/release-container-registry/kube-vip/kube-vip:v0.5.0-eks-a-v0.0.0-dev-build.1
      metadata:
        uri: https://release-bucket/artifacts/v0.0.0-dev-build.0/cluster-api-provider-tinkerbell/manifests/infrastructure-tinkerbell/9e9c2a397288908f73a4f499ac00aaf96d15deb6/metadata.yaml
      tinkerbellStack:
        actions:
          cexec:
            arch:
            - amd64
            - arm64
            description: Container image for cexec image
            imageDigest: sha256:0123456789abcdef0123456789abcdef0123456789abcdef0123456789abcdef
            name: cexec
            os: linux
            uri: public.ecr.aws/release-container-registry/tinkerbell/hub/cexec:6c0f0d437bde2c836d90b000312c8b25fa1b65e1-eks-a-v0.0.0-dev-build.1
          imageToDisk:
            arch:
            - amd64
            - arm64
            description: Container image for image2disk image
            imageDigest: sha256:0123456789abcdef0123456789abcdef0123456789abcdef0123456789abcdef
            name: image2disk
            os: linux
            uri: public.ecr.aws/release-container-registry/tinkerbell/hub/image2disk:6c0f0d437bde2c836d90b000312c8b25fa1b65e1-eks-a-v0.0.0-dev-build.1
          kexec:
            arch:
            - amd64
            - arm64
            description: Container image for kexec image
            imageDigest: sha256:0123456789abcdef0123456789abcdef0123456789abcdef0123456789abcdef
            name: kexec
            os: linux
            uri: public.ecr.aws/release-container-registry/tinkerbell/hub/kexec:6c0f0d437bde2c836d90b000312c8b25fa1b65e1-eks-a-v0.0.0-dev-build.1
          ociToDisk:
            arch:
            - amd64
            - arm64
            description: Container image for oci2disk image
            imageDigest: sha256:0123456789abcdef0123456789abcdef0123456789abcdef0123456789abcdef
            name: oci2disk
            os: linux
            uri: public.ecr.aws/release-container-registry/tinkerbell/hub/oci2disk:6c0f0d437bde2c836d90b000312c8b25fa1b65e1-eks-a-v0.0.0-dev-build.1
          reboot:
            arch:
            - amd64
            - arm64
            description: Container image for reboot image
            imageDigest: sha256:0123456789abcdef0123456789abcdef0123456789abcdef0123456789abcdef
            name: reboot
            os: linux
            uri: public.ecr.aws/release-container-registry/tinkerbell/hub/reboot:6c0f0d437bde2c836d90b000312c8b25fa1b65e1-eks-a-v0.0.0-dev-build.1
          writeFile:
            arch:
            - amd64
            - arm64
            description: Container image for writefile image
            imageDigest: sha256:0123456789abcdef0123456789abcdef0123456789abcdef0123456789abcdef
            name: writefile
            os: linux
            uri: public.ecr.aws/release-container-registry/tinkerbell/hub/writefile:6c0f0d437bde2c836d90b000312c8b25fa1b65e1-eks-a-v0.0.0-dev-build.1
        boots:
          arch:
          - amd64
          - arm64
          description: Container image for boots image
          imageDigest: sha256:0123456789abcdef0123456789abcdef0123456789abcdef0123456789abcdef
          name: boots
          os: linux
          uri: public.ecr.aws/release-container-registry/tinkerbell/boots:94e4b4899b383e28b6002750b14e254cfbbdd81f-eks-a-v0.0.0-dev-build.1
        cfssl:
          arch:
          - amd64
          - arm64
          description: Container image for cfssl image
          imageDigest: sha256:0123456789abcdef0123456789abcdef0123456789abcdef0123456789abcdef
          name: cfssl
          os: linux
          uri: public.ecr.aws/release-container-registry/cloudflare/cfssl:v1.6.1-eks-a-v0.0.0-dev-build.1
        hegel:
          arch:
          - amd64
          - arm64
          description: Container image for hegel image
          imageDigest: sha256:0123456789abcdef0123456789abcdef0123456789abcdef0123456789abcdef
          name: hegel
          os: linux
          uri: public.ecr.aws/release-container-registry/tinkerbell/hegel:7b286fdc8e8fa91a6e9a179a5494b6ee29fce17b-eks-a-v0.0.0-dev-build.1
        hook:
          bootkit:
            arch:
            - amd64
            - arm64
            description: Container image for hook-bootkit image
            imageDigest: sha256:0123456789abcdef0123456789abcdef0123456789abcdef0123456789abcdef
            name: hook-bootkit
            os: linux
            uri: public.ecr.aws/release-container-registry/tinkerbell/hook-bootkit:029ef8f0711579717bfd14ac5eb63cdc3e658b1d-eks-a-v0.0.0-dev-build.1
          docker:
            arch:
            - amd64
            - arm64
            description: Container image for hook-docker image
            imageDigest: sha256:0123456789abcdef0123456789abcdef0123456789abcdef0123456789abcdef
            name: hook-docker
            os: linux
            uri: public.ecr.aws/release-container-registry/tinkerbell/hook-docker:029ef8f0711579717bfd14ac5eb63cdc3e658b1d-eks-a-v0.0.0-dev-build.1
          initramfs:
            amd:
              description: Tinkerbell operating system installation environment (osie)
                component
              name: initramfs-x86_64
              uri: https://release-bucket/artifacts/v0.0.0-dev-build.0/hook/029ef8f0711579717bfd14ac5eb63cdc3e658b1d/initramfs-x86_64
            arm:
              description: Tinkerbell operating system installation environment (osie)
                component
              name: initramfs-aarch64
              uri: https://release-bucket/artifacts/v0.0.0-dev-build.0/hook/029ef8f0711579717bfd14ac5eb63cdc3e658b1d/initramfs-aarch64
          kernel:
            arch:
            - amd64
            - arm64
            description: Container image for hook-kernel image
            imageDigest: sha256:0123456789abcdef0123456789abcdef0123456789abcdef0123456789abcdef
            name: hook-kernel
            os: linux
            uri: public.ecr.aws/release-container-registry/tinkerbell/hook-kernel:029ef8f0711579717bfd14ac5eb63cdc3e658b1d-eks-a-v0.0.0-dev-build.1
          vmlinuz:
            amd:
              description: Tinkerbell operating system installation environment (osie)
                component
              name: vmlinuz-x86_64
              uri: https://release-bucket/artifacts/v0.0.0-dev-build.0/hook/029ef8f0711579717bfd14ac5eb63cdc3e658b1d/vmlinuz-x86_64
            arm:
              description: Tinkerbell operating system installation environment (osie)
                component
              name: vmlinuz-aarch64
              uri: https://release-bucket/artifacts/v0.0.0-dev-build.0/hook/029ef8f0711579717bfd14ac5eb63cdc3e658b1d/vmlinuz-aarch64
        rufio:
          arch:
          - amd64
          - arm64
          description: Container image for rufio image
          imageDigest: sha256:0123456789abcdef0123456789abcdef0123456789abcdef0123456789abcdef
          name: rufio
          os: linux
          uri: public.ecr.aws/release-container-registry/tinkerbell/rufio:a4053e5c1e7f32fb5c0a9962846c219c3ef8aaf3-eks-a-v0.0.0-dev-build.1
        tink:
          tinkController:
            arch:
            - amd64
            - arm64
            description: Container image for tink-controller image
            imageDigest: sha256:0123456789abcdef0123456789abcdef0123456789abcdef0123456789abcdef
            name: tink-controller
            os: linux
            uri: public.ecr.aws/release-container-registry/tinkerbell/tink/tink-controller:19b68beab1a902846c10ee3422cafb4fd5c3307e-eks-a-v0.0.0-dev-build.1
          tinkServer:
            arch:
            - amd64
            - arm64
            description: Container image for tink-server image
            imageDigest: sha256:0123456789abcdef0123456789abcdef0123456789abcdef0123456789abcdef
            name: tink-server
            os: linux
            uri: public.ecr.aws/release-container-registry/tinkerbell/tink/tink-server:19b68beab1a902846c10ee3422cafb4fd5c3307e-eks-a-v0.0.0-dev-build.1
          tinkWorker:
            arch:
            - amd64
            - arm64
            description: Container image for tink-worker image
            imageDigest: sha256:0123456789abcdef0123456789abcdef0123456789abcdef0123456789abcdef
            name: tink-worker
            os: linux
            uri: public.ecr.aws/release-container-registry/tinkerbell/tink/tink-worker:19b68beab1a902846c10ee3422cafb4fd5c3307e-eks-a-v0.0.0-dev-build.1
        tinkerbellChart:
          arch:
          - amd64
          - arm64
          description: Container image for tinkerbell-chart image
          imageDigest: sha256:0123456789abcdef0123456789abcdef0123456789abcdef0123456789abcdef
          name: tinkerbell-chart
          os: linux
          uri: public.ecr.aws/release-container-registry/tinkerbell/tinkerbell-chart:0.1.4-eks-a-v0.0.0-dev-build.1
      version: v0.1.0
    vSphere:
      clusterAPIController:
        arch:
        - amd64
        - arm64
        description: Container image for cluster-api-provider-vsphere image
        imageDigest: sha256:0123456789abcdef0123456789abcdef0123456789abcdef0123456789abcdef
        name: cluster-api-provider-vsphere
        os: linux
        uri: public.ecr.aws/release-container-registry/kubernetes-sigs/cluster-api-provider-vsphere/release/manager:v1.1.1-eks-a-v0.0.0-dev-build.1
      clusterTemplate:
        uri: https://release-bucket/artifacts/v0.0.0-dev-build.0/cluster-api-provider-vsphere/manifests/infrastructure-vsphere/v1.1.1/cluster-template.yaml
      components:
        uri: https://release-bucket/artifacts/v0.0.0-dev-build.0/cluster-api-provider-vsphere/manifests/infrastructure-vsphere/v1.1.1/infrastructure-components.yaml
      driver:
        arch:
        - amd64
        - arm64
        description: Container image for vsphere-csi-driver image
        imageDigest: sha256:0123456789abcdef0123456789abcdef0123456789abcdef0123456789abcdef
        name: vsphere-csi-driver
        os: linux
        uri: public.ecr.aws/release-container-registry/kubernetes-sigs/vsphere-csi-driver/csi/driver:v2.2.0-eks-a-v0.0.0-dev-build.1
      kubeProxy:
        arch:
        - amd64
        - arm64
        description: Container image for kube-rbac-proxy image
        imageDigest: sha256:0123456789abcdef0123456789abcdef0123456789abcdef0123456789abcdef
        name: kube-rbac-proxy
        os: linux
        uri: public.ecr.aws/release-container-registry/brancz/kube-rbac-proxy:v0.13.0-eks-a-v0.0.0-dev-build.1
      kubeVip:
        arch:
        - amd64
        - arm64
        description: Container image for kube-vip image
        imageDigest: sha256:0123456789abcdef0123456789abcdef0123456789abcdef0123456789abcdef
        name: kube-vip
        os: linux
        uri: public.ecr.aws/release-container-registry/kube-vip/kube-vip:v0.5.0-eks-a-v0.0.0-dev-build.1
      manager:
        arch:
        - amd64
        - arm64
        description: Container image for cloud-provider-vsphere image
        imageDigest: sha256:0123456789abcdef0123456789abcdef0123456789abcdef0123456789abcdef
        name: cloud-provider-vsphere
        os: linux
        uri: public.ecr.aws/release-container-registry/kubernetes/cloud-provider-vsphere/cpi/manager:v1.23.1-eks-d-1-23-eks-a-v0.0.0-dev-build.1
      metadata:
        uri: https://release-bucket/artifacts/v0.0.0-dev-build.0/cluster-api-provider-vsphere/manifests/infrastructure-vsphere/v1.1.1/metadata.yaml
      syncer:
        arch:
        - amd64
        - arm64
        description: Container image for vsphere-csi-syncer image
        imageDigest: sha256:0123456789abcdef0123456789abcdef0123456789abcdef0123456789abcdef
        name: vsphere-csi-syncer
        os: linux
        uri: public.ecr.aws/release-container-registry/kubernetes-sigs/vsphere-csi-driver/csi/syncer:v2.2.0-eks-a-v0.0.0-dev-build.1
      version: v1.1.1+abcdef1
status: {}<|MERGE_RESOLUTION|>--- conflicted
+++ resolved
@@ -160,15 +160,9 @@
         imageDigest: sha256:0123456789abcdef0123456789abcdef0123456789abcdef0123456789abcdef
         name: cluster-api-provider-cloudstack
         os: linux
-<<<<<<< HEAD
         uri: public.ecr.aws/release-container-registry/kubernetes-sigs/cluster-api-provider-cloudstack/release/manager:v0.4.7-rc2-eks-a-v0.0.0-dev-build.1
       components:
         uri: https://release-bucket/artifacts/v0.0.0-dev-build.0/cluster-api-provider-cloudstack/manifests/infrastructure-cloudstack/v0.4.7-rc2/infrastructure-components.yaml
-=======
-        uri: public.ecr.aws/release-container-registry/kubernetes-sigs/cluster-api-provider-cloudstack/release/manager:v0.4.7-rc1-eks-a-v0.0.0-dev-build.1
-      components:
-        uri: https://release-bucket/artifacts/v0.0.0-dev-build.0/cluster-api-provider-cloudstack/manifests/infrastructure-cloudstack/v0.4.7-rc1/infrastructure-components.yaml
->>>>>>> 5c7404d0
       kubeRbacProxy:
         arch:
         - amd64
@@ -188,13 +182,8 @@
         os: linux
         uri: public.ecr.aws/release-container-registry/kube-vip/kube-vip:v0.5.0-eks-a-v0.0.0-dev-build.1
       metadata:
-<<<<<<< HEAD
         uri: https://release-bucket/artifacts/v0.0.0-dev-build.0/cluster-api-provider-cloudstack/manifests/infrastructure-cloudstack/v0.4.7-rc2/metadata.yaml
       version: v0.4.7-rc2+abcdef1
-=======
-        uri: https://release-bucket/artifacts/v0.0.0-dev-build.0/cluster-api-provider-cloudstack/manifests/infrastructure-cloudstack/v0.4.7-rc1/metadata.yaml
-      version: v0.4.7-rc1+abcdef1
->>>>>>> 5c7404d0
     clusterAPI:
       components:
         uri: https://release-bucket/artifacts/v0.0.0-dev-build.0/cluster-api/manifests/cluster-api/v1.2.0/core-components.yaml
@@ -483,7 +472,6 @@
         name: eks-anywhere-packages
         os: linux
         uri: public.ecr.aws/release-container-registry/eks-anywhere-packages:v0.2.0-alpha.5-eks-a-v0.0.0-dev-build.1
-<<<<<<< HEAD
       tokenRefresher:
         arch:
         - amd64
@@ -493,8 +481,6 @@
         name: ecr-token-refresher
         os: linux
         uri: public.ecr.aws/release-container-registry/ecr-token-refresher:v0.2.0-alpha.5-eks-a-v0.0.0-dev-build.1
-=======
->>>>>>> 5c7404d0
       version: v0.2.0-alpha.5+abcdef1
     snow:
       components:
@@ -948,15 +934,9 @@
         imageDigest: sha256:0123456789abcdef0123456789abcdef0123456789abcdef0123456789abcdef
         name: cluster-api-provider-cloudstack
         os: linux
-<<<<<<< HEAD
         uri: public.ecr.aws/release-container-registry/kubernetes-sigs/cluster-api-provider-cloudstack/release/manager:v0.4.7-rc2-eks-a-v0.0.0-dev-build.1
       components:
         uri: https://release-bucket/artifacts/v0.0.0-dev-build.0/cluster-api-provider-cloudstack/manifests/infrastructure-cloudstack/v0.4.7-rc2/infrastructure-components.yaml
-=======
-        uri: public.ecr.aws/release-container-registry/kubernetes-sigs/cluster-api-provider-cloudstack/release/manager:v0.4.7-rc1-eks-a-v0.0.0-dev-build.1
-      components:
-        uri: https://release-bucket/artifacts/v0.0.0-dev-build.0/cluster-api-provider-cloudstack/manifests/infrastructure-cloudstack/v0.4.7-rc1/infrastructure-components.yaml
->>>>>>> 5c7404d0
       kubeRbacProxy:
         arch:
         - amd64
@@ -976,13 +956,8 @@
         os: linux
         uri: public.ecr.aws/release-container-registry/kube-vip/kube-vip:v0.5.0-eks-a-v0.0.0-dev-build.1
       metadata:
-<<<<<<< HEAD
         uri: https://release-bucket/artifacts/v0.0.0-dev-build.0/cluster-api-provider-cloudstack/manifests/infrastructure-cloudstack/v0.4.7-rc2/metadata.yaml
       version: v0.4.7-rc2+abcdef1
-=======
-        uri: https://release-bucket/artifacts/v0.0.0-dev-build.0/cluster-api-provider-cloudstack/manifests/infrastructure-cloudstack/v0.4.7-rc1/metadata.yaml
-      version: v0.4.7-rc1+abcdef1
->>>>>>> 5c7404d0
     clusterAPI:
       components:
         uri: https://release-bucket/artifacts/v0.0.0-dev-build.0/cluster-api/manifests/cluster-api/v1.2.0/core-components.yaml
@@ -1280,7 +1255,6 @@
         name: eks-anywhere-packages
         os: linux
         uri: public.ecr.aws/release-container-registry/eks-anywhere-packages:v0.2.0-alpha.5-eks-a-v0.0.0-dev-build.1
-<<<<<<< HEAD
       tokenRefresher:
         arch:
         - amd64
@@ -1290,8 +1264,6 @@
         name: ecr-token-refresher
         os: linux
         uri: public.ecr.aws/release-container-registry/ecr-token-refresher:v0.2.0-alpha.5-eks-a-v0.0.0-dev-build.1
-=======
->>>>>>> 5c7404d0
       version: v0.2.0-alpha.5+abcdef1
     snow:
       components:
@@ -1745,15 +1717,9 @@
         imageDigest: sha256:0123456789abcdef0123456789abcdef0123456789abcdef0123456789abcdef
         name: cluster-api-provider-cloudstack
         os: linux
-<<<<<<< HEAD
         uri: public.ecr.aws/release-container-registry/kubernetes-sigs/cluster-api-provider-cloudstack/release/manager:v0.4.7-rc2-eks-a-v0.0.0-dev-build.1
       components:
         uri: https://release-bucket/artifacts/v0.0.0-dev-build.0/cluster-api-provider-cloudstack/manifests/infrastructure-cloudstack/v0.4.7-rc2/infrastructure-components.yaml
-=======
-        uri: public.ecr.aws/release-container-registry/kubernetes-sigs/cluster-api-provider-cloudstack/release/manager:v0.4.7-rc1-eks-a-v0.0.0-dev-build.1
-      components:
-        uri: https://release-bucket/artifacts/v0.0.0-dev-build.0/cluster-api-provider-cloudstack/manifests/infrastructure-cloudstack/v0.4.7-rc1/infrastructure-components.yaml
->>>>>>> 5c7404d0
       kubeRbacProxy:
         arch:
         - amd64
@@ -1773,13 +1739,8 @@
         os: linux
         uri: public.ecr.aws/release-container-registry/kube-vip/kube-vip:v0.5.0-eks-a-v0.0.0-dev-build.1
       metadata:
-<<<<<<< HEAD
         uri: https://release-bucket/artifacts/v0.0.0-dev-build.0/cluster-api-provider-cloudstack/manifests/infrastructure-cloudstack/v0.4.7-rc2/metadata.yaml
       version: v0.4.7-rc2+abcdef1
-=======
-        uri: https://release-bucket/artifacts/v0.0.0-dev-build.0/cluster-api-provider-cloudstack/manifests/infrastructure-cloudstack/v0.4.7-rc1/metadata.yaml
-      version: v0.4.7-rc1+abcdef1
->>>>>>> 5c7404d0
     clusterAPI:
       components:
         uri: https://release-bucket/artifacts/v0.0.0-dev-build.0/cluster-api/manifests/cluster-api/v1.2.0/core-components.yaml
@@ -2077,7 +2038,6 @@
         name: eks-anywhere-packages
         os: linux
         uri: public.ecr.aws/release-container-registry/eks-anywhere-packages:v0.2.0-alpha.5-eks-a-v0.0.0-dev-build.1
-<<<<<<< HEAD
       tokenRefresher:
         arch:
         - amd64
@@ -2087,8 +2047,6 @@
         name: ecr-token-refresher
         os: linux
         uri: public.ecr.aws/release-container-registry/ecr-token-refresher:v0.2.0-alpha.5-eks-a-v0.0.0-dev-build.1
-=======
->>>>>>> 5c7404d0
       version: v0.2.0-alpha.5+abcdef1
     snow:
       components:
@@ -2542,15 +2500,9 @@
         imageDigest: sha256:0123456789abcdef0123456789abcdef0123456789abcdef0123456789abcdef
         name: cluster-api-provider-cloudstack
         os: linux
-<<<<<<< HEAD
         uri: public.ecr.aws/release-container-registry/kubernetes-sigs/cluster-api-provider-cloudstack/release/manager:v0.4.7-rc2-eks-a-v0.0.0-dev-build.1
       components:
         uri: https://release-bucket/artifacts/v0.0.0-dev-build.0/cluster-api-provider-cloudstack/manifests/infrastructure-cloudstack/v0.4.7-rc2/infrastructure-components.yaml
-=======
-        uri: public.ecr.aws/release-container-registry/kubernetes-sigs/cluster-api-provider-cloudstack/release/manager:v0.4.7-rc1-eks-a-v0.0.0-dev-build.1
-      components:
-        uri: https://release-bucket/artifacts/v0.0.0-dev-build.0/cluster-api-provider-cloudstack/manifests/infrastructure-cloudstack/v0.4.7-rc1/infrastructure-components.yaml
->>>>>>> 5c7404d0
       kubeRbacProxy:
         arch:
         - amd64
@@ -2570,13 +2522,8 @@
         os: linux
         uri: public.ecr.aws/release-container-registry/kube-vip/kube-vip:v0.5.0-eks-a-v0.0.0-dev-build.1
       metadata:
-<<<<<<< HEAD
         uri: https://release-bucket/artifacts/v0.0.0-dev-build.0/cluster-api-provider-cloudstack/manifests/infrastructure-cloudstack/v0.4.7-rc2/metadata.yaml
       version: v0.4.7-rc2+abcdef1
-=======
-        uri: https://release-bucket/artifacts/v0.0.0-dev-build.0/cluster-api-provider-cloudstack/manifests/infrastructure-cloudstack/v0.4.7-rc1/metadata.yaml
-      version: v0.4.7-rc1+abcdef1
->>>>>>> 5c7404d0
     clusterAPI:
       components:
         uri: https://release-bucket/artifacts/v0.0.0-dev-build.0/cluster-api/manifests/cluster-api/v1.2.0/core-components.yaml
@@ -2874,7 +2821,6 @@
         name: eks-anywhere-packages
         os: linux
         uri: public.ecr.aws/release-container-registry/eks-anywhere-packages:v0.2.0-alpha.5-eks-a-v0.0.0-dev-build.1
-<<<<<<< HEAD
       tokenRefresher:
         arch:
         - amd64
@@ -2884,8 +2830,6 @@
         name: ecr-token-refresher
         os: linux
         uri: public.ecr.aws/release-container-registry/ecr-token-refresher:v0.2.0-alpha.5-eks-a-v0.0.0-dev-build.1
-=======
->>>>>>> 5c7404d0
       version: v0.2.0-alpha.5+abcdef1
     snow:
       components:
