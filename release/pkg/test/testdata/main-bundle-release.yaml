apiVersion: anywhere.eks.amazonaws.com/v1alpha1
kind: Bundles
metadata:
  creationTimestamp: "1970-01-01T00:00:00Z"
  name: bundles-1
spec:
  cliMaxVersion: v0.7.2
  cliMinVersion: v0.7.2
  number: 1
  versionsBundles:
  - aws:
      clusterTemplate:
        uri: https://release-bucket/artifacts/v0.0.0-dev-build.0/cluster-api-provider-aws/manifests/infrastructure-aws/v0.6.4/cluster-template.yaml
      components:
        uri: https://release-bucket/artifacts/v0.0.0-dev-build.0/cluster-api-provider-aws/manifests/infrastructure-aws/v0.6.4/infrastructure-components.yaml
      controller:
        arch:
        - amd64
        - arm64
        description: Container image for cluster-api-aws-controller image
        imageDigest: sha256:0123456789abcdef0123456789abcdef0123456789abcdef0123456789abcdef
        name: cluster-api-aws-controller
        os: linux
        uri: public.ecr.aws/release-container-registry/kubernetes-sigs/cluster-api-provider-aws/cluster-api-aws-controller:v0.6.4-eks-a-v0.0.0-dev-build.1
      kubeProxy:
        arch:
        - amd64
        - arm64
        description: Container image for kube-rbac-proxy image
        imageDigest: sha256:0123456789abcdef0123456789abcdef0123456789abcdef0123456789abcdef
        name: kube-rbac-proxy
        os: linux
        uri: public.ecr.aws/release-container-registry/brancz/kube-rbac-proxy:v0.13.0-eks-a-v0.0.0-dev-build.1
      metadata:
        uri: https://release-bucket/artifacts/v0.0.0-dev-build.0/cluster-api-provider-aws/manifests/infrastructure-aws/v0.6.4/metadata.yaml
      version: v0.6.4+abcdef1
    bootstrap:
      components:
        uri: https://release-bucket/artifacts/v0.0.0-dev-build.0/cluster-api/manifests/bootstrap-kubeadm/v1.2.0/bootstrap-components.yaml
      controller:
        arch:
        - amd64
        - arm64
        description: Container image for kubeadm-bootstrap-controller image
        imageDigest: sha256:0123456789abcdef0123456789abcdef0123456789abcdef0123456789abcdef
        name: kubeadm-bootstrap-controller
        os: linux
        uri: public.ecr.aws/release-container-registry/kubernetes-sigs/cluster-api/kubeadm-bootstrap-controller:v1.2.0-eks-a-v0.0.0-dev-build.1
      kubeProxy:
        arch:
        - amd64
        - arm64
        description: Container image for kube-rbac-proxy image
        imageDigest: sha256:0123456789abcdef0123456789abcdef0123456789abcdef0123456789abcdef
        name: kube-rbac-proxy
        os: linux
        uri: public.ecr.aws/release-container-registry/brancz/kube-rbac-proxy:v0.13.0-eks-a-v0.0.0-dev-build.1
      metadata:
        uri: https://release-bucket/artifacts/v0.0.0-dev-build.0/cluster-api/manifests/bootstrap-kubeadm/v1.2.0/metadata.yaml
      version: v1.2.0+abcdef1
    bottlerocketAdmin:
      admin:
        arch:
        - amd64
        description: Container image for bottlerocket-admin image
        imageDigest: sha256:d7a394014cd60caa821d7c748637d1bf21ed955eb06a8cef7864c9a5f2e75b02
        name: bottlerocket-admin
        os: linux
        uri: public.ecr.aws/bottlerocket/bottlerocket-admin:v0.9.0
    bottlerocketBootstrap:
      bootstrap:
        arch:
        - amd64
        - arm64
        description: Container image for bottlerocket-bootstrap image
        imageDigest: sha256:0123456789abcdef0123456789abcdef0123456789abcdef0123456789abcdef
        name: bottlerocket-bootstrap
        os: linux
        uri: public.ecr.aws/release-container-registry/bottlerocket-bootstrap:v1-20-19-eks-a-v0.0.0-dev-build.1
    certManager:
      acmesolver:
        arch:
        - amd64
        - arm64
        description: Container image for cert-manager-acmesolver image
        imageDigest: sha256:0123456789abcdef0123456789abcdef0123456789abcdef0123456789abcdef
        name: cert-manager-acmesolver
        os: linux
        uri: public.ecr.aws/release-container-registry/cert-manager/cert-manager-acmesolver:v1.8.2-eks-a-v0.0.0-dev-build.1
      cainjector:
        arch:
        - amd64
        - arm64
        description: Container image for cert-manager-cainjector image
        imageDigest: sha256:0123456789abcdef0123456789abcdef0123456789abcdef0123456789abcdef
        name: cert-manager-cainjector
        os: linux
        uri: public.ecr.aws/release-container-registry/cert-manager/cert-manager-cainjector:v1.8.2-eks-a-v0.0.0-dev-build.1
      controller:
        arch:
        - amd64
        - arm64
        description: Container image for cert-manager-controller image
        imageDigest: sha256:0123456789abcdef0123456789abcdef0123456789abcdef0123456789abcdef
        name: cert-manager-controller
        os: linux
        uri: public.ecr.aws/release-container-registry/cert-manager/cert-manager-controller:v1.8.2-eks-a-v0.0.0-dev-build.1
      ctl:
        arch:
        - amd64
        - arm64
        description: Container image for cert-manager-ctl image
        imageDigest: sha256:0123456789abcdef0123456789abcdef0123456789abcdef0123456789abcdef
        name: cert-manager-ctl
        os: linux
        uri: public.ecr.aws/release-container-registry/cert-manager/cert-manager-ctl:v1.8.2-eks-a-v0.0.0-dev-build.1
      manifest:
        uri: https://release-bucket/artifacts/v0.0.0-dev-build.0/cert-manager/manifests/v1.8.2/cert-manager.yaml
      version: v1.8.2+abcdef1
      webhook:
        arch:
        - amd64
        - arm64
        description: Container image for cert-manager-webhook image
        imageDigest: sha256:0123456789abcdef0123456789abcdef0123456789abcdef0123456789abcdef
        name: cert-manager-webhook
        os: linux
        uri: public.ecr.aws/release-container-registry/cert-manager/cert-manager-webhook:v1.8.2-eks-a-v0.0.0-dev-build.1
    cilium:
      cilium:
        arch:
        - amd64
        description: Container image for cilium image
        imageDigest: sha256:9674f67425c28e820c72cf07e26e1d4303d4c2a8226b15273647d6eb84684510
        name: cilium
        os: linux
        uri: public.ecr.aws/isovalent/cilium:v1.10.11-eksa.2
      helmChart:
        description: Helm chart for cilium-chart
        imageDigest: sha256:b4b6f8524313658d412829d3d281918ac1e4432073123fc38b0650ab1a45e2e1
        name: cilium-chart
        uri: public.ecr.aws/isovalent/cilium:1.10.11-eksa.2
      manifest:
        uri: https://release-bucket/artifacts/v0.0.0-dev-build.0/cilium/manifests/cilium/v1.10.11-eksa.2/cilium.yaml
      operator:
        arch:
        - amd64
        description: Container image for operator-generic image
        imageDigest: sha256:5e52535b615b0c59996926c509ebb1401a3ea384f91e275e90bdccda352a6f67
        name: operator-generic
        os: linux
        uri: public.ecr.aws/isovalent/operator-generic:v1.10.11-eksa.2
      version: v1.10.11-eksa.2
    cloudStack:
      clusterAPIController:
        arch:
        - amd64
        - arm64
        description: Container image for cluster-api-provider-cloudstack image
        imageDigest: sha256:0123456789abcdef0123456789abcdef0123456789abcdef0123456789abcdef
        name: cluster-api-provider-cloudstack
        os: linux
        uri: public.ecr.aws/release-container-registry/kubernetes-sigs/cluster-api-provider-cloudstack/release/manager:v0.4.7-rc1-eks-a-v0.0.0-dev-build.1
      components:
        uri: https://release-bucket/artifacts/v0.0.0-dev-build.0/cluster-api-provider-cloudstack/manifests/infrastructure-cloudstack/v0.4.7-rc1/infrastructure-components.yaml
      kubeRbacProxy:
        arch:
        - amd64
        - arm64
        description: Container image for kube-rbac-proxy image
        imageDigest: sha256:0123456789abcdef0123456789abcdef0123456789abcdef0123456789abcdef
        name: kube-rbac-proxy
        os: linux
        uri: public.ecr.aws/release-container-registry/brancz/kube-rbac-proxy:v0.13.0-eks-a-v0.0.0-dev-build.1
      kubeVip:
        arch:
        - amd64
        - arm64
        description: Container image for kube-vip image
        imageDigest: sha256:0123456789abcdef0123456789abcdef0123456789abcdef0123456789abcdef
        name: kube-vip
        os: linux
        uri: public.ecr.aws/release-container-registry/kube-vip/kube-vip:v0.5.0-eks-a-v0.0.0-dev-build.1
      metadata:
        uri: https://release-bucket/artifacts/v0.0.0-dev-build.0/cluster-api-provider-cloudstack/manifests/infrastructure-cloudstack/v0.4.7-rc1/metadata.yaml
      version: v0.4.7-rc1+abcdef1
    clusterAPI:
      components:
        uri: https://release-bucket/artifacts/v0.0.0-dev-build.0/cluster-api/manifests/cluster-api/v1.2.0/core-components.yaml
      controller:
        arch:
        - amd64
        - arm64
        description: Container image for cluster-api-controller image
        imageDigest: sha256:0123456789abcdef0123456789abcdef0123456789abcdef0123456789abcdef
        name: cluster-api-controller
        os: linux
        uri: public.ecr.aws/release-container-registry/kubernetes-sigs/cluster-api/cluster-api-controller:v1.2.0-eks-a-v0.0.0-dev-build.1
      kubeProxy:
        arch:
        - amd64
        - arm64
        description: Container image for kube-rbac-proxy image
        imageDigest: sha256:0123456789abcdef0123456789abcdef0123456789abcdef0123456789abcdef
        name: kube-rbac-proxy
        os: linux
        uri: public.ecr.aws/release-container-registry/brancz/kube-rbac-proxy:v0.13.0-eks-a-v0.0.0-dev-build.1
      metadata:
        uri: https://release-bucket/artifacts/v0.0.0-dev-build.0/cluster-api/manifests/cluster-api/v1.2.0/metadata.yaml
      version: v1.2.0+abcdef1
    controlPlane:
      components:
        uri: https://release-bucket/artifacts/v0.0.0-dev-build.0/cluster-api/manifests/control-plane-kubeadm/v1.2.0/control-plane-components.yaml
      controller:
        arch:
        - amd64
        - arm64
        description: Container image for kubeadm-control-plane-controller image
        imageDigest: sha256:0123456789abcdef0123456789abcdef0123456789abcdef0123456789abcdef
        name: kubeadm-control-plane-controller
        os: linux
        uri: public.ecr.aws/release-container-registry/kubernetes-sigs/cluster-api/kubeadm-control-plane-controller:v1.2.0-eks-a-v0.0.0-dev-build.1
      kubeProxy:
        arch:
        - amd64
        - arm64
        description: Container image for kube-rbac-proxy image
        imageDigest: sha256:0123456789abcdef0123456789abcdef0123456789abcdef0123456789abcdef
        name: kube-rbac-proxy
        os: linux
        uri: public.ecr.aws/release-container-registry/brancz/kube-rbac-proxy:v0.13.0-eks-a-v0.0.0-dev-build.1
      metadata:
        uri: https://release-bucket/artifacts/v0.0.0-dev-build.0/cluster-api/manifests/control-plane-kubeadm/v1.2.0/metadata.yaml
      version: v1.2.0+abcdef1
    docker:
      clusterTemplate:
        uri: https://release-bucket/artifacts/v0.0.0-dev-build.0/cluster-api/manifests/infrastructure-docker/v1.2.0/cluster-template-development.yaml
      components:
        uri: https://release-bucket/artifacts/v0.0.0-dev-build.0/cluster-api/manifests/infrastructure-docker/v1.2.0/infrastructure-components-development.yaml
      kubeProxy:
        arch:
        - amd64
        - arm64
        description: Container image for kube-rbac-proxy image
        imageDigest: sha256:0123456789abcdef0123456789abcdef0123456789abcdef0123456789abcdef
        name: kube-rbac-proxy
        os: linux
        uri: public.ecr.aws/release-container-registry/brancz/kube-rbac-proxy:v0.13.0-eks-a-v0.0.0-dev-build.1
      manager:
        arch:
        - amd64
        - arm64
        description: Container image for cluster-api-provider-docker image
        imageDigest: sha256:0123456789abcdef0123456789abcdef0123456789abcdef0123456789abcdef
        name: cluster-api-provider-docker
        os: linux
        uri: public.ecr.aws/release-container-registry/kubernetes-sigs/cluster-api/capd-manager:v1.2.0-eks-a-v0.0.0-dev-build.1
      metadata:
        uri: https://release-bucket/artifacts/v0.0.0-dev-build.0/cluster-api/manifests/infrastructure-docker/v1.2.0/metadata.yaml
      version: v1.2.0+abcdef1
    eksD:
      channel: 1-20
      components: https://distro.eks.amazonaws.com/crds/releases.distro.eks.amazonaws.com-v1alpha1.yaml
      crictl:
        arch:
        - amd64
        description: cri-tools tarball for linux/amd64
        name: cri-tools-v0.0.0-dev-build.0-linux-amd64.tar.gz
        os: linux
        sha256: 0123456789abcdef0123456789abcdef0123456789abcdef0123456789abcdef
        sha512: 0123456789abcdef0123456789abcdef0123456789abcdef0123456789abcdef0123456789abcdef0123456789abcdef0123456789abcdef0123456789abcdef
        uri: https://release-bucket/artifacts/v0.0.0-dev-build.0/cri-tools/v1.24.2/cri-tools-v0.0.0-dev-build.0-linux-amd64.tar.gz
      etcdadm:
        arch:
        - amd64
        description: etcdadm tarball for linux/amd64
        name: etcdadm-v0.0.0-dev-build.0-linux-amd64.tar.gz
        os: linux
        sha256: 0123456789abcdef0123456789abcdef0123456789abcdef0123456789abcdef
        sha512: 0123456789abcdef0123456789abcdef0123456789abcdef0123456789abcdef0123456789abcdef0123456789abcdef0123456789abcdef0123456789abcdef
        uri: https://release-bucket/artifacts/v0.0.0-dev-build.0/etcdadm/5b496a72af3d80d64a16a650c85ce9a5882bc014/etcdadm-v0.0.0-dev-build.0-linux-amd64.tar.gz
      gitCommit: 0123456789abcdef0123456789abcdef01234567
      kindNode:
        arch:
        - amd64
        - arm64
        description: Container image for kind-node image
        imageDigest: sha256:0123456789abcdef0123456789abcdef0123456789abcdef0123456789abcdef
        name: kind-node
        os: linux
        uri: public.ecr.aws/release-container-registry/kubernetes-sigs/kind/node:v1.20.15-eks-d-1-20-19-eks-a-v0.0.0-dev-build.1
      kubeVersion: v1.20.15
      manifestUrl: https://distro.eks.amazonaws.com/kubernetes-1-20/kubernetes-1-20-eks-19.yaml
      name: kubernetes-1-20-eks-19
      ova:
        bottlerocket:
          arch:
          - amd64
          description: Bottlerocket Ova image for EKS-D 1-20-19 release
          name: bottlerocket-v1.20.15-eks-d-1-20-19-eks-a-v0.0.0-dev-build.0-amd64.ova
          os: linux
          osName: bottlerocket
          sha256: 0123456789abcdef0123456789abcdef0123456789abcdef0123456789abcdef
          sha512: 0123456789abcdef0123456789abcdef0123456789abcdef0123456789abcdef0123456789abcdef0123456789abcdef0123456789abcdef0123456789abcdef
          uri: https://release-bucket/artifacts/v0.0.0-dev-build.0/eks-distro/ova/1-20/1-20-19/bottlerocket-v1.20.15-eks-d-1-20-19-eks-a-v0.0.0-dev-build.0-amd64.ova
        ubuntu:
          arch:
          - amd64
          description: Ubuntu Ova image for EKS-D 1-20-19 release
          name: ubuntu-v1.20.15-eks-d-1-20-19-eks-a-v0.0.0-dev-build.0-amd64.ova
          os: linux
          osName: ubuntu
          sha256: 0123456789abcdef0123456789abcdef0123456789abcdef0123456789abcdef
          sha512: 0123456789abcdef0123456789abcdef0123456789abcdef0123456789abcdef0123456789abcdef0123456789abcdef0123456789abcdef0123456789abcdef
          uri: https://release-bucket/artifacts/v0.0.0-dev-build.0/eks-distro/ova/1-20/1-20-19/ubuntu-v1.20.15-eks-d-1-20-19-eks-a-v0.0.0-dev-build.0-amd64.ova
      raw:
        bottlerocket: {}
        ubuntu:
          arch:
          - amd64
          description: Ubuntu Raw image for EKS-D 1-20-19 release
          name: ubuntu-v1.20.15-eks-d-1-20-19-eks-a-v0.0.0-dev-build.0-amd64.gz
          os: linux
          osName: ubuntu
          sha256: 0123456789abcdef0123456789abcdef0123456789abcdef0123456789abcdef
          sha512: 0123456789abcdef0123456789abcdef0123456789abcdef0123456789abcdef0123456789abcdef0123456789abcdef0123456789abcdef0123456789abcdef
          uri: https://release-bucket/artifacts/v0.0.0-dev-build.0/eks-distro/raw/1-20/1-20-19/ubuntu-v1.20.15-eks-d-1-20-19-eks-a-v0.0.0-dev-build.0-amd64.gz
    eksa:
      cliTools:
        arch:
        - amd64
        - arm64
        description: Container image for eks-anywhere-cli-tools image
        imageDigest: sha256:0123456789abcdef0123456789abcdef0123456789abcdef0123456789abcdef
        name: eks-anywhere-cli-tools
        os: linux
        uri: public.ecr.aws/release-container-registry/eks-anywhere-cli-tools:v0.10.1-eks-a-v0.0.0-dev-build.1
      clusterController:
        arch:
        - amd64
        - arm64
        description: Container image for eks-anywhere-cluster-controller image
        imageDigest: sha256:0123456789abcdef0123456789abcdef0123456789abcdef0123456789abcdef
        name: eks-anywhere-cluster-controller
        os: linux
        uri: public.ecr.aws/release-container-registry/eks-anywhere-cluster-controller:v0.10.1-eks-a-v0.0.0-dev-build.1
      components:
        uri: https://release-bucket/artifacts/v0.0.0-dev-build.0/eks-anywhere/manifests/cluster-controller/v0.10.1/eksa-components.yaml
      diagnosticCollector:
        arch:
        - amd64
        - arm64
        description: Container image for eks-anywhere-diagnostic-collector image
        imageDigest: sha256:0123456789abcdef0123456789abcdef0123456789abcdef0123456789abcdef
        name: eks-anywhere-diagnostic-collector
        os: linux
        uri: public.ecr.aws/release-container-registry/eks-anywhere-diagnostic-collector:v0.10.1-eks-a-v0.0.0-dev-build.1
      version: v0.0.0-dev+build.0+abcdef1
    etcdadmBootstrap:
      components:
        uri: https://release-bucket/artifacts/v0.0.0-dev-build.0/etcdadm-bootstrap-provider/manifests/bootstrap-etcdadm-bootstrap/v1.0.5/bootstrap-components.yaml
      controller:
        arch:
        - amd64
        - arm64
        description: Container image for etcdadm-bootstrap-provider image
        imageDigest: sha256:0123456789abcdef0123456789abcdef0123456789abcdef0123456789abcdef
        name: etcdadm-bootstrap-provider
        os: linux
        uri: public.ecr.aws/release-container-registry/aws/etcdadm-bootstrap-provider:v1.0.5-eks-a-v0.0.0-dev-build.1
      kubeProxy:
        arch:
        - amd64
        - arm64
        description: Container image for kube-rbac-proxy image
        imageDigest: sha256:0123456789abcdef0123456789abcdef0123456789abcdef0123456789abcdef
        name: kube-rbac-proxy
        os: linux
        uri: public.ecr.aws/release-container-registry/brancz/kube-rbac-proxy:v0.13.0-eks-a-v0.0.0-dev-build.1
      metadata:
        uri: https://release-bucket/artifacts/v0.0.0-dev-build.0/etcdadm-bootstrap-provider/manifests/bootstrap-etcdadm-bootstrap/v1.0.5/metadata.yaml
      version: v1.0.5+abcdef1
    etcdadmController:
      components:
        uri: https://release-bucket/artifacts/v0.0.0-dev-build.0/etcdadm-controller/manifests/bootstrap-etcdadm-controller/v1.0.4/bootstrap-components.yaml
      controller:
        arch:
        - amd64
        - arm64
        description: Container image for etcdadm-controller image
        imageDigest: sha256:0123456789abcdef0123456789abcdef0123456789abcdef0123456789abcdef
        name: etcdadm-controller
        os: linux
        uri: public.ecr.aws/release-container-registry/aws/etcdadm-controller:v1.0.4-eks-a-v0.0.0-dev-build.1
      kubeProxy:
        arch:
        - amd64
        - arm64
        description: Container image for kube-rbac-proxy image
        imageDigest: sha256:0123456789abcdef0123456789abcdef0123456789abcdef0123456789abcdef
        name: kube-rbac-proxy
        os: linux
        uri: public.ecr.aws/release-container-registry/brancz/kube-rbac-proxy:v0.13.0-eks-a-v0.0.0-dev-build.1
      metadata:
        uri: https://release-bucket/artifacts/v0.0.0-dev-build.0/etcdadm-controller/manifests/bootstrap-etcdadm-controller/v1.0.4/metadata.yaml
      version: v1.0.4+abcdef1
    flux:
      helmController:
        arch:
        - amd64
        - arm64
        description: Container image for helm-controller image
        imageDigest: sha256:0123456789abcdef0123456789abcdef0123456789abcdef0123456789abcdef
        name: helm-controller
        os: linux
        uri: public.ecr.aws/release-container-registry/fluxcd/helm-controller:v0.22.2-eks-a-v0.0.0-dev-build.1
      kustomizeController:
        arch:
        - amd64
        - arm64
        description: Container image for kustomize-controller image
        imageDigest: sha256:0123456789abcdef0123456789abcdef0123456789abcdef0123456789abcdef
        name: kustomize-controller
        os: linux
        uri: public.ecr.aws/release-container-registry/fluxcd/kustomize-controller:v0.26.3-eks-a-v0.0.0-dev-build.1
      notificationController:
        arch:
        - amd64
        - arm64
        description: Container image for notification-controller image
        imageDigest: sha256:0123456789abcdef0123456789abcdef0123456789abcdef0123456789abcdef
        name: notification-controller
        os: linux
        uri: public.ecr.aws/release-container-registry/fluxcd/notification-controller:v0.24.1-eks-a-v0.0.0-dev-build.1
      sourceController:
        arch:
        - amd64
        - arm64
        description: Container image for source-controller image
        imageDigest: sha256:0123456789abcdef0123456789abcdef0123456789abcdef0123456789abcdef
        name: source-controller
        os: linux
        uri: public.ecr.aws/release-container-registry/fluxcd/source-controller:v0.25.9-eks-a-v0.0.0-dev-build.1
      version: v0.31.3+abcdef1
    haproxy:
      image:
        arch:
        - amd64
        - arm64
        description: Container image for haproxy image
        imageDigest: sha256:0123456789abcdef0123456789abcdef0123456789abcdef0123456789abcdef
        name: haproxy
        os: linux
        uri: public.ecr.aws/release-container-registry/kubernetes-sigs/kind/haproxy:v0.14.0-eks-a-v0.0.0-dev-build.1
    kindnetd:
      manifest:
        uri: https://release-bucket/artifacts/v0.0.0-dev-build.0/kind/manifests/kindnetd/v0.14.0/kindnetd.yaml
      version: v0.14.0+abcdef1
    kubeVersion: "1.20"
    packageController:
      helmChart:
        description: Helm chart for eks-anywhere-packages
        imageDigest: sha256:0123456789abcdef0123456789abcdef0123456789abcdef0123456789abcdef
        name: eks-anywhere-packages
        uri: public.ecr.aws/release-container-registry/eks-anywhere-packages:0.2.0-alpha.5-eks-a-v0.0.0-dev-build.1
      packageController:
        arch:
        - amd64
        - arm64
        description: Container image for eks-anywhere-packages image
        imageDigest: sha256:0123456789abcdef0123456789abcdef0123456789abcdef0123456789abcdef
        name: eks-anywhere-packages
        os: linux
        uri: public.ecr.aws/release-container-registry/eks-anywhere-packages:v0.2.0-alpha.5-eks-a-v0.0.0-dev-build.1
<<<<<<< HEAD
      tokenRefresher:
        arch:
        - amd64
        - arm64
        description: Container image for ecr-token-refresher image
        imageDigest: sha256:0123456789abcdef0123456789abcdef0123456789abcdef0123456789abcdef
        name: ecr-token-refresher
        os: linux
        uri: public.ecr.aws/release-container-registry/ecr-token-refresher:v0.2.0-alpha.5-eks-a-v0.0.0-dev-build.1
=======
>>>>>>> 0e9a974a
      version: v0.2.0-alpha.5+abcdef1
    snow:
      components:
        uri: https://release-bucket/artifacts/v0.0.0-dev-build.0/cluster-api-provider-aws-snow/manifests/infrastructure-snow/v0.1.6/infrastructure-components.yaml
      kubeVip:
        arch:
        - amd64
        - arm64
        description: Container image for kube-vip image
        imageDigest: sha256:0123456789abcdef0123456789abcdef0123456789abcdef0123456789abcdef
        name: kube-vip
        os: linux
        uri: public.ecr.aws/release-container-registry/kube-vip/kube-vip:v0.5.0-eks-a-v0.0.0-dev-build.1
      manager:
        arch:
        - amd64
        - arm64
        description: Container image for cluster-api-snow-controller image
        imageDigest: sha256:0123456789abcdef0123456789abcdef0123456789abcdef0123456789abcdef
        name: cluster-api-snow-controller
        os: linux
        uri: public.ecr.aws/release-container-registry/aws/cluster-api-provider-aws-snow/manager:v0.1.6-eks-a-v0.0.0-dev-build.1
      metadata:
        uri: https://release-bucket/artifacts/v0.0.0-dev-build.0/cluster-api-provider-aws-snow/manifests/infrastructure-snow/v0.1.6/metadata.yaml
      version: v0.1.6+abcdef1
    tinkerbell:
      clusterAPIController:
        arch:
        - amd64
        - arm64
        description: Container image for cluster-api-provider-tinkerbell image
        imageDigest: sha256:0123456789abcdef0123456789abcdef0123456789abcdef0123456789abcdef
        name: cluster-api-provider-tinkerbell
        os: linux
        uri: public.ecr.aws/release-container-registry/tinkerbell/cluster-api-provider-tinkerbell:9e9c2a397288908f73a4f499ac00aaf96d15deb6-eks-a-v0.0.0-dev-build.1
      clusterTemplate:
        uri: https://release-bucket/artifacts/v0.0.0-dev-build.0/cluster-api-provider-tinkerbell/manifests/infrastructure-tinkerbell/9e9c2a397288908f73a4f499ac00aaf96d15deb6/cluster-template.yaml
      components:
        uri: https://release-bucket/artifacts/v0.0.0-dev-build.0/cluster-api-provider-tinkerbell/manifests/infrastructure-tinkerbell/9e9c2a397288908f73a4f499ac00aaf96d15deb6/infrastructure-components.yaml
      envoy:
        arch:
        - amd64
        - arm64
        description: Container image for envoy image
        imageDigest: sha256:0123456789abcdef0123456789abcdef0123456789abcdef0123456789abcdef
        name: envoy
        os: linux
        uri: public.ecr.aws/release-container-registry/envoyproxy/envoy:v1.22.2.0-prod-eks-a-v0.0.0-dev-build.1
      kubeVip:
        arch:
        - amd64
        - arm64
        description: Container image for kube-vip image
        imageDigest: sha256:0123456789abcdef0123456789abcdef0123456789abcdef0123456789abcdef
        name: kube-vip
        os: linux
        uri: public.ecr.aws/release-container-registry/kube-vip/kube-vip:v0.5.0-eks-a-v0.0.0-dev-build.1
      metadata:
        uri: https://release-bucket/artifacts/v0.0.0-dev-build.0/cluster-api-provider-tinkerbell/manifests/infrastructure-tinkerbell/9e9c2a397288908f73a4f499ac00aaf96d15deb6/metadata.yaml
      tinkerbellStack:
        actions:
          cexec:
            arch:
            - amd64
            - arm64
            description: Container image for cexec image
            imageDigest: sha256:0123456789abcdef0123456789abcdef0123456789abcdef0123456789abcdef
            name: cexec
            os: linux
            uri: public.ecr.aws/release-container-registry/tinkerbell/hub/cexec:6c0f0d437bde2c836d90b000312c8b25fa1b65e1-eks-a-v0.0.0-dev-build.1
          imageToDisk:
            arch:
            - amd64
            - arm64
            description: Container image for image2disk image
            imageDigest: sha256:0123456789abcdef0123456789abcdef0123456789abcdef0123456789abcdef
            name: image2disk
            os: linux
            uri: public.ecr.aws/release-container-registry/tinkerbell/hub/image2disk:6c0f0d437bde2c836d90b000312c8b25fa1b65e1-eks-a-v0.0.0-dev-build.1
          kexec:
            arch:
            - amd64
            - arm64
            description: Container image for kexec image
            imageDigest: sha256:0123456789abcdef0123456789abcdef0123456789abcdef0123456789abcdef
            name: kexec
            os: linux
            uri: public.ecr.aws/release-container-registry/tinkerbell/hub/kexec:6c0f0d437bde2c836d90b000312c8b25fa1b65e1-eks-a-v0.0.0-dev-build.1
          ociToDisk:
            arch:
            - amd64
            - arm64
            description: Container image for oci2disk image
            imageDigest: sha256:0123456789abcdef0123456789abcdef0123456789abcdef0123456789abcdef
            name: oci2disk
            os: linux
            uri: public.ecr.aws/release-container-registry/tinkerbell/hub/oci2disk:6c0f0d437bde2c836d90b000312c8b25fa1b65e1-eks-a-v0.0.0-dev-build.1
          reboot:
            arch:
            - amd64
            - arm64
            description: Container image for reboot image
            imageDigest: sha256:0123456789abcdef0123456789abcdef0123456789abcdef0123456789abcdef
            name: reboot
            os: linux
            uri: public.ecr.aws/release-container-registry/tinkerbell/hub/reboot:6c0f0d437bde2c836d90b000312c8b25fa1b65e1-eks-a-v0.0.0-dev-build.1
          writeFile:
            arch:
            - amd64
            - arm64
            description: Container image for writefile image
            imageDigest: sha256:0123456789abcdef0123456789abcdef0123456789abcdef0123456789abcdef
            name: writefile
            os: linux
            uri: public.ecr.aws/release-container-registry/tinkerbell/hub/writefile:6c0f0d437bde2c836d90b000312c8b25fa1b65e1-eks-a-v0.0.0-dev-build.1
        boots:
          arch:
          - amd64
          - arm64
          description: Container image for boots image
          imageDigest: sha256:0123456789abcdef0123456789abcdef0123456789abcdef0123456789abcdef
          name: boots
          os: linux
          uri: public.ecr.aws/release-container-registry/tinkerbell/boots:94e4b4899b383e28b6002750b14e254cfbbdd81f-eks-a-v0.0.0-dev-build.1
        cfssl:
          arch:
          - amd64
          - arm64
          description: Container image for cfssl image
          imageDigest: sha256:0123456789abcdef0123456789abcdef0123456789abcdef0123456789abcdef
          name: cfssl
          os: linux
          uri: public.ecr.aws/release-container-registry/cloudflare/cfssl:v1.6.1-eks-a-v0.0.0-dev-build.1
        hegel:
          arch:
          - amd64
          - arm64
          description: Container image for hegel image
          imageDigest: sha256:0123456789abcdef0123456789abcdef0123456789abcdef0123456789abcdef
          name: hegel
          os: linux
          uri: public.ecr.aws/release-container-registry/tinkerbell/hegel:7b286fdc8e8fa91a6e9a179a5494b6ee29fce17b-eks-a-v0.0.0-dev-build.1
        hook:
          bootkit:
            arch:
            - amd64
            - arm64
            description: Container image for hook-bootkit image
            imageDigest: sha256:0123456789abcdef0123456789abcdef0123456789abcdef0123456789abcdef
            name: hook-bootkit
            os: linux
            uri: public.ecr.aws/release-container-registry/tinkerbell/hook-bootkit:029ef8f0711579717bfd14ac5eb63cdc3e658b1d-eks-a-v0.0.0-dev-build.1
          docker:
            arch:
            - amd64
            - arm64
            description: Container image for hook-docker image
            imageDigest: sha256:0123456789abcdef0123456789abcdef0123456789abcdef0123456789abcdef
            name: hook-docker
            os: linux
            uri: public.ecr.aws/release-container-registry/tinkerbell/hook-docker:029ef8f0711579717bfd14ac5eb63cdc3e658b1d-eks-a-v0.0.0-dev-build.1
          initramfs:
            amd:
              description: Tinkerbell operating system installation environment (osie)
                component
              name: initramfs-x86_64
              uri: https://release-bucket/artifacts/v0.0.0-dev-build.0/hook/029ef8f0711579717bfd14ac5eb63cdc3e658b1d/initramfs-x86_64
            arm:
              description: Tinkerbell operating system installation environment (osie)
                component
              name: initramfs-aarch64
              uri: https://release-bucket/artifacts/v0.0.0-dev-build.0/hook/029ef8f0711579717bfd14ac5eb63cdc3e658b1d/initramfs-aarch64
          kernel:
            arch:
            - amd64
            - arm64
            description: Container image for hook-kernel image
            imageDigest: sha256:0123456789abcdef0123456789abcdef0123456789abcdef0123456789abcdef
            name: hook-kernel
            os: linux
            uri: public.ecr.aws/release-container-registry/tinkerbell/hook-kernel:029ef8f0711579717bfd14ac5eb63cdc3e658b1d-eks-a-v0.0.0-dev-build.1
          vmlinuz:
            amd:
              description: Tinkerbell operating system installation environment (osie)
                component
              name: vmlinuz-x86_64
              uri: https://release-bucket/artifacts/v0.0.0-dev-build.0/hook/029ef8f0711579717bfd14ac5eb63cdc3e658b1d/vmlinuz-x86_64
            arm:
              description: Tinkerbell operating system installation environment (osie)
                component
              name: vmlinuz-aarch64
              uri: https://release-bucket/artifacts/v0.0.0-dev-build.0/hook/029ef8f0711579717bfd14ac5eb63cdc3e658b1d/vmlinuz-aarch64
        rufio:
          arch:
          - amd64
          - arm64
          description: Container image for rufio image
          imageDigest: sha256:0123456789abcdef0123456789abcdef0123456789abcdef0123456789abcdef
          name: rufio
          os: linux
          uri: public.ecr.aws/release-container-registry/tinkerbell/rufio:a4053e5c1e7f32fb5c0a9962846c219c3ef8aaf3-eks-a-v0.0.0-dev-build.1
        tink:
          tinkController:
            arch:
            - amd64
            - arm64
            description: Container image for tink-controller image
            imageDigest: sha256:0123456789abcdef0123456789abcdef0123456789abcdef0123456789abcdef
            name: tink-controller
            os: linux
            uri: public.ecr.aws/release-container-registry/tinkerbell/tink/tink-controller:19b68beab1a902846c10ee3422cafb4fd5c3307e-eks-a-v0.0.0-dev-build.1
          tinkServer:
            arch:
            - amd64
            - arm64
            description: Container image for tink-server image
            imageDigest: sha256:0123456789abcdef0123456789abcdef0123456789abcdef0123456789abcdef
            name: tink-server
            os: linux
            uri: public.ecr.aws/release-container-registry/tinkerbell/tink/tink-server:19b68beab1a902846c10ee3422cafb4fd5c3307e-eks-a-v0.0.0-dev-build.1
          tinkWorker:
            arch:
            - amd64
            - arm64
            description: Container image for tink-worker image
            imageDigest: sha256:0123456789abcdef0123456789abcdef0123456789abcdef0123456789abcdef
            name: tink-worker
            os: linux
            uri: public.ecr.aws/release-container-registry/tinkerbell/tink/tink-worker:19b68beab1a902846c10ee3422cafb4fd5c3307e-eks-a-v0.0.0-dev-build.1
        tinkerbellChart:
          arch:
          - amd64
          - arm64
          description: Container image for tinkerbell-chart image
          imageDigest: sha256:0123456789abcdef0123456789abcdef0123456789abcdef0123456789abcdef
          name: tinkerbell-chart
          os: linux
          uri: public.ecr.aws/release-container-registry/tinkerbell/tinkerbell-chart:0.1.4-eks-a-v0.0.0-dev-build.1
      version: v0.1.0
    vSphere:
      clusterAPIController:
        arch:
        - amd64
        - arm64
        description: Container image for cluster-api-provider-vsphere image
        imageDigest: sha256:0123456789abcdef0123456789abcdef0123456789abcdef0123456789abcdef
        name: cluster-api-provider-vsphere
        os: linux
        uri: public.ecr.aws/release-container-registry/kubernetes-sigs/cluster-api-provider-vsphere/release/manager:v1.1.1-eks-a-v0.0.0-dev-build.1
      clusterTemplate:
        uri: https://release-bucket/artifacts/v0.0.0-dev-build.0/cluster-api-provider-vsphere/manifests/infrastructure-vsphere/v1.1.1/cluster-template.yaml
      components:
        uri: https://release-bucket/artifacts/v0.0.0-dev-build.0/cluster-api-provider-vsphere/manifests/infrastructure-vsphere/v1.1.1/infrastructure-components.yaml
      driver:
        arch:
        - amd64
        - arm64
        description: Container image for vsphere-csi-driver image
        imageDigest: sha256:0123456789abcdef0123456789abcdef0123456789abcdef0123456789abcdef
        name: vsphere-csi-driver
        os: linux
        uri: public.ecr.aws/release-container-registry/kubernetes-sigs/vsphere-csi-driver/csi/driver:v2.2.0-eks-a-v0.0.0-dev-build.1
      kubeProxy:
        arch:
        - amd64
        - arm64
        description: Container image for kube-rbac-proxy image
        imageDigest: sha256:0123456789abcdef0123456789abcdef0123456789abcdef0123456789abcdef
        name: kube-rbac-proxy
        os: linux
        uri: public.ecr.aws/release-container-registry/brancz/kube-rbac-proxy:v0.13.0-eks-a-v0.0.0-dev-build.1
      kubeVip:
        arch:
        - amd64
        - arm64
        description: Container image for kube-vip image
        imageDigest: sha256:0123456789abcdef0123456789abcdef0123456789abcdef0123456789abcdef
        name: kube-vip
        os: linux
        uri: public.ecr.aws/release-container-registry/kube-vip/kube-vip:v0.5.0-eks-a-v0.0.0-dev-build.1
      manager:
        arch:
        - amd64
        - arm64
        description: Container image for cloud-provider-vsphere image
        imageDigest: sha256:0123456789abcdef0123456789abcdef0123456789abcdef0123456789abcdef
        name: cloud-provider-vsphere
        os: linux
        uri: public.ecr.aws/release-container-registry/kubernetes/cloud-provider-vsphere/cpi/manager:v1.20.1-eks-d-1-20-eks-a-v0.0.0-dev-build.1
      metadata:
        uri: https://release-bucket/artifacts/v0.0.0-dev-build.0/cluster-api-provider-vsphere/manifests/infrastructure-vsphere/v1.1.1/metadata.yaml
      syncer:
        arch:
        - amd64
        - arm64
        description: Container image for vsphere-csi-syncer image
        imageDigest: sha256:0123456789abcdef0123456789abcdef0123456789abcdef0123456789abcdef
        name: vsphere-csi-syncer
        os: linux
        uri: public.ecr.aws/release-container-registry/kubernetes-sigs/vsphere-csi-driver/csi/syncer:v2.2.0-eks-a-v0.0.0-dev-build.1
      version: v1.1.1+abcdef1
  - aws:
      clusterTemplate:
        uri: https://release-bucket/artifacts/v0.0.0-dev-build.0/cluster-api-provider-aws/manifests/infrastructure-aws/v0.6.4/cluster-template.yaml
      components:
        uri: https://release-bucket/artifacts/v0.0.0-dev-build.0/cluster-api-provider-aws/manifests/infrastructure-aws/v0.6.4/infrastructure-components.yaml
      controller:
        arch:
        - amd64
        - arm64
        description: Container image for cluster-api-aws-controller image
        imageDigest: sha256:0123456789abcdef0123456789abcdef0123456789abcdef0123456789abcdef
        name: cluster-api-aws-controller
        os: linux
        uri: public.ecr.aws/release-container-registry/kubernetes-sigs/cluster-api-provider-aws/cluster-api-aws-controller:v0.6.4-eks-a-v0.0.0-dev-build.1
      kubeProxy:
        arch:
        - amd64
        - arm64
        description: Container image for kube-rbac-proxy image
        imageDigest: sha256:0123456789abcdef0123456789abcdef0123456789abcdef0123456789abcdef
        name: kube-rbac-proxy
        os: linux
        uri: public.ecr.aws/release-container-registry/brancz/kube-rbac-proxy:v0.13.0-eks-a-v0.0.0-dev-build.1
      metadata:
        uri: https://release-bucket/artifacts/v0.0.0-dev-build.0/cluster-api-provider-aws/manifests/infrastructure-aws/v0.6.4/metadata.yaml
      version: v0.6.4+abcdef1
    bootstrap:
      components:
        uri: https://release-bucket/artifacts/v0.0.0-dev-build.0/cluster-api/manifests/bootstrap-kubeadm/v1.2.0/bootstrap-components.yaml
      controller:
        arch:
        - amd64
        - arm64
        description: Container image for kubeadm-bootstrap-controller image
        imageDigest: sha256:0123456789abcdef0123456789abcdef0123456789abcdef0123456789abcdef
        name: kubeadm-bootstrap-controller
        os: linux
        uri: public.ecr.aws/release-container-registry/kubernetes-sigs/cluster-api/kubeadm-bootstrap-controller:v1.2.0-eks-a-v0.0.0-dev-build.1
      kubeProxy:
        arch:
        - amd64
        - arm64
        description: Container image for kube-rbac-proxy image
        imageDigest: sha256:0123456789abcdef0123456789abcdef0123456789abcdef0123456789abcdef
        name: kube-rbac-proxy
        os: linux
        uri: public.ecr.aws/release-container-registry/brancz/kube-rbac-proxy:v0.13.0-eks-a-v0.0.0-dev-build.1
      metadata:
        uri: https://release-bucket/artifacts/v0.0.0-dev-build.0/cluster-api/manifests/bootstrap-kubeadm/v1.2.0/metadata.yaml
      version: v1.2.0+abcdef1
    bottlerocketAdmin:
      admin:
        arch:
        - amd64
        description: Container image for bottlerocket-admin image
        imageDigest: sha256:d7a394014cd60caa821d7c748637d1bf21ed955eb06a8cef7864c9a5f2e75b02
        name: bottlerocket-admin
        os: linux
        uri: public.ecr.aws/bottlerocket/bottlerocket-admin:v0.9.0
    bottlerocketBootstrap:
      bootstrap:
        arch:
        - amd64
        - arm64
        description: Container image for bottlerocket-bootstrap image
        imageDigest: sha256:0123456789abcdef0123456789abcdef0123456789abcdef0123456789abcdef
        name: bottlerocket-bootstrap
        os: linux
        uri: public.ecr.aws/release-container-registry/bottlerocket-bootstrap:v1-21-17-eks-a-v0.0.0-dev-build.1
    certManager:
      acmesolver:
        arch:
        - amd64
        - arm64
        description: Container image for cert-manager-acmesolver image
        imageDigest: sha256:0123456789abcdef0123456789abcdef0123456789abcdef0123456789abcdef
        name: cert-manager-acmesolver
        os: linux
        uri: public.ecr.aws/release-container-registry/cert-manager/cert-manager-acmesolver:v1.8.2-eks-a-v0.0.0-dev-build.1
      cainjector:
        arch:
        - amd64
        - arm64
        description: Container image for cert-manager-cainjector image
        imageDigest: sha256:0123456789abcdef0123456789abcdef0123456789abcdef0123456789abcdef
        name: cert-manager-cainjector
        os: linux
        uri: public.ecr.aws/release-container-registry/cert-manager/cert-manager-cainjector:v1.8.2-eks-a-v0.0.0-dev-build.1
      controller:
        arch:
        - amd64
        - arm64
        description: Container image for cert-manager-controller image
        imageDigest: sha256:0123456789abcdef0123456789abcdef0123456789abcdef0123456789abcdef
        name: cert-manager-controller
        os: linux
        uri: public.ecr.aws/release-container-registry/cert-manager/cert-manager-controller:v1.8.2-eks-a-v0.0.0-dev-build.1
      ctl:
        arch:
        - amd64
        - arm64
        description: Container image for cert-manager-ctl image
        imageDigest: sha256:0123456789abcdef0123456789abcdef0123456789abcdef0123456789abcdef
        name: cert-manager-ctl
        os: linux
        uri: public.ecr.aws/release-container-registry/cert-manager/cert-manager-ctl:v1.8.2-eks-a-v0.0.0-dev-build.1
      manifest:
        uri: https://release-bucket/artifacts/v0.0.0-dev-build.0/cert-manager/manifests/v1.8.2/cert-manager.yaml
      version: v1.8.2+abcdef1
      webhook:
        arch:
        - amd64
        - arm64
        description: Container image for cert-manager-webhook image
        imageDigest: sha256:0123456789abcdef0123456789abcdef0123456789abcdef0123456789abcdef
        name: cert-manager-webhook
        os: linux
        uri: public.ecr.aws/release-container-registry/cert-manager/cert-manager-webhook:v1.8.2-eks-a-v0.0.0-dev-build.1
    cilium:
      cilium:
        arch:
        - amd64
        description: Container image for cilium image
        imageDigest: sha256:9674f67425c28e820c72cf07e26e1d4303d4c2a8226b15273647d6eb84684510
        name: cilium
        os: linux
        uri: public.ecr.aws/isovalent/cilium:v1.10.11-eksa.2
      helmChart:
        description: Helm chart for cilium-chart
        imageDigest: sha256:b4b6f8524313658d412829d3d281918ac1e4432073123fc38b0650ab1a45e2e1
        name: cilium-chart
        uri: public.ecr.aws/isovalent/cilium:1.10.11-eksa.2
      manifest:
        uri: https://release-bucket/artifacts/v0.0.0-dev-build.0/cilium/manifests/cilium/v1.10.11-eksa.2/cilium.yaml
      operator:
        arch:
        - amd64
        description: Container image for operator-generic image
        imageDigest: sha256:5e52535b615b0c59996926c509ebb1401a3ea384f91e275e90bdccda352a6f67
        name: operator-generic
        os: linux
        uri: public.ecr.aws/isovalent/operator-generic:v1.10.11-eksa.2
      version: v1.10.11-eksa.2
    cloudStack:
      clusterAPIController:
        arch:
        - amd64
        - arm64
        description: Container image for cluster-api-provider-cloudstack image
        imageDigest: sha256:0123456789abcdef0123456789abcdef0123456789abcdef0123456789abcdef
        name: cluster-api-provider-cloudstack
        os: linux
        uri: public.ecr.aws/release-container-registry/kubernetes-sigs/cluster-api-provider-cloudstack/release/manager:v0.4.7-rc1-eks-a-v0.0.0-dev-build.1
      components:
        uri: https://release-bucket/artifacts/v0.0.0-dev-build.0/cluster-api-provider-cloudstack/manifests/infrastructure-cloudstack/v0.4.7-rc1/infrastructure-components.yaml
      kubeRbacProxy:
        arch:
        - amd64
        - arm64
        description: Container image for kube-rbac-proxy image
        imageDigest: sha256:0123456789abcdef0123456789abcdef0123456789abcdef0123456789abcdef
        name: kube-rbac-proxy
        os: linux
        uri: public.ecr.aws/release-container-registry/brancz/kube-rbac-proxy:v0.13.0-eks-a-v0.0.0-dev-build.1
      kubeVip:
        arch:
        - amd64
        - arm64
        description: Container image for kube-vip image
        imageDigest: sha256:0123456789abcdef0123456789abcdef0123456789abcdef0123456789abcdef
        name: kube-vip
        os: linux
        uri: public.ecr.aws/release-container-registry/kube-vip/kube-vip:v0.5.0-eks-a-v0.0.0-dev-build.1
      metadata:
        uri: https://release-bucket/artifacts/v0.0.0-dev-build.0/cluster-api-provider-cloudstack/manifests/infrastructure-cloudstack/v0.4.7-rc1/metadata.yaml
      version: v0.4.7-rc1+abcdef1
    clusterAPI:
      components:
        uri: https://release-bucket/artifacts/v0.0.0-dev-build.0/cluster-api/manifests/cluster-api/v1.2.0/core-components.yaml
      controller:
        arch:
        - amd64
        - arm64
        description: Container image for cluster-api-controller image
        imageDigest: sha256:0123456789abcdef0123456789abcdef0123456789abcdef0123456789abcdef
        name: cluster-api-controller
        os: linux
        uri: public.ecr.aws/release-container-registry/kubernetes-sigs/cluster-api/cluster-api-controller:v1.2.0-eks-a-v0.0.0-dev-build.1
      kubeProxy:
        arch:
        - amd64
        - arm64
        description: Container image for kube-rbac-proxy image
        imageDigest: sha256:0123456789abcdef0123456789abcdef0123456789abcdef0123456789abcdef
        name: kube-rbac-proxy
        os: linux
        uri: public.ecr.aws/release-container-registry/brancz/kube-rbac-proxy:v0.13.0-eks-a-v0.0.0-dev-build.1
      metadata:
        uri: https://release-bucket/artifacts/v0.0.0-dev-build.0/cluster-api/manifests/cluster-api/v1.2.0/metadata.yaml
      version: v1.2.0+abcdef1
    controlPlane:
      components:
        uri: https://release-bucket/artifacts/v0.0.0-dev-build.0/cluster-api/manifests/control-plane-kubeadm/v1.2.0/control-plane-components.yaml
      controller:
        arch:
        - amd64
        - arm64
        description: Container image for kubeadm-control-plane-controller image
        imageDigest: sha256:0123456789abcdef0123456789abcdef0123456789abcdef0123456789abcdef
        name: kubeadm-control-plane-controller
        os: linux
        uri: public.ecr.aws/release-container-registry/kubernetes-sigs/cluster-api/kubeadm-control-plane-controller:v1.2.0-eks-a-v0.0.0-dev-build.1
      kubeProxy:
        arch:
        - amd64
        - arm64
        description: Container image for kube-rbac-proxy image
        imageDigest: sha256:0123456789abcdef0123456789abcdef0123456789abcdef0123456789abcdef
        name: kube-rbac-proxy
        os: linux
        uri: public.ecr.aws/release-container-registry/brancz/kube-rbac-proxy:v0.13.0-eks-a-v0.0.0-dev-build.1
      metadata:
        uri: https://release-bucket/artifacts/v0.0.0-dev-build.0/cluster-api/manifests/control-plane-kubeadm/v1.2.0/metadata.yaml
      version: v1.2.0+abcdef1
    docker:
      clusterTemplate:
        uri: https://release-bucket/artifacts/v0.0.0-dev-build.0/cluster-api/manifests/infrastructure-docker/v1.2.0/cluster-template-development.yaml
      components:
        uri: https://release-bucket/artifacts/v0.0.0-dev-build.0/cluster-api/manifests/infrastructure-docker/v1.2.0/infrastructure-components-development.yaml
      kubeProxy:
        arch:
        - amd64
        - arm64
        description: Container image for kube-rbac-proxy image
        imageDigest: sha256:0123456789abcdef0123456789abcdef0123456789abcdef0123456789abcdef
        name: kube-rbac-proxy
        os: linux
        uri: public.ecr.aws/release-container-registry/brancz/kube-rbac-proxy:v0.13.0-eks-a-v0.0.0-dev-build.1
      manager:
        arch:
        - amd64
        - arm64
        description: Container image for cluster-api-provider-docker image
        imageDigest: sha256:0123456789abcdef0123456789abcdef0123456789abcdef0123456789abcdef
        name: cluster-api-provider-docker
        os: linux
        uri: public.ecr.aws/release-container-registry/kubernetes-sigs/cluster-api/capd-manager:v1.2.0-eks-a-v0.0.0-dev-build.1
      metadata:
        uri: https://release-bucket/artifacts/v0.0.0-dev-build.0/cluster-api/manifests/infrastructure-docker/v1.2.0/metadata.yaml
      version: v1.2.0+abcdef1
    eksD:
      channel: 1-21
      components: https://distro.eks.amazonaws.com/crds/releases.distro.eks.amazonaws.com-v1alpha1.yaml
      crictl:
        arch:
        - amd64
        description: cri-tools tarball for linux/amd64
        name: cri-tools-v0.0.0-dev-build.0-linux-amd64.tar.gz
        os: linux
        sha256: 0123456789abcdef0123456789abcdef0123456789abcdef0123456789abcdef
        sha512: 0123456789abcdef0123456789abcdef0123456789abcdef0123456789abcdef0123456789abcdef0123456789abcdef0123456789abcdef0123456789abcdef
        uri: https://release-bucket/artifacts/v0.0.0-dev-build.0/cri-tools/v1.24.2/cri-tools-v0.0.0-dev-build.0-linux-amd64.tar.gz
      etcdadm:
        arch:
        - amd64
        description: etcdadm tarball for linux/amd64
        name: etcdadm-v0.0.0-dev-build.0-linux-amd64.tar.gz
        os: linux
        sha256: 0123456789abcdef0123456789abcdef0123456789abcdef0123456789abcdef
        sha512: 0123456789abcdef0123456789abcdef0123456789abcdef0123456789abcdef0123456789abcdef0123456789abcdef0123456789abcdef0123456789abcdef
        uri: https://release-bucket/artifacts/v0.0.0-dev-build.0/etcdadm/5b496a72af3d80d64a16a650c85ce9a5882bc014/etcdadm-v0.0.0-dev-build.0-linux-amd64.tar.gz
      gitCommit: 0123456789abcdef0123456789abcdef01234567
      kindNode:
        arch:
        - amd64
        - arm64
        description: Container image for kind-node image
        imageDigest: sha256:0123456789abcdef0123456789abcdef0123456789abcdef0123456789abcdef
        name: kind-node
        os: linux
        uri: public.ecr.aws/release-container-registry/kubernetes-sigs/kind/node:v1.21.13-eks-d-1-21-17-eks-a-v0.0.0-dev-build.1
      kubeVersion: v1.21.13
      manifestUrl: https://distro.eks.amazonaws.com/kubernetes-1-21/kubernetes-1-21-eks-17.yaml
      name: kubernetes-1-21-eks-17
      ova:
        bottlerocket:
          arch:
          - amd64
          description: Bottlerocket Ova image for EKS-D 1-21-17 release
          name: bottlerocket-v1.21.13-eks-d-1-21-17-eks-a-v0.0.0-dev-build.0-amd64.ova
          os: linux
          osName: bottlerocket
          sha256: 0123456789abcdef0123456789abcdef0123456789abcdef0123456789abcdef
          sha512: 0123456789abcdef0123456789abcdef0123456789abcdef0123456789abcdef0123456789abcdef0123456789abcdef0123456789abcdef0123456789abcdef
          uri: https://release-bucket/artifacts/v0.0.0-dev-build.0/eks-distro/ova/1-21/1-21-17/bottlerocket-v1.21.13-eks-d-1-21-17-eks-a-v0.0.0-dev-build.0-amd64.ova
        ubuntu:
          arch:
          - amd64
          description: Ubuntu Ova image for EKS-D 1-21-17 release
          name: ubuntu-v1.21.13-eks-d-1-21-17-eks-a-v0.0.0-dev-build.0-amd64.ova
          os: linux
          osName: ubuntu
          sha256: 0123456789abcdef0123456789abcdef0123456789abcdef0123456789abcdef
          sha512: 0123456789abcdef0123456789abcdef0123456789abcdef0123456789abcdef0123456789abcdef0123456789abcdef0123456789abcdef0123456789abcdef
          uri: https://release-bucket/artifacts/v0.0.0-dev-build.0/eks-distro/ova/1-21/1-21-17/ubuntu-v1.21.13-eks-d-1-21-17-eks-a-v0.0.0-dev-build.0-amd64.ova
      raw:
        bottlerocket:
          arch:
          - amd64
          description: Bottlerocket Raw image for EKS-D 1-21-17 release
          name: bottlerocket-v1.21.13-eks-d-1-21-17-eks-a-v0.0.0-dev-build.0-amd64.img.gz
          os: linux
          osName: bottlerocket
          sha256: 0123456789abcdef0123456789abcdef0123456789abcdef0123456789abcdef
          sha512: 0123456789abcdef0123456789abcdef0123456789abcdef0123456789abcdef0123456789abcdef0123456789abcdef0123456789abcdef0123456789abcdef
          uri: https://release-bucket/artifacts/v0.0.0-dev-build.0/eks-distro/raw/1-21/1-21-17/bottlerocket-v1.21.13-eks-d-1-21-17-eks-a-v0.0.0-dev-build.0-amd64.img.gz
        ubuntu:
          arch:
          - amd64
          description: Ubuntu Raw image for EKS-D 1-21-17 release
          name: ubuntu-v1.21.13-eks-d-1-21-17-eks-a-v0.0.0-dev-build.0-amd64.gz
          os: linux
          osName: ubuntu
          sha256: 0123456789abcdef0123456789abcdef0123456789abcdef0123456789abcdef
          sha512: 0123456789abcdef0123456789abcdef0123456789abcdef0123456789abcdef0123456789abcdef0123456789abcdef0123456789abcdef0123456789abcdef
          uri: https://release-bucket/artifacts/v0.0.0-dev-build.0/eks-distro/raw/1-21/1-21-17/ubuntu-v1.21.13-eks-d-1-21-17-eks-a-v0.0.0-dev-build.0-amd64.gz
    eksa:
      cliTools:
        arch:
        - amd64
        - arm64
        description: Container image for eks-anywhere-cli-tools image
        imageDigest: sha256:0123456789abcdef0123456789abcdef0123456789abcdef0123456789abcdef
        name: eks-anywhere-cli-tools
        os: linux
        uri: public.ecr.aws/release-container-registry/eks-anywhere-cli-tools:v0.10.1-eks-a-v0.0.0-dev-build.1
      clusterController:
        arch:
        - amd64
        - arm64
        description: Container image for eks-anywhere-cluster-controller image
        imageDigest: sha256:0123456789abcdef0123456789abcdef0123456789abcdef0123456789abcdef
        name: eks-anywhere-cluster-controller
        os: linux
        uri: public.ecr.aws/release-container-registry/eks-anywhere-cluster-controller:v0.10.1-eks-a-v0.0.0-dev-build.1
      components:
        uri: https://release-bucket/artifacts/v0.0.0-dev-build.0/eks-anywhere/manifests/cluster-controller/v0.10.1/eksa-components.yaml
      diagnosticCollector:
        arch:
        - amd64
        - arm64
        description: Container image for eks-anywhere-diagnostic-collector image
        imageDigest: sha256:0123456789abcdef0123456789abcdef0123456789abcdef0123456789abcdef
        name: eks-anywhere-diagnostic-collector
        os: linux
        uri: public.ecr.aws/release-container-registry/eks-anywhere-diagnostic-collector:v0.10.1-eks-a-v0.0.0-dev-build.1
      version: v0.0.0-dev+build.0+abcdef1
    etcdadmBootstrap:
      components:
        uri: https://release-bucket/artifacts/v0.0.0-dev-build.0/etcdadm-bootstrap-provider/manifests/bootstrap-etcdadm-bootstrap/v1.0.5/bootstrap-components.yaml
      controller:
        arch:
        - amd64
        - arm64
        description: Container image for etcdadm-bootstrap-provider image
        imageDigest: sha256:0123456789abcdef0123456789abcdef0123456789abcdef0123456789abcdef
        name: etcdadm-bootstrap-provider
        os: linux
        uri: public.ecr.aws/release-container-registry/aws/etcdadm-bootstrap-provider:v1.0.5-eks-a-v0.0.0-dev-build.1
      kubeProxy:
        arch:
        - amd64
        - arm64
        description: Container image for kube-rbac-proxy image
        imageDigest: sha256:0123456789abcdef0123456789abcdef0123456789abcdef0123456789abcdef
        name: kube-rbac-proxy
        os: linux
        uri: public.ecr.aws/release-container-registry/brancz/kube-rbac-proxy:v0.13.0-eks-a-v0.0.0-dev-build.1
      metadata:
        uri: https://release-bucket/artifacts/v0.0.0-dev-build.0/etcdadm-bootstrap-provider/manifests/bootstrap-etcdadm-bootstrap/v1.0.5/metadata.yaml
      version: v1.0.5+abcdef1
    etcdadmController:
      components:
        uri: https://release-bucket/artifacts/v0.0.0-dev-build.0/etcdadm-controller/manifests/bootstrap-etcdadm-controller/v1.0.4/bootstrap-components.yaml
      controller:
        arch:
        - amd64
        - arm64
        description: Container image for etcdadm-controller image
        imageDigest: sha256:0123456789abcdef0123456789abcdef0123456789abcdef0123456789abcdef
        name: etcdadm-controller
        os: linux
        uri: public.ecr.aws/release-container-registry/aws/etcdadm-controller:v1.0.4-eks-a-v0.0.0-dev-build.1
      kubeProxy:
        arch:
        - amd64
        - arm64
        description: Container image for kube-rbac-proxy image
        imageDigest: sha256:0123456789abcdef0123456789abcdef0123456789abcdef0123456789abcdef
        name: kube-rbac-proxy
        os: linux
        uri: public.ecr.aws/release-container-registry/brancz/kube-rbac-proxy:v0.13.0-eks-a-v0.0.0-dev-build.1
      metadata:
        uri: https://release-bucket/artifacts/v0.0.0-dev-build.0/etcdadm-controller/manifests/bootstrap-etcdadm-controller/v1.0.4/metadata.yaml
      version: v1.0.4+abcdef1
    flux:
      helmController:
        arch:
        - amd64
        - arm64
        description: Container image for helm-controller image
        imageDigest: sha256:0123456789abcdef0123456789abcdef0123456789abcdef0123456789abcdef
        name: helm-controller
        os: linux
        uri: public.ecr.aws/release-container-registry/fluxcd/helm-controller:v0.22.2-eks-a-v0.0.0-dev-build.1
      kustomizeController:
        arch:
        - amd64
        - arm64
        description: Container image for kustomize-controller image
        imageDigest: sha256:0123456789abcdef0123456789abcdef0123456789abcdef0123456789abcdef
        name: kustomize-controller
        os: linux
        uri: public.ecr.aws/release-container-registry/fluxcd/kustomize-controller:v0.26.3-eks-a-v0.0.0-dev-build.1
      notificationController:
        arch:
        - amd64
        - arm64
        description: Container image for notification-controller image
        imageDigest: sha256:0123456789abcdef0123456789abcdef0123456789abcdef0123456789abcdef
        name: notification-controller
        os: linux
        uri: public.ecr.aws/release-container-registry/fluxcd/notification-controller:v0.24.1-eks-a-v0.0.0-dev-build.1
      sourceController:
        arch:
        - amd64
        - arm64
        description: Container image for source-controller image
        imageDigest: sha256:0123456789abcdef0123456789abcdef0123456789abcdef0123456789abcdef
        name: source-controller
        os: linux
        uri: public.ecr.aws/release-container-registry/fluxcd/source-controller:v0.25.9-eks-a-v0.0.0-dev-build.1
      version: v0.31.3+abcdef1
    haproxy:
      image:
        arch:
        - amd64
        - arm64
        description: Container image for haproxy image
        imageDigest: sha256:0123456789abcdef0123456789abcdef0123456789abcdef0123456789abcdef
        name: haproxy
        os: linux
        uri: public.ecr.aws/release-container-registry/kubernetes-sigs/kind/haproxy:v0.14.0-eks-a-v0.0.0-dev-build.1
    kindnetd:
      manifest:
        uri: https://release-bucket/artifacts/v0.0.0-dev-build.0/kind/manifests/kindnetd/v0.14.0/kindnetd.yaml
      version: v0.14.0+abcdef1
    kubeVersion: "1.21"
    packageController:
      helmChart:
        description: Helm chart for eks-anywhere-packages
        imageDigest: sha256:0123456789abcdef0123456789abcdef0123456789abcdef0123456789abcdef
        name: eks-anywhere-packages
        uri: public.ecr.aws/release-container-registry/eks-anywhere-packages:0.2.0-alpha.5-eks-a-v0.0.0-dev-build.1
      packageController:
        arch:
        - amd64
        - arm64
        description: Container image for eks-anywhere-packages image
        imageDigest: sha256:0123456789abcdef0123456789abcdef0123456789abcdef0123456789abcdef
        name: eks-anywhere-packages
        os: linux
        uri: public.ecr.aws/release-container-registry/eks-anywhere-packages:v0.2.0-alpha.5-eks-a-v0.0.0-dev-build.1
<<<<<<< HEAD
      tokenRefresher:
        arch:
        - amd64
        - arm64
        description: Container image for ecr-token-refresher image
        imageDigest: sha256:0123456789abcdef0123456789abcdef0123456789abcdef0123456789abcdef
        name: ecr-token-refresher
        os: linux
        uri: public.ecr.aws/release-container-registry/ecr-token-refresher:v0.2.0-alpha.5-eks-a-v0.0.0-dev-build.1
=======
>>>>>>> 0e9a974a
      version: v0.2.0-alpha.5+abcdef1
    snow:
      components:
        uri: https://release-bucket/artifacts/v0.0.0-dev-build.0/cluster-api-provider-aws-snow/manifests/infrastructure-snow/v0.1.6/infrastructure-components.yaml
      kubeVip:
        arch:
        - amd64
        - arm64
        description: Container image for kube-vip image
        imageDigest: sha256:0123456789abcdef0123456789abcdef0123456789abcdef0123456789abcdef
        name: kube-vip
        os: linux
        uri: public.ecr.aws/release-container-registry/kube-vip/kube-vip:v0.5.0-eks-a-v0.0.0-dev-build.1
      manager:
        arch:
        - amd64
        - arm64
        description: Container image for cluster-api-snow-controller image
        imageDigest: sha256:0123456789abcdef0123456789abcdef0123456789abcdef0123456789abcdef
        name: cluster-api-snow-controller
        os: linux
        uri: public.ecr.aws/release-container-registry/aws/cluster-api-provider-aws-snow/manager:v0.1.6-eks-a-v0.0.0-dev-build.1
      metadata:
        uri: https://release-bucket/artifacts/v0.0.0-dev-build.0/cluster-api-provider-aws-snow/manifests/infrastructure-snow/v0.1.6/metadata.yaml
      version: v0.1.6+abcdef1
    tinkerbell:
      clusterAPIController:
        arch:
        - amd64
        - arm64
        description: Container image for cluster-api-provider-tinkerbell image
        imageDigest: sha256:0123456789abcdef0123456789abcdef0123456789abcdef0123456789abcdef
        name: cluster-api-provider-tinkerbell
        os: linux
        uri: public.ecr.aws/release-container-registry/tinkerbell/cluster-api-provider-tinkerbell:9e9c2a397288908f73a4f499ac00aaf96d15deb6-eks-a-v0.0.0-dev-build.1
      clusterTemplate:
        uri: https://release-bucket/artifacts/v0.0.0-dev-build.0/cluster-api-provider-tinkerbell/manifests/infrastructure-tinkerbell/9e9c2a397288908f73a4f499ac00aaf96d15deb6/cluster-template.yaml
      components:
        uri: https://release-bucket/artifacts/v0.0.0-dev-build.0/cluster-api-provider-tinkerbell/manifests/infrastructure-tinkerbell/9e9c2a397288908f73a4f499ac00aaf96d15deb6/infrastructure-components.yaml
      envoy:
        arch:
        - amd64
        - arm64
        description: Container image for envoy image
        imageDigest: sha256:0123456789abcdef0123456789abcdef0123456789abcdef0123456789abcdef
        name: envoy
        os: linux
        uri: public.ecr.aws/release-container-registry/envoyproxy/envoy:v1.22.2.0-prod-eks-a-v0.0.0-dev-build.1
      kubeVip:
        arch:
        - amd64
        - arm64
        description: Container image for kube-vip image
        imageDigest: sha256:0123456789abcdef0123456789abcdef0123456789abcdef0123456789abcdef
        name: kube-vip
        os: linux
        uri: public.ecr.aws/release-container-registry/kube-vip/kube-vip:v0.5.0-eks-a-v0.0.0-dev-build.1
      metadata:
        uri: https://release-bucket/artifacts/v0.0.0-dev-build.0/cluster-api-provider-tinkerbell/manifests/infrastructure-tinkerbell/9e9c2a397288908f73a4f499ac00aaf96d15deb6/metadata.yaml
      tinkerbellStack:
        actions:
          cexec:
            arch:
            - amd64
            - arm64
            description: Container image for cexec image
            imageDigest: sha256:0123456789abcdef0123456789abcdef0123456789abcdef0123456789abcdef
            name: cexec
            os: linux
            uri: public.ecr.aws/release-container-registry/tinkerbell/hub/cexec:6c0f0d437bde2c836d90b000312c8b25fa1b65e1-eks-a-v0.0.0-dev-build.1
          imageToDisk:
            arch:
            - amd64
            - arm64
            description: Container image for image2disk image
            imageDigest: sha256:0123456789abcdef0123456789abcdef0123456789abcdef0123456789abcdef
            name: image2disk
            os: linux
            uri: public.ecr.aws/release-container-registry/tinkerbell/hub/image2disk:6c0f0d437bde2c836d90b000312c8b25fa1b65e1-eks-a-v0.0.0-dev-build.1
          kexec:
            arch:
            - amd64
            - arm64
            description: Container image for kexec image
            imageDigest: sha256:0123456789abcdef0123456789abcdef0123456789abcdef0123456789abcdef
            name: kexec
            os: linux
            uri: public.ecr.aws/release-container-registry/tinkerbell/hub/kexec:6c0f0d437bde2c836d90b000312c8b25fa1b65e1-eks-a-v0.0.0-dev-build.1
          ociToDisk:
            arch:
            - amd64
            - arm64
            description: Container image for oci2disk image
            imageDigest: sha256:0123456789abcdef0123456789abcdef0123456789abcdef0123456789abcdef
            name: oci2disk
            os: linux
            uri: public.ecr.aws/release-container-registry/tinkerbell/hub/oci2disk:6c0f0d437bde2c836d90b000312c8b25fa1b65e1-eks-a-v0.0.0-dev-build.1
          reboot:
            arch:
            - amd64
            - arm64
            description: Container image for reboot image
            imageDigest: sha256:0123456789abcdef0123456789abcdef0123456789abcdef0123456789abcdef
            name: reboot
            os: linux
            uri: public.ecr.aws/release-container-registry/tinkerbell/hub/reboot:6c0f0d437bde2c836d90b000312c8b25fa1b65e1-eks-a-v0.0.0-dev-build.1
          writeFile:
            arch:
            - amd64
            - arm64
            description: Container image for writefile image
            imageDigest: sha256:0123456789abcdef0123456789abcdef0123456789abcdef0123456789abcdef
            name: writefile
            os: linux
            uri: public.ecr.aws/release-container-registry/tinkerbell/hub/writefile:6c0f0d437bde2c836d90b000312c8b25fa1b65e1-eks-a-v0.0.0-dev-build.1
        boots:
          arch:
          - amd64
          - arm64
          description: Container image for boots image
          imageDigest: sha256:0123456789abcdef0123456789abcdef0123456789abcdef0123456789abcdef
          name: boots
          os: linux
          uri: public.ecr.aws/release-container-registry/tinkerbell/boots:94e4b4899b383e28b6002750b14e254cfbbdd81f-eks-a-v0.0.0-dev-build.1
        cfssl:
          arch:
          - amd64
          - arm64
          description: Container image for cfssl image
          imageDigest: sha256:0123456789abcdef0123456789abcdef0123456789abcdef0123456789abcdef
          name: cfssl
          os: linux
          uri: public.ecr.aws/release-container-registry/cloudflare/cfssl:v1.6.1-eks-a-v0.0.0-dev-build.1
        hegel:
          arch:
          - amd64
          - arm64
          description: Container image for hegel image
          imageDigest: sha256:0123456789abcdef0123456789abcdef0123456789abcdef0123456789abcdef
          name: hegel
          os: linux
          uri: public.ecr.aws/release-container-registry/tinkerbell/hegel:7b286fdc8e8fa91a6e9a179a5494b6ee29fce17b-eks-a-v0.0.0-dev-build.1
        hook:
          bootkit:
            arch:
            - amd64
            - arm64
            description: Container image for hook-bootkit image
            imageDigest: sha256:0123456789abcdef0123456789abcdef0123456789abcdef0123456789abcdef
            name: hook-bootkit
            os: linux
            uri: public.ecr.aws/release-container-registry/tinkerbell/hook-bootkit:029ef8f0711579717bfd14ac5eb63cdc3e658b1d-eks-a-v0.0.0-dev-build.1
          docker:
            arch:
            - amd64
            - arm64
            description: Container image for hook-docker image
            imageDigest: sha256:0123456789abcdef0123456789abcdef0123456789abcdef0123456789abcdef
            name: hook-docker
            os: linux
            uri: public.ecr.aws/release-container-registry/tinkerbell/hook-docker:029ef8f0711579717bfd14ac5eb63cdc3e658b1d-eks-a-v0.0.0-dev-build.1
          initramfs:
            amd:
              description: Tinkerbell operating system installation environment (osie)
                component
              name: initramfs-x86_64
              uri: https://release-bucket/artifacts/v0.0.0-dev-build.0/hook/029ef8f0711579717bfd14ac5eb63cdc3e658b1d/initramfs-x86_64
            arm:
              description: Tinkerbell operating system installation environment (osie)
                component
              name: initramfs-aarch64
              uri: https://release-bucket/artifacts/v0.0.0-dev-build.0/hook/029ef8f0711579717bfd14ac5eb63cdc3e658b1d/initramfs-aarch64
          kernel:
            arch:
            - amd64
            - arm64
            description: Container image for hook-kernel image
            imageDigest: sha256:0123456789abcdef0123456789abcdef0123456789abcdef0123456789abcdef
            name: hook-kernel
            os: linux
            uri: public.ecr.aws/release-container-registry/tinkerbell/hook-kernel:029ef8f0711579717bfd14ac5eb63cdc3e658b1d-eks-a-v0.0.0-dev-build.1
          vmlinuz:
            amd:
              description: Tinkerbell operating system installation environment (osie)
                component
              name: vmlinuz-x86_64
              uri: https://release-bucket/artifacts/v0.0.0-dev-build.0/hook/029ef8f0711579717bfd14ac5eb63cdc3e658b1d/vmlinuz-x86_64
            arm:
              description: Tinkerbell operating system installation environment (osie)
                component
              name: vmlinuz-aarch64
              uri: https://release-bucket/artifacts/v0.0.0-dev-build.0/hook/029ef8f0711579717bfd14ac5eb63cdc3e658b1d/vmlinuz-aarch64
        rufio:
          arch:
          - amd64
          - arm64
          description: Container image for rufio image
          imageDigest: sha256:0123456789abcdef0123456789abcdef0123456789abcdef0123456789abcdef
          name: rufio
          os: linux
          uri: public.ecr.aws/release-container-registry/tinkerbell/rufio:a4053e5c1e7f32fb5c0a9962846c219c3ef8aaf3-eks-a-v0.0.0-dev-build.1
        tink:
          tinkController:
            arch:
            - amd64
            - arm64
            description: Container image for tink-controller image
            imageDigest: sha256:0123456789abcdef0123456789abcdef0123456789abcdef0123456789abcdef
            name: tink-controller
            os: linux
            uri: public.ecr.aws/release-container-registry/tinkerbell/tink/tink-controller:19b68beab1a902846c10ee3422cafb4fd5c3307e-eks-a-v0.0.0-dev-build.1
          tinkServer:
            arch:
            - amd64
            - arm64
            description: Container image for tink-server image
            imageDigest: sha256:0123456789abcdef0123456789abcdef0123456789abcdef0123456789abcdef
            name: tink-server
            os: linux
            uri: public.ecr.aws/release-container-registry/tinkerbell/tink/tink-server:19b68beab1a902846c10ee3422cafb4fd5c3307e-eks-a-v0.0.0-dev-build.1
          tinkWorker:
            arch:
            - amd64
            - arm64
            description: Container image for tink-worker image
            imageDigest: sha256:0123456789abcdef0123456789abcdef0123456789abcdef0123456789abcdef
            name: tink-worker
            os: linux
            uri: public.ecr.aws/release-container-registry/tinkerbell/tink/tink-worker:19b68beab1a902846c10ee3422cafb4fd5c3307e-eks-a-v0.0.0-dev-build.1
        tinkerbellChart:
          arch:
          - amd64
          - arm64
          description: Container image for tinkerbell-chart image
          imageDigest: sha256:0123456789abcdef0123456789abcdef0123456789abcdef0123456789abcdef
          name: tinkerbell-chart
          os: linux
          uri: public.ecr.aws/release-container-registry/tinkerbell/tinkerbell-chart:0.1.4-eks-a-v0.0.0-dev-build.1
      version: v0.1.0
    vSphere:
      clusterAPIController:
        arch:
        - amd64
        - arm64
        description: Container image for cluster-api-provider-vsphere image
        imageDigest: sha256:0123456789abcdef0123456789abcdef0123456789abcdef0123456789abcdef
        name: cluster-api-provider-vsphere
        os: linux
        uri: public.ecr.aws/release-container-registry/kubernetes-sigs/cluster-api-provider-vsphere/release/manager:v1.1.1-eks-a-v0.0.0-dev-build.1
      clusterTemplate:
        uri: https://release-bucket/artifacts/v0.0.0-dev-build.0/cluster-api-provider-vsphere/manifests/infrastructure-vsphere/v1.1.1/cluster-template.yaml
      components:
        uri: https://release-bucket/artifacts/v0.0.0-dev-build.0/cluster-api-provider-vsphere/manifests/infrastructure-vsphere/v1.1.1/infrastructure-components.yaml
      driver:
        arch:
        - amd64
        - arm64
        description: Container image for vsphere-csi-driver image
        imageDigest: sha256:0123456789abcdef0123456789abcdef0123456789abcdef0123456789abcdef
        name: vsphere-csi-driver
        os: linux
        uri: public.ecr.aws/release-container-registry/kubernetes-sigs/vsphere-csi-driver/csi/driver:v2.2.0-eks-a-v0.0.0-dev-build.1
      kubeProxy:
        arch:
        - amd64
        - arm64
        description: Container image for kube-rbac-proxy image
        imageDigest: sha256:0123456789abcdef0123456789abcdef0123456789abcdef0123456789abcdef
        name: kube-rbac-proxy
        os: linux
        uri: public.ecr.aws/release-container-registry/brancz/kube-rbac-proxy:v0.13.0-eks-a-v0.0.0-dev-build.1
      kubeVip:
        arch:
        - amd64
        - arm64
        description: Container image for kube-vip image
        imageDigest: sha256:0123456789abcdef0123456789abcdef0123456789abcdef0123456789abcdef
        name: kube-vip
        os: linux
        uri: public.ecr.aws/release-container-registry/kube-vip/kube-vip:v0.5.0-eks-a-v0.0.0-dev-build.1
      manager:
        arch:
        - amd64
        - arm64
        description: Container image for cloud-provider-vsphere image
        imageDigest: sha256:0123456789abcdef0123456789abcdef0123456789abcdef0123456789abcdef
        name: cloud-provider-vsphere
        os: linux
        uri: public.ecr.aws/release-container-registry/kubernetes/cloud-provider-vsphere/cpi/manager:v1.21.3-eks-d-1-21-eks-a-v0.0.0-dev-build.1
      metadata:
        uri: https://release-bucket/artifacts/v0.0.0-dev-build.0/cluster-api-provider-vsphere/manifests/infrastructure-vsphere/v1.1.1/metadata.yaml
      syncer:
        arch:
        - amd64
        - arm64
        description: Container image for vsphere-csi-syncer image
        imageDigest: sha256:0123456789abcdef0123456789abcdef0123456789abcdef0123456789abcdef
        name: vsphere-csi-syncer
        os: linux
        uri: public.ecr.aws/release-container-registry/kubernetes-sigs/vsphere-csi-driver/csi/syncer:v2.2.0-eks-a-v0.0.0-dev-build.1
      version: v1.1.1+abcdef1
  - aws:
      clusterTemplate:
        uri: https://release-bucket/artifacts/v0.0.0-dev-build.0/cluster-api-provider-aws/manifests/infrastructure-aws/v0.6.4/cluster-template.yaml
      components:
        uri: https://release-bucket/artifacts/v0.0.0-dev-build.0/cluster-api-provider-aws/manifests/infrastructure-aws/v0.6.4/infrastructure-components.yaml
      controller:
        arch:
        - amd64
        - arm64
        description: Container image for cluster-api-aws-controller image
        imageDigest: sha256:0123456789abcdef0123456789abcdef0123456789abcdef0123456789abcdef
        name: cluster-api-aws-controller
        os: linux
        uri: public.ecr.aws/release-container-registry/kubernetes-sigs/cluster-api-provider-aws/cluster-api-aws-controller:v0.6.4-eks-a-v0.0.0-dev-build.1
      kubeProxy:
        arch:
        - amd64
        - arm64
        description: Container image for kube-rbac-proxy image
        imageDigest: sha256:0123456789abcdef0123456789abcdef0123456789abcdef0123456789abcdef
        name: kube-rbac-proxy
        os: linux
        uri: public.ecr.aws/release-container-registry/brancz/kube-rbac-proxy:v0.13.0-eks-a-v0.0.0-dev-build.1
      metadata:
        uri: https://release-bucket/artifacts/v0.0.0-dev-build.0/cluster-api-provider-aws/manifests/infrastructure-aws/v0.6.4/metadata.yaml
      version: v0.6.4+abcdef1
    bootstrap:
      components:
        uri: https://release-bucket/artifacts/v0.0.0-dev-build.0/cluster-api/manifests/bootstrap-kubeadm/v1.2.0/bootstrap-components.yaml
      controller:
        arch:
        - amd64
        - arm64
        description: Container image for kubeadm-bootstrap-controller image
        imageDigest: sha256:0123456789abcdef0123456789abcdef0123456789abcdef0123456789abcdef
        name: kubeadm-bootstrap-controller
        os: linux
        uri: public.ecr.aws/release-container-registry/kubernetes-sigs/cluster-api/kubeadm-bootstrap-controller:v1.2.0-eks-a-v0.0.0-dev-build.1
      kubeProxy:
        arch:
        - amd64
        - arm64
        description: Container image for kube-rbac-proxy image
        imageDigest: sha256:0123456789abcdef0123456789abcdef0123456789abcdef0123456789abcdef
        name: kube-rbac-proxy
        os: linux
        uri: public.ecr.aws/release-container-registry/brancz/kube-rbac-proxy:v0.13.0-eks-a-v0.0.0-dev-build.1
      metadata:
        uri: https://release-bucket/artifacts/v0.0.0-dev-build.0/cluster-api/manifests/bootstrap-kubeadm/v1.2.0/metadata.yaml
      version: v1.2.0+abcdef1
    bottlerocketAdmin:
      admin:
        arch:
        - amd64
        description: Container image for bottlerocket-admin image
        imageDigest: sha256:d7a394014cd60caa821d7c748637d1bf21ed955eb06a8cef7864c9a5f2e75b02
        name: bottlerocket-admin
        os: linux
        uri: public.ecr.aws/bottlerocket/bottlerocket-admin:v0.9.0
    bottlerocketBootstrap:
      bootstrap:
        arch:
        - amd64
        - arm64
        description: Container image for bottlerocket-bootstrap image
        imageDigest: sha256:0123456789abcdef0123456789abcdef0123456789abcdef0123456789abcdef
        name: bottlerocket-bootstrap
        os: linux
        uri: public.ecr.aws/release-container-registry/bottlerocket-bootstrap:v1-22-9-eks-a-v0.0.0-dev-build.1
    certManager:
      acmesolver:
        arch:
        - amd64
        - arm64
        description: Container image for cert-manager-acmesolver image
        imageDigest: sha256:0123456789abcdef0123456789abcdef0123456789abcdef0123456789abcdef
        name: cert-manager-acmesolver
        os: linux
        uri: public.ecr.aws/release-container-registry/cert-manager/cert-manager-acmesolver:v1.8.2-eks-a-v0.0.0-dev-build.1
      cainjector:
        arch:
        - amd64
        - arm64
        description: Container image for cert-manager-cainjector image
        imageDigest: sha256:0123456789abcdef0123456789abcdef0123456789abcdef0123456789abcdef
        name: cert-manager-cainjector
        os: linux
        uri: public.ecr.aws/release-container-registry/cert-manager/cert-manager-cainjector:v1.8.2-eks-a-v0.0.0-dev-build.1
      controller:
        arch:
        - amd64
        - arm64
        description: Container image for cert-manager-controller image
        imageDigest: sha256:0123456789abcdef0123456789abcdef0123456789abcdef0123456789abcdef
        name: cert-manager-controller
        os: linux
        uri: public.ecr.aws/release-container-registry/cert-manager/cert-manager-controller:v1.8.2-eks-a-v0.0.0-dev-build.1
      ctl:
        arch:
        - amd64
        - arm64
        description: Container image for cert-manager-ctl image
        imageDigest: sha256:0123456789abcdef0123456789abcdef0123456789abcdef0123456789abcdef
        name: cert-manager-ctl
        os: linux
        uri: public.ecr.aws/release-container-registry/cert-manager/cert-manager-ctl:v1.8.2-eks-a-v0.0.0-dev-build.1
      manifest:
        uri: https://release-bucket/artifacts/v0.0.0-dev-build.0/cert-manager/manifests/v1.8.2/cert-manager.yaml
      version: v1.8.2+abcdef1
      webhook:
        arch:
        - amd64
        - arm64
        description: Container image for cert-manager-webhook image
        imageDigest: sha256:0123456789abcdef0123456789abcdef0123456789abcdef0123456789abcdef
        name: cert-manager-webhook
        os: linux
        uri: public.ecr.aws/release-container-registry/cert-manager/cert-manager-webhook:v1.8.2-eks-a-v0.0.0-dev-build.1
    cilium:
      cilium:
        arch:
        - amd64
        description: Container image for cilium image
        imageDigest: sha256:9674f67425c28e820c72cf07e26e1d4303d4c2a8226b15273647d6eb84684510
        name: cilium
        os: linux
        uri: public.ecr.aws/isovalent/cilium:v1.10.11-eksa.2
      helmChart:
        description: Helm chart for cilium-chart
        imageDigest: sha256:b4b6f8524313658d412829d3d281918ac1e4432073123fc38b0650ab1a45e2e1
        name: cilium-chart
        uri: public.ecr.aws/isovalent/cilium:1.10.11-eksa.2
      manifest:
        uri: https://release-bucket/artifacts/v0.0.0-dev-build.0/cilium/manifests/cilium/v1.10.11-eksa.2/cilium.yaml
      operator:
        arch:
        - amd64
        description: Container image for operator-generic image
        imageDigest: sha256:5e52535b615b0c59996926c509ebb1401a3ea384f91e275e90bdccda352a6f67
        name: operator-generic
        os: linux
        uri: public.ecr.aws/isovalent/operator-generic:v1.10.11-eksa.2
      version: v1.10.11-eksa.2
    cloudStack:
      clusterAPIController:
        arch:
        - amd64
        - arm64
        description: Container image for cluster-api-provider-cloudstack image
        imageDigest: sha256:0123456789abcdef0123456789abcdef0123456789abcdef0123456789abcdef
        name: cluster-api-provider-cloudstack
        os: linux
        uri: public.ecr.aws/release-container-registry/kubernetes-sigs/cluster-api-provider-cloudstack/release/manager:v0.4.7-rc1-eks-a-v0.0.0-dev-build.1
      components:
        uri: https://release-bucket/artifacts/v0.0.0-dev-build.0/cluster-api-provider-cloudstack/manifests/infrastructure-cloudstack/v0.4.7-rc1/infrastructure-components.yaml
      kubeRbacProxy:
        arch:
        - amd64
        - arm64
        description: Container image for kube-rbac-proxy image
        imageDigest: sha256:0123456789abcdef0123456789abcdef0123456789abcdef0123456789abcdef
        name: kube-rbac-proxy
        os: linux
        uri: public.ecr.aws/release-container-registry/brancz/kube-rbac-proxy:v0.13.0-eks-a-v0.0.0-dev-build.1
      kubeVip:
        arch:
        - amd64
        - arm64
        description: Container image for kube-vip image
        imageDigest: sha256:0123456789abcdef0123456789abcdef0123456789abcdef0123456789abcdef
        name: kube-vip
        os: linux
        uri: public.ecr.aws/release-container-registry/kube-vip/kube-vip:v0.5.0-eks-a-v0.0.0-dev-build.1
      metadata:
        uri: https://release-bucket/artifacts/v0.0.0-dev-build.0/cluster-api-provider-cloudstack/manifests/infrastructure-cloudstack/v0.4.7-rc1/metadata.yaml
      version: v0.4.7-rc1+abcdef1
    clusterAPI:
      components:
        uri: https://release-bucket/artifacts/v0.0.0-dev-build.0/cluster-api/manifests/cluster-api/v1.2.0/core-components.yaml
      controller:
        arch:
        - amd64
        - arm64
        description: Container image for cluster-api-controller image
        imageDigest: sha256:0123456789abcdef0123456789abcdef0123456789abcdef0123456789abcdef
        name: cluster-api-controller
        os: linux
        uri: public.ecr.aws/release-container-registry/kubernetes-sigs/cluster-api/cluster-api-controller:v1.2.0-eks-a-v0.0.0-dev-build.1
      kubeProxy:
        arch:
        - amd64
        - arm64
        description: Container image for kube-rbac-proxy image
        imageDigest: sha256:0123456789abcdef0123456789abcdef0123456789abcdef0123456789abcdef
        name: kube-rbac-proxy
        os: linux
        uri: public.ecr.aws/release-container-registry/brancz/kube-rbac-proxy:v0.13.0-eks-a-v0.0.0-dev-build.1
      metadata:
        uri: https://release-bucket/artifacts/v0.0.0-dev-build.0/cluster-api/manifests/cluster-api/v1.2.0/metadata.yaml
      version: v1.2.0+abcdef1
    controlPlane:
      components:
        uri: https://release-bucket/artifacts/v0.0.0-dev-build.0/cluster-api/manifests/control-plane-kubeadm/v1.2.0/control-plane-components.yaml
      controller:
        arch:
        - amd64
        - arm64
        description: Container image for kubeadm-control-plane-controller image
        imageDigest: sha256:0123456789abcdef0123456789abcdef0123456789abcdef0123456789abcdef
        name: kubeadm-control-plane-controller
        os: linux
        uri: public.ecr.aws/release-container-registry/kubernetes-sigs/cluster-api/kubeadm-control-plane-controller:v1.2.0-eks-a-v0.0.0-dev-build.1
      kubeProxy:
        arch:
        - amd64
        - arm64
        description: Container image for kube-rbac-proxy image
        imageDigest: sha256:0123456789abcdef0123456789abcdef0123456789abcdef0123456789abcdef
        name: kube-rbac-proxy
        os: linux
        uri: public.ecr.aws/release-container-registry/brancz/kube-rbac-proxy:v0.13.0-eks-a-v0.0.0-dev-build.1
      metadata:
        uri: https://release-bucket/artifacts/v0.0.0-dev-build.0/cluster-api/manifests/control-plane-kubeadm/v1.2.0/metadata.yaml
      version: v1.2.0+abcdef1
    docker:
      clusterTemplate:
        uri: https://release-bucket/artifacts/v0.0.0-dev-build.0/cluster-api/manifests/infrastructure-docker/v1.2.0/cluster-template-development.yaml
      components:
        uri: https://release-bucket/artifacts/v0.0.0-dev-build.0/cluster-api/manifests/infrastructure-docker/v1.2.0/infrastructure-components-development.yaml
      kubeProxy:
        arch:
        - amd64
        - arm64
        description: Container image for kube-rbac-proxy image
        imageDigest: sha256:0123456789abcdef0123456789abcdef0123456789abcdef0123456789abcdef
        name: kube-rbac-proxy
        os: linux
        uri: public.ecr.aws/release-container-registry/brancz/kube-rbac-proxy:v0.13.0-eks-a-v0.0.0-dev-build.1
      manager:
        arch:
        - amd64
        - arm64
        description: Container image for cluster-api-provider-docker image
        imageDigest: sha256:0123456789abcdef0123456789abcdef0123456789abcdef0123456789abcdef
        name: cluster-api-provider-docker
        os: linux
        uri: public.ecr.aws/release-container-registry/kubernetes-sigs/cluster-api/capd-manager:v1.2.0-eks-a-v0.0.0-dev-build.1
      metadata:
        uri: https://release-bucket/artifacts/v0.0.0-dev-build.0/cluster-api/manifests/infrastructure-docker/v1.2.0/metadata.yaml
      version: v1.2.0+abcdef1
    eksD:
      channel: 1-22
      components: https://distro.eks.amazonaws.com/crds/releases.distro.eks.amazonaws.com-v1alpha1.yaml
      crictl:
        arch:
        - amd64
        description: cri-tools tarball for linux/amd64
        name: cri-tools-v0.0.0-dev-build.0-linux-amd64.tar.gz
        os: linux
        sha256: 0123456789abcdef0123456789abcdef0123456789abcdef0123456789abcdef
        sha512: 0123456789abcdef0123456789abcdef0123456789abcdef0123456789abcdef0123456789abcdef0123456789abcdef0123456789abcdef0123456789abcdef
        uri: https://release-bucket/artifacts/v0.0.0-dev-build.0/cri-tools/v1.24.2/cri-tools-v0.0.0-dev-build.0-linux-amd64.tar.gz
      etcdadm:
        arch:
        - amd64
        description: etcdadm tarball for linux/amd64
        name: etcdadm-v0.0.0-dev-build.0-linux-amd64.tar.gz
        os: linux
        sha256: 0123456789abcdef0123456789abcdef0123456789abcdef0123456789abcdef
        sha512: 0123456789abcdef0123456789abcdef0123456789abcdef0123456789abcdef0123456789abcdef0123456789abcdef0123456789abcdef0123456789abcdef
        uri: https://release-bucket/artifacts/v0.0.0-dev-build.0/etcdadm/5b496a72af3d80d64a16a650c85ce9a5882bc014/etcdadm-v0.0.0-dev-build.0-linux-amd64.tar.gz
      gitCommit: 0123456789abcdef0123456789abcdef01234567
      kindNode:
        arch:
        - amd64
        - arm64
        description: Container image for kind-node image
        imageDigest: sha256:0123456789abcdef0123456789abcdef0123456789abcdef0123456789abcdef
        name: kind-node
        os: linux
        uri: public.ecr.aws/release-container-registry/kubernetes-sigs/kind/node:v1.22.10-eks-d-1-22-9-eks-a-v0.0.0-dev-build.1
      kubeVersion: v1.22.10
      manifestUrl: https://distro.eks.amazonaws.com/kubernetes-1-22/kubernetes-1-22-eks-9.yaml
      name: kubernetes-1-22-eks-9
      ova:
        bottlerocket:
          arch:
          - amd64
          description: Bottlerocket Ova image for EKS-D 1-22-9 release
          name: bottlerocket-v1.22.10-eks-d-1-22-9-eks-a-v0.0.0-dev-build.0-amd64.ova
          os: linux
          osName: bottlerocket
          sha256: 0123456789abcdef0123456789abcdef0123456789abcdef0123456789abcdef
          sha512: 0123456789abcdef0123456789abcdef0123456789abcdef0123456789abcdef0123456789abcdef0123456789abcdef0123456789abcdef0123456789abcdef
          uri: https://release-bucket/artifacts/v0.0.0-dev-build.0/eks-distro/ova/1-22/1-22-9/bottlerocket-v1.22.10-eks-d-1-22-9-eks-a-v0.0.0-dev-build.0-amd64.ova
        ubuntu:
          arch:
          - amd64
          description: Ubuntu Ova image for EKS-D 1-22-9 release
          name: ubuntu-v1.22.10-eks-d-1-22-9-eks-a-v0.0.0-dev-build.0-amd64.ova
          os: linux
          osName: ubuntu
          sha256: 0123456789abcdef0123456789abcdef0123456789abcdef0123456789abcdef
          sha512: 0123456789abcdef0123456789abcdef0123456789abcdef0123456789abcdef0123456789abcdef0123456789abcdef0123456789abcdef0123456789abcdef
          uri: https://release-bucket/artifacts/v0.0.0-dev-build.0/eks-distro/ova/1-22/1-22-9/ubuntu-v1.22.10-eks-d-1-22-9-eks-a-v0.0.0-dev-build.0-amd64.ova
      raw:
        bottlerocket:
          arch:
          - amd64
          description: Bottlerocket Raw image for EKS-D 1-22-9 release
          name: bottlerocket-v1.22.10-eks-d-1-22-9-eks-a-v0.0.0-dev-build.0-amd64.img.gz
          os: linux
          osName: bottlerocket
          sha256: 0123456789abcdef0123456789abcdef0123456789abcdef0123456789abcdef
          sha512: 0123456789abcdef0123456789abcdef0123456789abcdef0123456789abcdef0123456789abcdef0123456789abcdef0123456789abcdef0123456789abcdef
          uri: https://release-bucket/artifacts/v0.0.0-dev-build.0/eks-distro/raw/1-22/1-22-9/bottlerocket-v1.22.10-eks-d-1-22-9-eks-a-v0.0.0-dev-build.0-amd64.img.gz
        ubuntu:
          arch:
          - amd64
          description: Ubuntu Raw image for EKS-D 1-22-9 release
          name: ubuntu-v1.22.10-eks-d-1-22-9-eks-a-v0.0.0-dev-build.0-amd64.gz
          os: linux
          osName: ubuntu
          sha256: 0123456789abcdef0123456789abcdef0123456789abcdef0123456789abcdef
          sha512: 0123456789abcdef0123456789abcdef0123456789abcdef0123456789abcdef0123456789abcdef0123456789abcdef0123456789abcdef0123456789abcdef
          uri: https://release-bucket/artifacts/v0.0.0-dev-build.0/eks-distro/raw/1-22/1-22-9/ubuntu-v1.22.10-eks-d-1-22-9-eks-a-v0.0.0-dev-build.0-amd64.gz
    eksa:
      cliTools:
        arch:
        - amd64
        - arm64
        description: Container image for eks-anywhere-cli-tools image
        imageDigest: sha256:0123456789abcdef0123456789abcdef0123456789abcdef0123456789abcdef
        name: eks-anywhere-cli-tools
        os: linux
        uri: public.ecr.aws/release-container-registry/eks-anywhere-cli-tools:v0.10.1-eks-a-v0.0.0-dev-build.1
      clusterController:
        arch:
        - amd64
        - arm64
        description: Container image for eks-anywhere-cluster-controller image
        imageDigest: sha256:0123456789abcdef0123456789abcdef0123456789abcdef0123456789abcdef
        name: eks-anywhere-cluster-controller
        os: linux
        uri: public.ecr.aws/release-container-registry/eks-anywhere-cluster-controller:v0.10.1-eks-a-v0.0.0-dev-build.1
      components:
        uri: https://release-bucket/artifacts/v0.0.0-dev-build.0/eks-anywhere/manifests/cluster-controller/v0.10.1/eksa-components.yaml
      diagnosticCollector:
        arch:
        - amd64
        - arm64
        description: Container image for eks-anywhere-diagnostic-collector image
        imageDigest: sha256:0123456789abcdef0123456789abcdef0123456789abcdef0123456789abcdef
        name: eks-anywhere-diagnostic-collector
        os: linux
        uri: public.ecr.aws/release-container-registry/eks-anywhere-diagnostic-collector:v0.10.1-eks-a-v0.0.0-dev-build.1
      version: v0.0.0-dev+build.0+abcdef1
    etcdadmBootstrap:
      components:
        uri: https://release-bucket/artifacts/v0.0.0-dev-build.0/etcdadm-bootstrap-provider/manifests/bootstrap-etcdadm-bootstrap/v1.0.5/bootstrap-components.yaml
      controller:
        arch:
        - amd64
        - arm64
        description: Container image for etcdadm-bootstrap-provider image
        imageDigest: sha256:0123456789abcdef0123456789abcdef0123456789abcdef0123456789abcdef
        name: etcdadm-bootstrap-provider
        os: linux
        uri: public.ecr.aws/release-container-registry/aws/etcdadm-bootstrap-provider:v1.0.5-eks-a-v0.0.0-dev-build.1
      kubeProxy:
        arch:
        - amd64
        - arm64
        description: Container image for kube-rbac-proxy image
        imageDigest: sha256:0123456789abcdef0123456789abcdef0123456789abcdef0123456789abcdef
        name: kube-rbac-proxy
        os: linux
        uri: public.ecr.aws/release-container-registry/brancz/kube-rbac-proxy:v0.13.0-eks-a-v0.0.0-dev-build.1
      metadata:
        uri: https://release-bucket/artifacts/v0.0.0-dev-build.0/etcdadm-bootstrap-provider/manifests/bootstrap-etcdadm-bootstrap/v1.0.5/metadata.yaml
      version: v1.0.5+abcdef1
    etcdadmController:
      components:
        uri: https://release-bucket/artifacts/v0.0.0-dev-build.0/etcdadm-controller/manifests/bootstrap-etcdadm-controller/v1.0.4/bootstrap-components.yaml
      controller:
        arch:
        - amd64
        - arm64
        description: Container image for etcdadm-controller image
        imageDigest: sha256:0123456789abcdef0123456789abcdef0123456789abcdef0123456789abcdef
        name: etcdadm-controller
        os: linux
        uri: public.ecr.aws/release-container-registry/aws/etcdadm-controller:v1.0.4-eks-a-v0.0.0-dev-build.1
      kubeProxy:
        arch:
        - amd64
        - arm64
        description: Container image for kube-rbac-proxy image
        imageDigest: sha256:0123456789abcdef0123456789abcdef0123456789abcdef0123456789abcdef
        name: kube-rbac-proxy
        os: linux
        uri: public.ecr.aws/release-container-registry/brancz/kube-rbac-proxy:v0.13.0-eks-a-v0.0.0-dev-build.1
      metadata:
        uri: https://release-bucket/artifacts/v0.0.0-dev-build.0/etcdadm-controller/manifests/bootstrap-etcdadm-controller/v1.0.4/metadata.yaml
      version: v1.0.4+abcdef1
    flux:
      helmController:
        arch:
        - amd64
        - arm64
        description: Container image for helm-controller image
        imageDigest: sha256:0123456789abcdef0123456789abcdef0123456789abcdef0123456789abcdef
        name: helm-controller
        os: linux
        uri: public.ecr.aws/release-container-registry/fluxcd/helm-controller:v0.22.2-eks-a-v0.0.0-dev-build.1
      kustomizeController:
        arch:
        - amd64
        - arm64
        description: Container image for kustomize-controller image
        imageDigest: sha256:0123456789abcdef0123456789abcdef0123456789abcdef0123456789abcdef
        name: kustomize-controller
        os: linux
        uri: public.ecr.aws/release-container-registry/fluxcd/kustomize-controller:v0.26.3-eks-a-v0.0.0-dev-build.1
      notificationController:
        arch:
        - amd64
        - arm64
        description: Container image for notification-controller image
        imageDigest: sha256:0123456789abcdef0123456789abcdef0123456789abcdef0123456789abcdef
        name: notification-controller
        os: linux
        uri: public.ecr.aws/release-container-registry/fluxcd/notification-controller:v0.24.1-eks-a-v0.0.0-dev-build.1
      sourceController:
        arch:
        - amd64
        - arm64
        description: Container image for source-controller image
        imageDigest: sha256:0123456789abcdef0123456789abcdef0123456789abcdef0123456789abcdef
        name: source-controller
        os: linux
        uri: public.ecr.aws/release-container-registry/fluxcd/source-controller:v0.25.9-eks-a-v0.0.0-dev-build.1
      version: v0.31.3+abcdef1
    haproxy:
      image:
        arch:
        - amd64
        - arm64
        description: Container image for haproxy image
        imageDigest: sha256:0123456789abcdef0123456789abcdef0123456789abcdef0123456789abcdef
        name: haproxy
        os: linux
        uri: public.ecr.aws/release-container-registry/kubernetes-sigs/kind/haproxy:v0.14.0-eks-a-v0.0.0-dev-build.1
    kindnetd:
      manifest:
        uri: https://release-bucket/artifacts/v0.0.0-dev-build.0/kind/manifests/kindnetd/v0.14.0/kindnetd.yaml
      version: v0.14.0+abcdef1
    kubeVersion: "1.22"
    packageController:
      helmChart:
        description: Helm chart for eks-anywhere-packages
        imageDigest: sha256:0123456789abcdef0123456789abcdef0123456789abcdef0123456789abcdef
        name: eks-anywhere-packages
        uri: public.ecr.aws/release-container-registry/eks-anywhere-packages:0.2.0-alpha.5-eks-a-v0.0.0-dev-build.1
      packageController:
        arch:
        - amd64
        - arm64
        description: Container image for eks-anywhere-packages image
        imageDigest: sha256:0123456789abcdef0123456789abcdef0123456789abcdef0123456789abcdef
        name: eks-anywhere-packages
        os: linux
        uri: public.ecr.aws/release-container-registry/eks-anywhere-packages:v0.2.0-alpha.5-eks-a-v0.0.0-dev-build.1
<<<<<<< HEAD
      tokenRefresher:
        arch:
        - amd64
        - arm64
        description: Container image for ecr-token-refresher image
        imageDigest: sha256:0123456789abcdef0123456789abcdef0123456789abcdef0123456789abcdef
        name: ecr-token-refresher
        os: linux
        uri: public.ecr.aws/release-container-registry/ecr-token-refresher:v0.2.0-alpha.5-eks-a-v0.0.0-dev-build.1
=======
>>>>>>> 0e9a974a
      version: v0.2.0-alpha.5+abcdef1
    snow:
      components:
        uri: https://release-bucket/artifacts/v0.0.0-dev-build.0/cluster-api-provider-aws-snow/manifests/infrastructure-snow/v0.1.6/infrastructure-components.yaml
      kubeVip:
        arch:
        - amd64
        - arm64
        description: Container image for kube-vip image
        imageDigest: sha256:0123456789abcdef0123456789abcdef0123456789abcdef0123456789abcdef
        name: kube-vip
        os: linux
        uri: public.ecr.aws/release-container-registry/kube-vip/kube-vip:v0.5.0-eks-a-v0.0.0-dev-build.1
      manager:
        arch:
        - amd64
        - arm64
        description: Container image for cluster-api-snow-controller image
        imageDigest: sha256:0123456789abcdef0123456789abcdef0123456789abcdef0123456789abcdef
        name: cluster-api-snow-controller
        os: linux
        uri: public.ecr.aws/release-container-registry/aws/cluster-api-provider-aws-snow/manager:v0.1.6-eks-a-v0.0.0-dev-build.1
      metadata:
        uri: https://release-bucket/artifacts/v0.0.0-dev-build.0/cluster-api-provider-aws-snow/manifests/infrastructure-snow/v0.1.6/metadata.yaml
      version: v0.1.6+abcdef1
    tinkerbell:
      clusterAPIController:
        arch:
        - amd64
        - arm64
        description: Container image for cluster-api-provider-tinkerbell image
        imageDigest: sha256:0123456789abcdef0123456789abcdef0123456789abcdef0123456789abcdef
        name: cluster-api-provider-tinkerbell
        os: linux
        uri: public.ecr.aws/release-container-registry/tinkerbell/cluster-api-provider-tinkerbell:9e9c2a397288908f73a4f499ac00aaf96d15deb6-eks-a-v0.0.0-dev-build.1
      clusterTemplate:
        uri: https://release-bucket/artifacts/v0.0.0-dev-build.0/cluster-api-provider-tinkerbell/manifests/infrastructure-tinkerbell/9e9c2a397288908f73a4f499ac00aaf96d15deb6/cluster-template.yaml
      components:
        uri: https://release-bucket/artifacts/v0.0.0-dev-build.0/cluster-api-provider-tinkerbell/manifests/infrastructure-tinkerbell/9e9c2a397288908f73a4f499ac00aaf96d15deb6/infrastructure-components.yaml
      envoy:
        arch:
        - amd64
        - arm64
        description: Container image for envoy image
        imageDigest: sha256:0123456789abcdef0123456789abcdef0123456789abcdef0123456789abcdef
        name: envoy
        os: linux
        uri: public.ecr.aws/release-container-registry/envoyproxy/envoy:v1.22.2.0-prod-eks-a-v0.0.0-dev-build.1
      kubeVip:
        arch:
        - amd64
        - arm64
        description: Container image for kube-vip image
        imageDigest: sha256:0123456789abcdef0123456789abcdef0123456789abcdef0123456789abcdef
        name: kube-vip
        os: linux
        uri: public.ecr.aws/release-container-registry/kube-vip/kube-vip:v0.5.0-eks-a-v0.0.0-dev-build.1
      metadata:
        uri: https://release-bucket/artifacts/v0.0.0-dev-build.0/cluster-api-provider-tinkerbell/manifests/infrastructure-tinkerbell/9e9c2a397288908f73a4f499ac00aaf96d15deb6/metadata.yaml
      tinkerbellStack:
        actions:
          cexec:
            arch:
            - amd64
            - arm64
            description: Container image for cexec image
            imageDigest: sha256:0123456789abcdef0123456789abcdef0123456789abcdef0123456789abcdef
            name: cexec
            os: linux
            uri: public.ecr.aws/release-container-registry/tinkerbell/hub/cexec:6c0f0d437bde2c836d90b000312c8b25fa1b65e1-eks-a-v0.0.0-dev-build.1
          imageToDisk:
            arch:
            - amd64
            - arm64
            description: Container image for image2disk image
            imageDigest: sha256:0123456789abcdef0123456789abcdef0123456789abcdef0123456789abcdef
            name: image2disk
            os: linux
            uri: public.ecr.aws/release-container-registry/tinkerbell/hub/image2disk:6c0f0d437bde2c836d90b000312c8b25fa1b65e1-eks-a-v0.0.0-dev-build.1
          kexec:
            arch:
            - amd64
            - arm64
            description: Container image for kexec image
            imageDigest: sha256:0123456789abcdef0123456789abcdef0123456789abcdef0123456789abcdef
            name: kexec
            os: linux
            uri: public.ecr.aws/release-container-registry/tinkerbell/hub/kexec:6c0f0d437bde2c836d90b000312c8b25fa1b65e1-eks-a-v0.0.0-dev-build.1
          ociToDisk:
            arch:
            - amd64
            - arm64
            description: Container image for oci2disk image
            imageDigest: sha256:0123456789abcdef0123456789abcdef0123456789abcdef0123456789abcdef
            name: oci2disk
            os: linux
            uri: public.ecr.aws/release-container-registry/tinkerbell/hub/oci2disk:6c0f0d437bde2c836d90b000312c8b25fa1b65e1-eks-a-v0.0.0-dev-build.1
          reboot:
            arch:
            - amd64
            - arm64
            description: Container image for reboot image
            imageDigest: sha256:0123456789abcdef0123456789abcdef0123456789abcdef0123456789abcdef
            name: reboot
            os: linux
            uri: public.ecr.aws/release-container-registry/tinkerbell/hub/reboot:6c0f0d437bde2c836d90b000312c8b25fa1b65e1-eks-a-v0.0.0-dev-build.1
          writeFile:
            arch:
            - amd64
            - arm64
            description: Container image for writefile image
            imageDigest: sha256:0123456789abcdef0123456789abcdef0123456789abcdef0123456789abcdef
            name: writefile
            os: linux
            uri: public.ecr.aws/release-container-registry/tinkerbell/hub/writefile:6c0f0d437bde2c836d90b000312c8b25fa1b65e1-eks-a-v0.0.0-dev-build.1
        boots:
          arch:
          - amd64
          - arm64
          description: Container image for boots image
          imageDigest: sha256:0123456789abcdef0123456789abcdef0123456789abcdef0123456789abcdef
          name: boots
          os: linux
          uri: public.ecr.aws/release-container-registry/tinkerbell/boots:94e4b4899b383e28b6002750b14e254cfbbdd81f-eks-a-v0.0.0-dev-build.1
        cfssl:
          arch:
          - amd64
          - arm64
          description: Container image for cfssl image
          imageDigest: sha256:0123456789abcdef0123456789abcdef0123456789abcdef0123456789abcdef
          name: cfssl
          os: linux
          uri: public.ecr.aws/release-container-registry/cloudflare/cfssl:v1.6.1-eks-a-v0.0.0-dev-build.1
        hegel:
          arch:
          - amd64
          - arm64
          description: Container image for hegel image
          imageDigest: sha256:0123456789abcdef0123456789abcdef0123456789abcdef0123456789abcdef
          name: hegel
          os: linux
          uri: public.ecr.aws/release-container-registry/tinkerbell/hegel:7b286fdc8e8fa91a6e9a179a5494b6ee29fce17b-eks-a-v0.0.0-dev-build.1
        hook:
          bootkit:
            arch:
            - amd64
            - arm64
            description: Container image for hook-bootkit image
            imageDigest: sha256:0123456789abcdef0123456789abcdef0123456789abcdef0123456789abcdef
            name: hook-bootkit
            os: linux
            uri: public.ecr.aws/release-container-registry/tinkerbell/hook-bootkit:029ef8f0711579717bfd14ac5eb63cdc3e658b1d-eks-a-v0.0.0-dev-build.1
          docker:
            arch:
            - amd64
            - arm64
            description: Container image for hook-docker image
            imageDigest: sha256:0123456789abcdef0123456789abcdef0123456789abcdef0123456789abcdef
            name: hook-docker
            os: linux
            uri: public.ecr.aws/release-container-registry/tinkerbell/hook-docker:029ef8f0711579717bfd14ac5eb63cdc3e658b1d-eks-a-v0.0.0-dev-build.1
          initramfs:
            amd:
              description: Tinkerbell operating system installation environment (osie)
                component
              name: initramfs-x86_64
              uri: https://release-bucket/artifacts/v0.0.0-dev-build.0/hook/029ef8f0711579717bfd14ac5eb63cdc3e658b1d/initramfs-x86_64
            arm:
              description: Tinkerbell operating system installation environment (osie)
                component
              name: initramfs-aarch64
              uri: https://release-bucket/artifacts/v0.0.0-dev-build.0/hook/029ef8f0711579717bfd14ac5eb63cdc3e658b1d/initramfs-aarch64
          kernel:
            arch:
            - amd64
            - arm64
            description: Container image for hook-kernel image
            imageDigest: sha256:0123456789abcdef0123456789abcdef0123456789abcdef0123456789abcdef
            name: hook-kernel
            os: linux
            uri: public.ecr.aws/release-container-registry/tinkerbell/hook-kernel:029ef8f0711579717bfd14ac5eb63cdc3e658b1d-eks-a-v0.0.0-dev-build.1
          vmlinuz:
            amd:
              description: Tinkerbell operating system installation environment (osie)
                component
              name: vmlinuz-x86_64
              uri: https://release-bucket/artifacts/v0.0.0-dev-build.0/hook/029ef8f0711579717bfd14ac5eb63cdc3e658b1d/vmlinuz-x86_64
            arm:
              description: Tinkerbell operating system installation environment (osie)
                component
              name: vmlinuz-aarch64
              uri: https://release-bucket/artifacts/v0.0.0-dev-build.0/hook/029ef8f0711579717bfd14ac5eb63cdc3e658b1d/vmlinuz-aarch64
        rufio:
          arch:
          - amd64
          - arm64
          description: Container image for rufio image
          imageDigest: sha256:0123456789abcdef0123456789abcdef0123456789abcdef0123456789abcdef
          name: rufio
          os: linux
          uri: public.ecr.aws/release-container-registry/tinkerbell/rufio:a4053e5c1e7f32fb5c0a9962846c219c3ef8aaf3-eks-a-v0.0.0-dev-build.1
        tink:
          tinkController:
            arch:
            - amd64
            - arm64
            description: Container image for tink-controller image
            imageDigest: sha256:0123456789abcdef0123456789abcdef0123456789abcdef0123456789abcdef
            name: tink-controller
            os: linux
            uri: public.ecr.aws/release-container-registry/tinkerbell/tink/tink-controller:19b68beab1a902846c10ee3422cafb4fd5c3307e-eks-a-v0.0.0-dev-build.1
          tinkServer:
            arch:
            - amd64
            - arm64
            description: Container image for tink-server image
            imageDigest: sha256:0123456789abcdef0123456789abcdef0123456789abcdef0123456789abcdef
            name: tink-server
            os: linux
            uri: public.ecr.aws/release-container-registry/tinkerbell/tink/tink-server:19b68beab1a902846c10ee3422cafb4fd5c3307e-eks-a-v0.0.0-dev-build.1
          tinkWorker:
            arch:
            - amd64
            - arm64
            description: Container image for tink-worker image
            imageDigest: sha256:0123456789abcdef0123456789abcdef0123456789abcdef0123456789abcdef
            name: tink-worker
            os: linux
            uri: public.ecr.aws/release-container-registry/tinkerbell/tink/tink-worker:19b68beab1a902846c10ee3422cafb4fd5c3307e-eks-a-v0.0.0-dev-build.1
        tinkerbellChart:
          arch:
          - amd64
          - arm64
          description: Container image for tinkerbell-chart image
          imageDigest: sha256:0123456789abcdef0123456789abcdef0123456789abcdef0123456789abcdef
          name: tinkerbell-chart
          os: linux
          uri: public.ecr.aws/release-container-registry/tinkerbell/tinkerbell-chart:0.1.4-eks-a-v0.0.0-dev-build.1
      version: v0.1.0
    vSphere:
      clusterAPIController:
        arch:
        - amd64
        - arm64
        description: Container image for cluster-api-provider-vsphere image
        imageDigest: sha256:0123456789abcdef0123456789abcdef0123456789abcdef0123456789abcdef
        name: cluster-api-provider-vsphere
        os: linux
        uri: public.ecr.aws/release-container-registry/kubernetes-sigs/cluster-api-provider-vsphere/release/manager:v1.1.1-eks-a-v0.0.0-dev-build.1
      clusterTemplate:
        uri: https://release-bucket/artifacts/v0.0.0-dev-build.0/cluster-api-provider-vsphere/manifests/infrastructure-vsphere/v1.1.1/cluster-template.yaml
      components:
        uri: https://release-bucket/artifacts/v0.0.0-dev-build.0/cluster-api-provider-vsphere/manifests/infrastructure-vsphere/v1.1.1/infrastructure-components.yaml
      driver:
        arch:
        - amd64
        - arm64
        description: Container image for vsphere-csi-driver image
        imageDigest: sha256:0123456789abcdef0123456789abcdef0123456789abcdef0123456789abcdef
        name: vsphere-csi-driver
        os: linux
        uri: public.ecr.aws/release-container-registry/kubernetes-sigs/vsphere-csi-driver/csi/driver:v2.2.0-eks-a-v0.0.0-dev-build.1
      kubeProxy:
        arch:
        - amd64
        - arm64
        description: Container image for kube-rbac-proxy image
        imageDigest: sha256:0123456789abcdef0123456789abcdef0123456789abcdef0123456789abcdef
        name: kube-rbac-proxy
        os: linux
        uri: public.ecr.aws/release-container-registry/brancz/kube-rbac-proxy:v0.13.0-eks-a-v0.0.0-dev-build.1
      kubeVip:
        arch:
        - amd64
        - arm64
        description: Container image for kube-vip image
        imageDigest: sha256:0123456789abcdef0123456789abcdef0123456789abcdef0123456789abcdef
        name: kube-vip
        os: linux
        uri: public.ecr.aws/release-container-registry/kube-vip/kube-vip:v0.5.0-eks-a-v0.0.0-dev-build.1
      manager:
        arch:
        - amd64
        - arm64
        description: Container image for cloud-provider-vsphere image
        imageDigest: sha256:0123456789abcdef0123456789abcdef0123456789abcdef0123456789abcdef
        name: cloud-provider-vsphere
        os: linux
        uri: public.ecr.aws/release-container-registry/kubernetes/cloud-provider-vsphere/cpi/manager:v1.22.6-eks-d-1-22-eks-a-v0.0.0-dev-build.1
      metadata:
        uri: https://release-bucket/artifacts/v0.0.0-dev-build.0/cluster-api-provider-vsphere/manifests/infrastructure-vsphere/v1.1.1/metadata.yaml
      syncer:
        arch:
        - amd64
        - arm64
        description: Container image for vsphere-csi-syncer image
        imageDigest: sha256:0123456789abcdef0123456789abcdef0123456789abcdef0123456789abcdef
        name: vsphere-csi-syncer
        os: linux
        uri: public.ecr.aws/release-container-registry/kubernetes-sigs/vsphere-csi-driver/csi/syncer:v2.2.0-eks-a-v0.0.0-dev-build.1
      version: v1.1.1+abcdef1
  - aws:
      clusterTemplate:
        uri: https://release-bucket/artifacts/v0.0.0-dev-build.0/cluster-api-provider-aws/manifests/infrastructure-aws/v0.6.4/cluster-template.yaml
      components:
        uri: https://release-bucket/artifacts/v0.0.0-dev-build.0/cluster-api-provider-aws/manifests/infrastructure-aws/v0.6.4/infrastructure-components.yaml
      controller:
        arch:
        - amd64
        - arm64
        description: Container image for cluster-api-aws-controller image
        imageDigest: sha256:0123456789abcdef0123456789abcdef0123456789abcdef0123456789abcdef
        name: cluster-api-aws-controller
        os: linux
        uri: public.ecr.aws/release-container-registry/kubernetes-sigs/cluster-api-provider-aws/cluster-api-aws-controller:v0.6.4-eks-a-v0.0.0-dev-build.1
      kubeProxy:
        arch:
        - amd64
        - arm64
        description: Container image for kube-rbac-proxy image
        imageDigest: sha256:0123456789abcdef0123456789abcdef0123456789abcdef0123456789abcdef
        name: kube-rbac-proxy
        os: linux
        uri: public.ecr.aws/release-container-registry/brancz/kube-rbac-proxy:v0.13.0-eks-a-v0.0.0-dev-build.1
      metadata:
        uri: https://release-bucket/artifacts/v0.0.0-dev-build.0/cluster-api-provider-aws/manifests/infrastructure-aws/v0.6.4/metadata.yaml
      version: v0.6.4+abcdef1
    bootstrap:
      components:
        uri: https://release-bucket/artifacts/v0.0.0-dev-build.0/cluster-api/manifests/bootstrap-kubeadm/v1.2.0/bootstrap-components.yaml
      controller:
        arch:
        - amd64
        - arm64
        description: Container image for kubeadm-bootstrap-controller image
        imageDigest: sha256:0123456789abcdef0123456789abcdef0123456789abcdef0123456789abcdef
        name: kubeadm-bootstrap-controller
        os: linux
        uri: public.ecr.aws/release-container-registry/kubernetes-sigs/cluster-api/kubeadm-bootstrap-controller:v1.2.0-eks-a-v0.0.0-dev-build.1
      kubeProxy:
        arch:
        - amd64
        - arm64
        description: Container image for kube-rbac-proxy image
        imageDigest: sha256:0123456789abcdef0123456789abcdef0123456789abcdef0123456789abcdef
        name: kube-rbac-proxy
        os: linux
        uri: public.ecr.aws/release-container-registry/brancz/kube-rbac-proxy:v0.13.0-eks-a-v0.0.0-dev-build.1
      metadata:
        uri: https://release-bucket/artifacts/v0.0.0-dev-build.0/cluster-api/manifests/bootstrap-kubeadm/v1.2.0/metadata.yaml
      version: v1.2.0+abcdef1
    bottlerocketAdmin:
      admin:
        arch:
        - amd64
        description: Container image for bottlerocket-admin image
        imageDigest: sha256:d7a394014cd60caa821d7c748637d1bf21ed955eb06a8cef7864c9a5f2e75b02
        name: bottlerocket-admin
        os: linux
        uri: public.ecr.aws/bottlerocket/bottlerocket-admin:v0.9.0
    bottlerocketBootstrap:
      bootstrap:
        arch:
        - amd64
        - arm64
        description: Container image for bottlerocket-bootstrap image
        imageDigest: sha256:0123456789abcdef0123456789abcdef0123456789abcdef0123456789abcdef
        name: bottlerocket-bootstrap
        os: linux
        uri: public.ecr.aws/release-container-registry/bottlerocket-bootstrap:v1-23-4-eks-a-v0.0.0-dev-build.1
    certManager:
      acmesolver:
        arch:
        - amd64
        - arm64
        description: Container image for cert-manager-acmesolver image
        imageDigest: sha256:0123456789abcdef0123456789abcdef0123456789abcdef0123456789abcdef
        name: cert-manager-acmesolver
        os: linux
        uri: public.ecr.aws/release-container-registry/cert-manager/cert-manager-acmesolver:v1.8.2-eks-a-v0.0.0-dev-build.1
      cainjector:
        arch:
        - amd64
        - arm64
        description: Container image for cert-manager-cainjector image
        imageDigest: sha256:0123456789abcdef0123456789abcdef0123456789abcdef0123456789abcdef
        name: cert-manager-cainjector
        os: linux
        uri: public.ecr.aws/release-container-registry/cert-manager/cert-manager-cainjector:v1.8.2-eks-a-v0.0.0-dev-build.1
      controller:
        arch:
        - amd64
        - arm64
        description: Container image for cert-manager-controller image
        imageDigest: sha256:0123456789abcdef0123456789abcdef0123456789abcdef0123456789abcdef
        name: cert-manager-controller
        os: linux
        uri: public.ecr.aws/release-container-registry/cert-manager/cert-manager-controller:v1.8.2-eks-a-v0.0.0-dev-build.1
      ctl:
        arch:
        - amd64
        - arm64
        description: Container image for cert-manager-ctl image
        imageDigest: sha256:0123456789abcdef0123456789abcdef0123456789abcdef0123456789abcdef
        name: cert-manager-ctl
        os: linux
        uri: public.ecr.aws/release-container-registry/cert-manager/cert-manager-ctl:v1.8.2-eks-a-v0.0.0-dev-build.1
      manifest:
        uri: https://release-bucket/artifacts/v0.0.0-dev-build.0/cert-manager/manifests/v1.8.2/cert-manager.yaml
      version: v1.8.2+abcdef1
      webhook:
        arch:
        - amd64
        - arm64
        description: Container image for cert-manager-webhook image
        imageDigest: sha256:0123456789abcdef0123456789abcdef0123456789abcdef0123456789abcdef
        name: cert-manager-webhook
        os: linux
        uri: public.ecr.aws/release-container-registry/cert-manager/cert-manager-webhook:v1.8.2-eks-a-v0.0.0-dev-build.1
    cilium:
      cilium:
        arch:
        - amd64
        description: Container image for cilium image
        imageDigest: sha256:9674f67425c28e820c72cf07e26e1d4303d4c2a8226b15273647d6eb84684510
        name: cilium
        os: linux
        uri: public.ecr.aws/isovalent/cilium:v1.10.11-eksa.2
      helmChart:
        description: Helm chart for cilium-chart
        imageDigest: sha256:b4b6f8524313658d412829d3d281918ac1e4432073123fc38b0650ab1a45e2e1
        name: cilium-chart
        uri: public.ecr.aws/isovalent/cilium:1.10.11-eksa.2
      manifest:
        uri: https://release-bucket/artifacts/v0.0.0-dev-build.0/cilium/manifests/cilium/v1.10.11-eksa.2/cilium.yaml
      operator:
        arch:
        - amd64
        description: Container image for operator-generic image
        imageDigest: sha256:5e52535b615b0c59996926c509ebb1401a3ea384f91e275e90bdccda352a6f67
        name: operator-generic
        os: linux
        uri: public.ecr.aws/isovalent/operator-generic:v1.10.11-eksa.2
      version: v1.10.11-eksa.2
    cloudStack:
      clusterAPIController:
        arch:
        - amd64
        - arm64
        description: Container image for cluster-api-provider-cloudstack image
        imageDigest: sha256:0123456789abcdef0123456789abcdef0123456789abcdef0123456789abcdef
        name: cluster-api-provider-cloudstack
        os: linux
        uri: public.ecr.aws/release-container-registry/kubernetes-sigs/cluster-api-provider-cloudstack/release/manager:v0.4.7-rc1-eks-a-v0.0.0-dev-build.1
      components:
        uri: https://release-bucket/artifacts/v0.0.0-dev-build.0/cluster-api-provider-cloudstack/manifests/infrastructure-cloudstack/v0.4.7-rc1/infrastructure-components.yaml
      kubeRbacProxy:
        arch:
        - amd64
        - arm64
        description: Container image for kube-rbac-proxy image
        imageDigest: sha256:0123456789abcdef0123456789abcdef0123456789abcdef0123456789abcdef
        name: kube-rbac-proxy
        os: linux
        uri: public.ecr.aws/release-container-registry/brancz/kube-rbac-proxy:v0.13.0-eks-a-v0.0.0-dev-build.1
      kubeVip:
        arch:
        - amd64
        - arm64
        description: Container image for kube-vip image
        imageDigest: sha256:0123456789abcdef0123456789abcdef0123456789abcdef0123456789abcdef
        name: kube-vip
        os: linux
        uri: public.ecr.aws/release-container-registry/kube-vip/kube-vip:v0.5.0-eks-a-v0.0.0-dev-build.1
      metadata:
        uri: https://release-bucket/artifacts/v0.0.0-dev-build.0/cluster-api-provider-cloudstack/manifests/infrastructure-cloudstack/v0.4.7-rc1/metadata.yaml
      version: v0.4.7-rc1+abcdef1
    clusterAPI:
      components:
        uri: https://release-bucket/artifacts/v0.0.0-dev-build.0/cluster-api/manifests/cluster-api/v1.2.0/core-components.yaml
      controller:
        arch:
        - amd64
        - arm64
        description: Container image for cluster-api-controller image
        imageDigest: sha256:0123456789abcdef0123456789abcdef0123456789abcdef0123456789abcdef
        name: cluster-api-controller
        os: linux
        uri: public.ecr.aws/release-container-registry/kubernetes-sigs/cluster-api/cluster-api-controller:v1.2.0-eks-a-v0.0.0-dev-build.1
      kubeProxy:
        arch:
        - amd64
        - arm64
        description: Container image for kube-rbac-proxy image
        imageDigest: sha256:0123456789abcdef0123456789abcdef0123456789abcdef0123456789abcdef
        name: kube-rbac-proxy
        os: linux
        uri: public.ecr.aws/release-container-registry/brancz/kube-rbac-proxy:v0.13.0-eks-a-v0.0.0-dev-build.1
      metadata:
        uri: https://release-bucket/artifacts/v0.0.0-dev-build.0/cluster-api/manifests/cluster-api/v1.2.0/metadata.yaml
      version: v1.2.0+abcdef1
    controlPlane:
      components:
        uri: https://release-bucket/artifacts/v0.0.0-dev-build.0/cluster-api/manifests/control-plane-kubeadm/v1.2.0/control-plane-components.yaml
      controller:
        arch:
        - amd64
        - arm64
        description: Container image for kubeadm-control-plane-controller image
        imageDigest: sha256:0123456789abcdef0123456789abcdef0123456789abcdef0123456789abcdef
        name: kubeadm-control-plane-controller
        os: linux
        uri: public.ecr.aws/release-container-registry/kubernetes-sigs/cluster-api/kubeadm-control-plane-controller:v1.2.0-eks-a-v0.0.0-dev-build.1
      kubeProxy:
        arch:
        - amd64
        - arm64
        description: Container image for kube-rbac-proxy image
        imageDigest: sha256:0123456789abcdef0123456789abcdef0123456789abcdef0123456789abcdef
        name: kube-rbac-proxy
        os: linux
        uri: public.ecr.aws/release-container-registry/brancz/kube-rbac-proxy:v0.13.0-eks-a-v0.0.0-dev-build.1
      metadata:
        uri: https://release-bucket/artifacts/v0.0.0-dev-build.0/cluster-api/manifests/control-plane-kubeadm/v1.2.0/metadata.yaml
      version: v1.2.0+abcdef1
    docker:
      clusterTemplate:
        uri: https://release-bucket/artifacts/v0.0.0-dev-build.0/cluster-api/manifests/infrastructure-docker/v1.2.0/cluster-template-development.yaml
      components:
        uri: https://release-bucket/artifacts/v0.0.0-dev-build.0/cluster-api/manifests/infrastructure-docker/v1.2.0/infrastructure-components-development.yaml
      kubeProxy:
        arch:
        - amd64
        - arm64
        description: Container image for kube-rbac-proxy image
        imageDigest: sha256:0123456789abcdef0123456789abcdef0123456789abcdef0123456789abcdef
        name: kube-rbac-proxy
        os: linux
        uri: public.ecr.aws/release-container-registry/brancz/kube-rbac-proxy:v0.13.0-eks-a-v0.0.0-dev-build.1
      manager:
        arch:
        - amd64
        - arm64
        description: Container image for cluster-api-provider-docker image
        imageDigest: sha256:0123456789abcdef0123456789abcdef0123456789abcdef0123456789abcdef
        name: cluster-api-provider-docker
        os: linux
        uri: public.ecr.aws/release-container-registry/kubernetes-sigs/cluster-api/capd-manager:v1.2.0-eks-a-v0.0.0-dev-build.1
      metadata:
        uri: https://release-bucket/artifacts/v0.0.0-dev-build.0/cluster-api/manifests/infrastructure-docker/v1.2.0/metadata.yaml
      version: v1.2.0+abcdef1
    eksD:
      channel: 1-23
      components: https://distro.eks.amazonaws.com/crds/releases.distro.eks.amazonaws.com-v1alpha1.yaml
      crictl:
        arch:
        - amd64
        description: cri-tools tarball for linux/amd64
        name: cri-tools-v0.0.0-dev-build.0-linux-amd64.tar.gz
        os: linux
        sha256: 0123456789abcdef0123456789abcdef0123456789abcdef0123456789abcdef
        sha512: 0123456789abcdef0123456789abcdef0123456789abcdef0123456789abcdef0123456789abcdef0123456789abcdef0123456789abcdef0123456789abcdef
        uri: https://release-bucket/artifacts/v0.0.0-dev-build.0/cri-tools/v1.24.2/cri-tools-v0.0.0-dev-build.0-linux-amd64.tar.gz
      etcdadm:
        arch:
        - amd64
        description: etcdadm tarball for linux/amd64
        name: etcdadm-v0.0.0-dev-build.0-linux-amd64.tar.gz
        os: linux
        sha256: 0123456789abcdef0123456789abcdef0123456789abcdef0123456789abcdef
        sha512: 0123456789abcdef0123456789abcdef0123456789abcdef0123456789abcdef0123456789abcdef0123456789abcdef0123456789abcdef0123456789abcdef
        uri: https://release-bucket/artifacts/v0.0.0-dev-build.0/etcdadm/5b496a72af3d80d64a16a650c85ce9a5882bc014/etcdadm-v0.0.0-dev-build.0-linux-amd64.tar.gz
      gitCommit: 0123456789abcdef0123456789abcdef01234567
      kindNode:
        arch:
        - amd64
        - arm64
        description: Container image for kind-node image
        imageDigest: sha256:0123456789abcdef0123456789abcdef0123456789abcdef0123456789abcdef
        name: kind-node
        os: linux
        uri: public.ecr.aws/release-container-registry/kubernetes-sigs/kind/node:v1.23.7-eks-d-1-23-4-eks-a-v0.0.0-dev-build.1
      kubeVersion: v1.23.7
      manifestUrl: https://distro.eks.amazonaws.com/kubernetes-1-23/kubernetes-1-23-eks-4.yaml
      name: kubernetes-1-23-eks-4
      ova:
        bottlerocket:
          arch:
          - amd64
          description: Bottlerocket Ova image for EKS-D 1-23-4 release
          name: bottlerocket-v1.23.7-eks-d-1-23-4-eks-a-v0.0.0-dev-build.0-amd64.ova
          os: linux
          osName: bottlerocket
          sha256: 0123456789abcdef0123456789abcdef0123456789abcdef0123456789abcdef
          sha512: 0123456789abcdef0123456789abcdef0123456789abcdef0123456789abcdef0123456789abcdef0123456789abcdef0123456789abcdef0123456789abcdef
          uri: https://release-bucket/artifacts/v0.0.0-dev-build.0/eks-distro/ova/1-23/1-23-4/bottlerocket-v1.23.7-eks-d-1-23-4-eks-a-v0.0.0-dev-build.0-amd64.ova
        ubuntu:
          arch:
          - amd64
          description: Ubuntu Ova image for EKS-D 1-23-4 release
          name: ubuntu-v1.23.7-eks-d-1-23-4-eks-a-v0.0.0-dev-build.0-amd64.ova
          os: linux
          osName: ubuntu
          sha256: 0123456789abcdef0123456789abcdef0123456789abcdef0123456789abcdef
          sha512: 0123456789abcdef0123456789abcdef0123456789abcdef0123456789abcdef0123456789abcdef0123456789abcdef0123456789abcdef0123456789abcdef
          uri: https://release-bucket/artifacts/v0.0.0-dev-build.0/eks-distro/ova/1-23/1-23-4/ubuntu-v1.23.7-eks-d-1-23-4-eks-a-v0.0.0-dev-build.0-amd64.ova
      raw:
        bottlerocket:
          arch:
          - amd64
          description: Bottlerocket Raw image for EKS-D 1-23-4 release
          name: bottlerocket-v1.23.7-eks-d-1-23-4-eks-a-v0.0.0-dev-build.0-amd64.img.gz
          os: linux
          osName: bottlerocket
          sha256: 0123456789abcdef0123456789abcdef0123456789abcdef0123456789abcdef
          sha512: 0123456789abcdef0123456789abcdef0123456789abcdef0123456789abcdef0123456789abcdef0123456789abcdef0123456789abcdef0123456789abcdef
          uri: https://release-bucket/artifacts/v0.0.0-dev-build.0/eks-distro/raw/1-23/1-23-4/bottlerocket-v1.23.7-eks-d-1-23-4-eks-a-v0.0.0-dev-build.0-amd64.img.gz
        ubuntu:
          arch:
          - amd64
          description: Ubuntu Raw image for EKS-D 1-23-4 release
          name: ubuntu-v1.23.7-eks-d-1-23-4-eks-a-v0.0.0-dev-build.0-amd64.gz
          os: linux
          osName: ubuntu
          sha256: 0123456789abcdef0123456789abcdef0123456789abcdef0123456789abcdef
          sha512: 0123456789abcdef0123456789abcdef0123456789abcdef0123456789abcdef0123456789abcdef0123456789abcdef0123456789abcdef0123456789abcdef
          uri: https://release-bucket/artifacts/v0.0.0-dev-build.0/eks-distro/raw/1-23/1-23-4/ubuntu-v1.23.7-eks-d-1-23-4-eks-a-v0.0.0-dev-build.0-amd64.gz
    eksa:
      cliTools:
        arch:
        - amd64
        - arm64
        description: Container image for eks-anywhere-cli-tools image
        imageDigest: sha256:0123456789abcdef0123456789abcdef0123456789abcdef0123456789abcdef
        name: eks-anywhere-cli-tools
        os: linux
        uri: public.ecr.aws/release-container-registry/eks-anywhere-cli-tools:v0.10.1-eks-a-v0.0.0-dev-build.1
      clusterController:
        arch:
        - amd64
        - arm64
        description: Container image for eks-anywhere-cluster-controller image
        imageDigest: sha256:0123456789abcdef0123456789abcdef0123456789abcdef0123456789abcdef
        name: eks-anywhere-cluster-controller
        os: linux
        uri: public.ecr.aws/release-container-registry/eks-anywhere-cluster-controller:v0.10.1-eks-a-v0.0.0-dev-build.1
      components:
        uri: https://release-bucket/artifacts/v0.0.0-dev-build.0/eks-anywhere/manifests/cluster-controller/v0.10.1/eksa-components.yaml
      diagnosticCollector:
        arch:
        - amd64
        - arm64
        description: Container image for eks-anywhere-diagnostic-collector image
        imageDigest: sha256:0123456789abcdef0123456789abcdef0123456789abcdef0123456789abcdef
        name: eks-anywhere-diagnostic-collector
        os: linux
        uri: public.ecr.aws/release-container-registry/eks-anywhere-diagnostic-collector:v0.10.1-eks-a-v0.0.0-dev-build.1
      version: v0.0.0-dev+build.0+abcdef1
    etcdadmBootstrap:
      components:
        uri: https://release-bucket/artifacts/v0.0.0-dev-build.0/etcdadm-bootstrap-provider/manifests/bootstrap-etcdadm-bootstrap/v1.0.5/bootstrap-components.yaml
      controller:
        arch:
        - amd64
        - arm64
        description: Container image for etcdadm-bootstrap-provider image
        imageDigest: sha256:0123456789abcdef0123456789abcdef0123456789abcdef0123456789abcdef
        name: etcdadm-bootstrap-provider
        os: linux
        uri: public.ecr.aws/release-container-registry/aws/etcdadm-bootstrap-provider:v1.0.5-eks-a-v0.0.0-dev-build.1
      kubeProxy:
        arch:
        - amd64
        - arm64
        description: Container image for kube-rbac-proxy image
        imageDigest: sha256:0123456789abcdef0123456789abcdef0123456789abcdef0123456789abcdef
        name: kube-rbac-proxy
        os: linux
        uri: public.ecr.aws/release-container-registry/brancz/kube-rbac-proxy:v0.13.0-eks-a-v0.0.0-dev-build.1
      metadata:
        uri: https://release-bucket/artifacts/v0.0.0-dev-build.0/etcdadm-bootstrap-provider/manifests/bootstrap-etcdadm-bootstrap/v1.0.5/metadata.yaml
      version: v1.0.5+abcdef1
    etcdadmController:
      components:
        uri: https://release-bucket/artifacts/v0.0.0-dev-build.0/etcdadm-controller/manifests/bootstrap-etcdadm-controller/v1.0.4/bootstrap-components.yaml
      controller:
        arch:
        - amd64
        - arm64
        description: Container image for etcdadm-controller image
        imageDigest: sha256:0123456789abcdef0123456789abcdef0123456789abcdef0123456789abcdef
        name: etcdadm-controller
        os: linux
        uri: public.ecr.aws/release-container-registry/aws/etcdadm-controller:v1.0.4-eks-a-v0.0.0-dev-build.1
      kubeProxy:
        arch:
        - amd64
        - arm64
        description: Container image for kube-rbac-proxy image
        imageDigest: sha256:0123456789abcdef0123456789abcdef0123456789abcdef0123456789abcdef
        name: kube-rbac-proxy
        os: linux
        uri: public.ecr.aws/release-container-registry/brancz/kube-rbac-proxy:v0.13.0-eks-a-v0.0.0-dev-build.1
      metadata:
        uri: https://release-bucket/artifacts/v0.0.0-dev-build.0/etcdadm-controller/manifests/bootstrap-etcdadm-controller/v1.0.4/metadata.yaml
      version: v1.0.4+abcdef1
    flux:
      helmController:
        arch:
        - amd64
        - arm64
        description: Container image for helm-controller image
        imageDigest: sha256:0123456789abcdef0123456789abcdef0123456789abcdef0123456789abcdef
        name: helm-controller
        os: linux
        uri: public.ecr.aws/release-container-registry/fluxcd/helm-controller:v0.22.2-eks-a-v0.0.0-dev-build.1
      kustomizeController:
        arch:
        - amd64
        - arm64
        description: Container image for kustomize-controller image
        imageDigest: sha256:0123456789abcdef0123456789abcdef0123456789abcdef0123456789abcdef
        name: kustomize-controller
        os: linux
        uri: public.ecr.aws/release-container-registry/fluxcd/kustomize-controller:v0.26.3-eks-a-v0.0.0-dev-build.1
      notificationController:
        arch:
        - amd64
        - arm64
        description: Container image for notification-controller image
        imageDigest: sha256:0123456789abcdef0123456789abcdef0123456789abcdef0123456789abcdef
        name: notification-controller
        os: linux
        uri: public.ecr.aws/release-container-registry/fluxcd/notification-controller:v0.24.1-eks-a-v0.0.0-dev-build.1
      sourceController:
        arch:
        - amd64
        - arm64
        description: Container image for source-controller image
        imageDigest: sha256:0123456789abcdef0123456789abcdef0123456789abcdef0123456789abcdef
        name: source-controller
        os: linux
        uri: public.ecr.aws/release-container-registry/fluxcd/source-controller:v0.25.9-eks-a-v0.0.0-dev-build.1
      version: v0.31.3+abcdef1
    haproxy:
      image:
        arch:
        - amd64
        - arm64
        description: Container image for haproxy image
        imageDigest: sha256:0123456789abcdef0123456789abcdef0123456789abcdef0123456789abcdef
        name: haproxy
        os: linux
        uri: public.ecr.aws/release-container-registry/kubernetes-sigs/kind/haproxy:v0.14.0-eks-a-v0.0.0-dev-build.1
    kindnetd:
      manifest:
        uri: https://release-bucket/artifacts/v0.0.0-dev-build.0/kind/manifests/kindnetd/v0.14.0/kindnetd.yaml
      version: v0.14.0+abcdef1
    kubeVersion: "1.23"
    packageController:
      helmChart:
        description: Helm chart for eks-anywhere-packages
        imageDigest: sha256:0123456789abcdef0123456789abcdef0123456789abcdef0123456789abcdef
        name: eks-anywhere-packages
        uri: public.ecr.aws/release-container-registry/eks-anywhere-packages:0.2.0-alpha.5-eks-a-v0.0.0-dev-build.1
      packageController:
        arch:
        - amd64
        - arm64
        description: Container image for eks-anywhere-packages image
        imageDigest: sha256:0123456789abcdef0123456789abcdef0123456789abcdef0123456789abcdef
        name: eks-anywhere-packages
        os: linux
        uri: public.ecr.aws/release-container-registry/eks-anywhere-packages:v0.2.0-alpha.5-eks-a-v0.0.0-dev-build.1
<<<<<<< HEAD
      tokenRefresher:
        arch:
        - amd64
        - arm64
        description: Container image for ecr-token-refresher image
        imageDigest: sha256:0123456789abcdef0123456789abcdef0123456789abcdef0123456789abcdef
        name: ecr-token-refresher
        os: linux
        uri: public.ecr.aws/release-container-registry/ecr-token-refresher:v0.2.0-alpha.5-eks-a-v0.0.0-dev-build.1
=======
>>>>>>> 0e9a974a
      version: v0.2.0-alpha.5+abcdef1
    snow:
      components:
        uri: https://release-bucket/artifacts/v0.0.0-dev-build.0/cluster-api-provider-aws-snow/manifests/infrastructure-snow/v0.1.6/infrastructure-components.yaml
      kubeVip:
        arch:
        - amd64
        - arm64
        description: Container image for kube-vip image
        imageDigest: sha256:0123456789abcdef0123456789abcdef0123456789abcdef0123456789abcdef
        name: kube-vip
        os: linux
        uri: public.ecr.aws/release-container-registry/kube-vip/kube-vip:v0.5.0-eks-a-v0.0.0-dev-build.1
      manager:
        arch:
        - amd64
        - arm64
        description: Container image for cluster-api-snow-controller image
        imageDigest: sha256:0123456789abcdef0123456789abcdef0123456789abcdef0123456789abcdef
        name: cluster-api-snow-controller
        os: linux
        uri: public.ecr.aws/release-container-registry/aws/cluster-api-provider-aws-snow/manager:v0.1.6-eks-a-v0.0.0-dev-build.1
      metadata:
        uri: https://release-bucket/artifacts/v0.0.0-dev-build.0/cluster-api-provider-aws-snow/manifests/infrastructure-snow/v0.1.6/metadata.yaml
      version: v0.1.6+abcdef1
    tinkerbell:
      clusterAPIController:
        arch:
        - amd64
        - arm64
        description: Container image for cluster-api-provider-tinkerbell image
        imageDigest: sha256:0123456789abcdef0123456789abcdef0123456789abcdef0123456789abcdef
        name: cluster-api-provider-tinkerbell
        os: linux
        uri: public.ecr.aws/release-container-registry/tinkerbell/cluster-api-provider-tinkerbell:9e9c2a397288908f73a4f499ac00aaf96d15deb6-eks-a-v0.0.0-dev-build.1
      clusterTemplate:
        uri: https://release-bucket/artifacts/v0.0.0-dev-build.0/cluster-api-provider-tinkerbell/manifests/infrastructure-tinkerbell/9e9c2a397288908f73a4f499ac00aaf96d15deb6/cluster-template.yaml
      components:
        uri: https://release-bucket/artifacts/v0.0.0-dev-build.0/cluster-api-provider-tinkerbell/manifests/infrastructure-tinkerbell/9e9c2a397288908f73a4f499ac00aaf96d15deb6/infrastructure-components.yaml
      envoy:
        arch:
        - amd64
        - arm64
        description: Container image for envoy image
        imageDigest: sha256:0123456789abcdef0123456789abcdef0123456789abcdef0123456789abcdef
        name: envoy
        os: linux
        uri: public.ecr.aws/release-container-registry/envoyproxy/envoy:v1.22.2.0-prod-eks-a-v0.0.0-dev-build.1
      kubeVip:
        arch:
        - amd64
        - arm64
        description: Container image for kube-vip image
        imageDigest: sha256:0123456789abcdef0123456789abcdef0123456789abcdef0123456789abcdef
        name: kube-vip
        os: linux
        uri: public.ecr.aws/release-container-registry/kube-vip/kube-vip:v0.5.0-eks-a-v0.0.0-dev-build.1
      metadata:
        uri: https://release-bucket/artifacts/v0.0.0-dev-build.0/cluster-api-provider-tinkerbell/manifests/infrastructure-tinkerbell/9e9c2a397288908f73a4f499ac00aaf96d15deb6/metadata.yaml
      tinkerbellStack:
        actions:
          cexec:
            arch:
            - amd64
            - arm64
            description: Container image for cexec image
            imageDigest: sha256:0123456789abcdef0123456789abcdef0123456789abcdef0123456789abcdef
            name: cexec
            os: linux
            uri: public.ecr.aws/release-container-registry/tinkerbell/hub/cexec:6c0f0d437bde2c836d90b000312c8b25fa1b65e1-eks-a-v0.0.0-dev-build.1
          imageToDisk:
            arch:
            - amd64
            - arm64
            description: Container image for image2disk image
            imageDigest: sha256:0123456789abcdef0123456789abcdef0123456789abcdef0123456789abcdef
            name: image2disk
            os: linux
            uri: public.ecr.aws/release-container-registry/tinkerbell/hub/image2disk:6c0f0d437bde2c836d90b000312c8b25fa1b65e1-eks-a-v0.0.0-dev-build.1
          kexec:
            arch:
            - amd64
            - arm64
            description: Container image for kexec image
            imageDigest: sha256:0123456789abcdef0123456789abcdef0123456789abcdef0123456789abcdef
            name: kexec
            os: linux
            uri: public.ecr.aws/release-container-registry/tinkerbell/hub/kexec:6c0f0d437bde2c836d90b000312c8b25fa1b65e1-eks-a-v0.0.0-dev-build.1
          ociToDisk:
            arch:
            - amd64
            - arm64
            description: Container image for oci2disk image
            imageDigest: sha256:0123456789abcdef0123456789abcdef0123456789abcdef0123456789abcdef
            name: oci2disk
            os: linux
            uri: public.ecr.aws/release-container-registry/tinkerbell/hub/oci2disk:6c0f0d437bde2c836d90b000312c8b25fa1b65e1-eks-a-v0.0.0-dev-build.1
          reboot:
            arch:
            - amd64
            - arm64
            description: Container image for reboot image
            imageDigest: sha256:0123456789abcdef0123456789abcdef0123456789abcdef0123456789abcdef
            name: reboot
            os: linux
            uri: public.ecr.aws/release-container-registry/tinkerbell/hub/reboot:6c0f0d437bde2c836d90b000312c8b25fa1b65e1-eks-a-v0.0.0-dev-build.1
          writeFile:
            arch:
            - amd64
            - arm64
            description: Container image for writefile image
            imageDigest: sha256:0123456789abcdef0123456789abcdef0123456789abcdef0123456789abcdef
            name: writefile
            os: linux
            uri: public.ecr.aws/release-container-registry/tinkerbell/hub/writefile:6c0f0d437bde2c836d90b000312c8b25fa1b65e1-eks-a-v0.0.0-dev-build.1
        boots:
          arch:
          - amd64
          - arm64
          description: Container image for boots image
          imageDigest: sha256:0123456789abcdef0123456789abcdef0123456789abcdef0123456789abcdef
          name: boots
          os: linux
          uri: public.ecr.aws/release-container-registry/tinkerbell/boots:94e4b4899b383e28b6002750b14e254cfbbdd81f-eks-a-v0.0.0-dev-build.1
        cfssl:
          arch:
          - amd64
          - arm64
          description: Container image for cfssl image
          imageDigest: sha256:0123456789abcdef0123456789abcdef0123456789abcdef0123456789abcdef
          name: cfssl
          os: linux
          uri: public.ecr.aws/release-container-registry/cloudflare/cfssl:v1.6.1-eks-a-v0.0.0-dev-build.1
        hegel:
          arch:
          - amd64
          - arm64
          description: Container image for hegel image
          imageDigest: sha256:0123456789abcdef0123456789abcdef0123456789abcdef0123456789abcdef
          name: hegel
          os: linux
          uri: public.ecr.aws/release-container-registry/tinkerbell/hegel:7b286fdc8e8fa91a6e9a179a5494b6ee29fce17b-eks-a-v0.0.0-dev-build.1
        hook:
          bootkit:
            arch:
            - amd64
            - arm64
            description: Container image for hook-bootkit image
            imageDigest: sha256:0123456789abcdef0123456789abcdef0123456789abcdef0123456789abcdef
            name: hook-bootkit
            os: linux
            uri: public.ecr.aws/release-container-registry/tinkerbell/hook-bootkit:029ef8f0711579717bfd14ac5eb63cdc3e658b1d-eks-a-v0.0.0-dev-build.1
          docker:
            arch:
            - amd64
            - arm64
            description: Container image for hook-docker image
            imageDigest: sha256:0123456789abcdef0123456789abcdef0123456789abcdef0123456789abcdef
            name: hook-docker
            os: linux
            uri: public.ecr.aws/release-container-registry/tinkerbell/hook-docker:029ef8f0711579717bfd14ac5eb63cdc3e658b1d-eks-a-v0.0.0-dev-build.1
          initramfs:
            amd:
              description: Tinkerbell operating system installation environment (osie)
                component
              name: initramfs-x86_64
              uri: https://release-bucket/artifacts/v0.0.0-dev-build.0/hook/029ef8f0711579717bfd14ac5eb63cdc3e658b1d/initramfs-x86_64
            arm:
              description: Tinkerbell operating system installation environment (osie)
                component
              name: initramfs-aarch64
              uri: https://release-bucket/artifacts/v0.0.0-dev-build.0/hook/029ef8f0711579717bfd14ac5eb63cdc3e658b1d/initramfs-aarch64
          kernel:
            arch:
            - amd64
            - arm64
            description: Container image for hook-kernel image
            imageDigest: sha256:0123456789abcdef0123456789abcdef0123456789abcdef0123456789abcdef
            name: hook-kernel
            os: linux
            uri: public.ecr.aws/release-container-registry/tinkerbell/hook-kernel:029ef8f0711579717bfd14ac5eb63cdc3e658b1d-eks-a-v0.0.0-dev-build.1
          vmlinuz:
            amd:
              description: Tinkerbell operating system installation environment (osie)
                component
              name: vmlinuz-x86_64
              uri: https://release-bucket/artifacts/v0.0.0-dev-build.0/hook/029ef8f0711579717bfd14ac5eb63cdc3e658b1d/vmlinuz-x86_64
            arm:
              description: Tinkerbell operating system installation environment (osie)
                component
              name: vmlinuz-aarch64
              uri: https://release-bucket/artifacts/v0.0.0-dev-build.0/hook/029ef8f0711579717bfd14ac5eb63cdc3e658b1d/vmlinuz-aarch64
        rufio:
          arch:
          - amd64
          - arm64
          description: Container image for rufio image
          imageDigest: sha256:0123456789abcdef0123456789abcdef0123456789abcdef0123456789abcdef
          name: rufio
          os: linux
          uri: public.ecr.aws/release-container-registry/tinkerbell/rufio:a4053e5c1e7f32fb5c0a9962846c219c3ef8aaf3-eks-a-v0.0.0-dev-build.1
        tink:
          tinkController:
            arch:
            - amd64
            - arm64
            description: Container image for tink-controller image
            imageDigest: sha256:0123456789abcdef0123456789abcdef0123456789abcdef0123456789abcdef
            name: tink-controller
            os: linux
            uri: public.ecr.aws/release-container-registry/tinkerbell/tink/tink-controller:19b68beab1a902846c10ee3422cafb4fd5c3307e-eks-a-v0.0.0-dev-build.1
          tinkServer:
            arch:
            - amd64
            - arm64
            description: Container image for tink-server image
            imageDigest: sha256:0123456789abcdef0123456789abcdef0123456789abcdef0123456789abcdef
            name: tink-server
            os: linux
            uri: public.ecr.aws/release-container-registry/tinkerbell/tink/tink-server:19b68beab1a902846c10ee3422cafb4fd5c3307e-eks-a-v0.0.0-dev-build.1
          tinkWorker:
            arch:
            - amd64
            - arm64
            description: Container image for tink-worker image
            imageDigest: sha256:0123456789abcdef0123456789abcdef0123456789abcdef0123456789abcdef
            name: tink-worker
            os: linux
            uri: public.ecr.aws/release-container-registry/tinkerbell/tink/tink-worker:19b68beab1a902846c10ee3422cafb4fd5c3307e-eks-a-v0.0.0-dev-build.1
        tinkerbellChart:
          arch:
          - amd64
          - arm64
          description: Container image for tinkerbell-chart image
          imageDigest: sha256:0123456789abcdef0123456789abcdef0123456789abcdef0123456789abcdef
          name: tinkerbell-chart
          os: linux
          uri: public.ecr.aws/release-container-registry/tinkerbell/tinkerbell-chart:0.1.4-eks-a-v0.0.0-dev-build.1
      version: v0.1.0
    vSphere:
      clusterAPIController:
        arch:
        - amd64
        - arm64
        description: Container image for cluster-api-provider-vsphere image
        imageDigest: sha256:0123456789abcdef0123456789abcdef0123456789abcdef0123456789abcdef
        name: cluster-api-provider-vsphere
        os: linux
        uri: public.ecr.aws/release-container-registry/kubernetes-sigs/cluster-api-provider-vsphere/release/manager:v1.1.1-eks-a-v0.0.0-dev-build.1
      clusterTemplate:
        uri: https://release-bucket/artifacts/v0.0.0-dev-build.0/cluster-api-provider-vsphere/manifests/infrastructure-vsphere/v1.1.1/cluster-template.yaml
      components:
        uri: https://release-bucket/artifacts/v0.0.0-dev-build.0/cluster-api-provider-vsphere/manifests/infrastructure-vsphere/v1.1.1/infrastructure-components.yaml
      driver:
        arch:
        - amd64
        - arm64
        description: Container image for vsphere-csi-driver image
        imageDigest: sha256:0123456789abcdef0123456789abcdef0123456789abcdef0123456789abcdef
        name: vsphere-csi-driver
        os: linux
        uri: public.ecr.aws/release-container-registry/kubernetes-sigs/vsphere-csi-driver/csi/driver:v2.2.0-eks-a-v0.0.0-dev-build.1
      kubeProxy:
        arch:
        - amd64
        - arm64
        description: Container image for kube-rbac-proxy image
        imageDigest: sha256:0123456789abcdef0123456789abcdef0123456789abcdef0123456789abcdef
        name: kube-rbac-proxy
        os: linux
        uri: public.ecr.aws/release-container-registry/brancz/kube-rbac-proxy:v0.13.0-eks-a-v0.0.0-dev-build.1
      kubeVip:
        arch:
        - amd64
        - arm64
        description: Container image for kube-vip image
        imageDigest: sha256:0123456789abcdef0123456789abcdef0123456789abcdef0123456789abcdef
        name: kube-vip
        os: linux
        uri: public.ecr.aws/release-container-registry/kube-vip/kube-vip:v0.5.0-eks-a-v0.0.0-dev-build.1
      manager:
        arch:
        - amd64
        - arm64
        description: Container image for cloud-provider-vsphere image
        imageDigest: sha256:0123456789abcdef0123456789abcdef0123456789abcdef0123456789abcdef
        name: cloud-provider-vsphere
        os: linux
        uri: public.ecr.aws/release-container-registry/kubernetes/cloud-provider-vsphere/cpi/manager:v1.23.1-eks-d-1-23-eks-a-v0.0.0-dev-build.1
      metadata:
        uri: https://release-bucket/artifacts/v0.0.0-dev-build.0/cluster-api-provider-vsphere/manifests/infrastructure-vsphere/v1.1.1/metadata.yaml
      syncer:
        arch:
        - amd64
        - arm64
        description: Container image for vsphere-csi-syncer image
        imageDigest: sha256:0123456789abcdef0123456789abcdef0123456789abcdef0123456789abcdef
        name: vsphere-csi-syncer
        os: linux
        uri: public.ecr.aws/release-container-registry/kubernetes-sigs/vsphere-csi-driver/csi/syncer:v2.2.0-eks-a-v0.0.0-dev-build.1
      version: v1.1.1+abcdef1
status: {}<|MERGE_RESOLUTION|>--- conflicted
+++ resolved
@@ -472,7 +472,6 @@
         name: eks-anywhere-packages
         os: linux
         uri: public.ecr.aws/release-container-registry/eks-anywhere-packages:v0.2.0-alpha.5-eks-a-v0.0.0-dev-build.1
-<<<<<<< HEAD
       tokenRefresher:
         arch:
         - amd64
@@ -482,8 +481,6 @@
         name: ecr-token-refresher
         os: linux
         uri: public.ecr.aws/release-container-registry/ecr-token-refresher:v0.2.0-alpha.5-eks-a-v0.0.0-dev-build.1
-=======
->>>>>>> 0e9a974a
       version: v0.2.0-alpha.5+abcdef1
     snow:
       components:
@@ -1258,7 +1255,6 @@
         name: eks-anywhere-packages
         os: linux
         uri: public.ecr.aws/release-container-registry/eks-anywhere-packages:v0.2.0-alpha.5-eks-a-v0.0.0-dev-build.1
-<<<<<<< HEAD
       tokenRefresher:
         arch:
         - amd64
@@ -1268,8 +1264,6 @@
         name: ecr-token-refresher
         os: linux
         uri: public.ecr.aws/release-container-registry/ecr-token-refresher:v0.2.0-alpha.5-eks-a-v0.0.0-dev-build.1
-=======
->>>>>>> 0e9a974a
       version: v0.2.0-alpha.5+abcdef1
     snow:
       components:
@@ -2044,7 +2038,6 @@
         name: eks-anywhere-packages
         os: linux
         uri: public.ecr.aws/release-container-registry/eks-anywhere-packages:v0.2.0-alpha.5-eks-a-v0.0.0-dev-build.1
-<<<<<<< HEAD
       tokenRefresher:
         arch:
         - amd64
@@ -2054,8 +2047,6 @@
         name: ecr-token-refresher
         os: linux
         uri: public.ecr.aws/release-container-registry/ecr-token-refresher:v0.2.0-alpha.5-eks-a-v0.0.0-dev-build.1
-=======
->>>>>>> 0e9a974a
       version: v0.2.0-alpha.5+abcdef1
     snow:
       components:
@@ -2830,7 +2821,6 @@
         name: eks-anywhere-packages
         os: linux
         uri: public.ecr.aws/release-container-registry/eks-anywhere-packages:v0.2.0-alpha.5-eks-a-v0.0.0-dev-build.1
-<<<<<<< HEAD
       tokenRefresher:
         arch:
         - amd64
@@ -2840,8 +2830,6 @@
         name: ecr-token-refresher
         os: linux
         uri: public.ecr.aws/release-container-registry/ecr-token-refresher:v0.2.0-alpha.5-eks-a-v0.0.0-dev-build.1
-=======
->>>>>>> 0e9a974a
       version: v0.2.0-alpha.5+abcdef1
     snow:
       components:
