// Copyright Amazon.com Inc. or its affiliates. All Rights Reserved.
//
// Licensed under the Apache License, Version 2.0 (the "License");
// you may not use this file except in compliance with the License.
// You may obtain a copy of the License at
//
//      http://www.apache.org/licenses/LICENSE-2.0
//
// Unless required by applicable law or agreed to in writing, software
// distributed under the License is distributed on an "AS IS" BASIS,
// WITHOUT WARRANTIES OR CONDITIONS OF ANY KIND, either express or implied.
// See the License for the specific language governing permissions and
// limitations under the License.

package pkg

import (
	"fmt"

	"github.com/pkg/errors"

	anywherev1alpha1 "github.com/aws/eks-anywhere/release/api/v1alpha1"
)

const certManagerProjectPath = "projects/jetstack/cert-manager"

// GetCertManagerAssets returns the eks-a artifacts for certmanager
func (r *ReleaseConfig) GetCertManagerAssets() ([]Artifact, error) {
	gitTag, err := r.readGitTag(certManagerProjectPath, r.BuildRepoBranchName)
	if err != nil {
		return nil, errors.Cause(err)
	}

	certImages := []string{
		"cert-manager-acmesolver",
		"cert-manager-cainjector",
		"cert-manager-controller",
		"cert-manager-webhook",
	}

	artifacts := []Artifact{}
	for _, image := range certImages {
		repoName := fmt.Sprintf("jetstack/%s", image)
		tagOptions := map[string]string{
			"gitTag":      gitTag,
			"projectPath": certManagerProjectPath,
		}

		sourceImageUri, sourcedFromBranch, err := r.GetSourceImageURI(image, repoName, tagOptions)
		if err != nil {
			return nil, errors.Cause(err)
		}
		if sourcedFromBranch != r.BuildRepoBranchName {
			gitTag, err = r.readGitTag(certManagerProjectPath, sourcedFromBranch)
			if err != nil {
				return nil, errors.Cause(err)
			}
			tagOptions["gitTag"] = gitTag
		}
		releaseImageUri, err := r.GetReleaseImageURI(image, repoName, tagOptions)
		if err != nil {
			return nil, errors.Cause(err)
		}

		imageArtifact := &ImageArtifact{
			AssetName:         image,
			SourceImageURI:    sourceImageUri,
			ReleaseImageURI:   releaseImageUri,
			Arch:              []string{"amd64"},
			OS:                "linux",
			GitTag:            gitTag,
			ProjectPath:       certManagerProjectPath,
			SourcedFromBranch: sourcedFromBranch,
		}
		artifacts = append(artifacts, Artifact{Image: imageArtifact})
	}

	return artifacts, nil
}

func (r *ReleaseConfig) GetCertManagerBundle(imageDigests map[string]string) (anywherev1alpha1.CertManagerBundle, error) {
	artifacts := r.BundleArtifactsTable["cert-manager"]

<<<<<<< HEAD
=======
	var version string
>>>>>>> f6e17d33
	bundleArtifacts := map[string]anywherev1alpha1.Image{}
	bundleObjects := []string{}

	for _, artifact := range artifacts {
		imageArtifact := artifact.Image
		componentVersion, err := BuildComponentVersion(
			newVersionerWithGITTAG(r.BuildRepoSource, certManagerProjectPath, imageArtifact.SourcedFromBranch, r),
		)
		if err != nil {
			return anywherev1alpha1.CertManagerBundle{}, errors.Wrapf(err, "Error getting version for cert-manager")
		}
		version = componentVersion

		bundleArtifact := anywherev1alpha1.Image{
			Name:        imageArtifact.AssetName,
			Description: fmt.Sprintf("Container image for %s image", imageArtifact.AssetName),
			OS:          imageArtifact.OS,
			Arch:        imageArtifact.Arch,
			URI:         imageArtifact.ReleaseImageURI,
			ImageDigest: imageDigests[imageArtifact.ReleaseImageURI],
		}

		bundleArtifacts[imageArtifact.AssetName] = bundleArtifact
		bundleObjects = append(bundleObjects, bundleArtifact.ImageDigest)
	}

	componentChecksum := GenerateComponentChecksum(bundleObjects)
	version, err := BuildComponentVersion(
		newVersionerWithGITTAG(filepath.Join(r.BuildRepoSource, certManagerProjectPath)),
		componentChecksum,
	)
	if err != nil {
		return anywherev1alpha1.CertManagerBundle{}, errors.Wrapf(err, "Error getting version for cert-manager")
	}

	bundle := anywherev1alpha1.CertManagerBundle{
		Version:    version,
		Acmesolver: bundleArtifacts["cert-manager-acmesolver"],
		Cainjector: bundleArtifacts["cert-manager-cainjector"],
		Controller: bundleArtifacts["cert-manager-controller"],
		Webhook:    bundleArtifacts["cert-manager-webhook"],
	}

	return bundle, nil
}<|MERGE_RESOLUTION|>--- conflicted
+++ resolved
@@ -16,7 +16,6 @@
 
 import (
 	"fmt"
-
 	"github.com/pkg/errors"
 
 	anywherev1alpha1 "github.com/aws/eks-anywhere/release/api/v1alpha1"
@@ -81,22 +80,13 @@
 func (r *ReleaseConfig) GetCertManagerBundle(imageDigests map[string]string) (anywherev1alpha1.CertManagerBundle, error) {
 	artifacts := r.BundleArtifactsTable["cert-manager"]
 
-<<<<<<< HEAD
-=======
-	var version string
->>>>>>> f6e17d33
+	var sourceBranch string
 	bundleArtifacts := map[string]anywherev1alpha1.Image{}
 	bundleObjects := []string{}
 
 	for _, artifact := range artifacts {
 		imageArtifact := artifact.Image
-		componentVersion, err := BuildComponentVersion(
-			newVersionerWithGITTAG(r.BuildRepoSource, certManagerProjectPath, imageArtifact.SourcedFromBranch, r),
-		)
-		if err != nil {
-			return anywherev1alpha1.CertManagerBundle{}, errors.Wrapf(err, "Error getting version for cert-manager")
-		}
-		version = componentVersion
+		sourceBranch = imageArtifact.SourcedFromBranch
 
 		bundleArtifact := anywherev1alpha1.Image{
 			Name:        imageArtifact.AssetName,
@@ -113,7 +103,7 @@
 
 	componentChecksum := GenerateComponentChecksum(bundleObjects)
 	version, err := BuildComponentVersion(
-		newVersionerWithGITTAG(filepath.Join(r.BuildRepoSource, certManagerProjectPath)),
+		newVersionerWithGITTAG(r.BuildRepoSource, certManagerProjectPath, sourceBranch, r),
 		componentChecksum,
 	)
 	if err != nil {
