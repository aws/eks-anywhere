// Copyright Amazon.com Inc. or its affiliates. All Rights Reserved.
//
// Licensed under the Apache License, Version 2.0 (the "License");
// you may not use this file except in compliance with the License.
// You may obtain a copy of the License at
//
//      http://www.apache.org/licenses/LICENSE-2.0
//
// Unless required by applicable law or agreed to in writing, software
// distributed under the License is distributed on an "AS IS" BASIS,
// WITHOUT WARRANTIES OR CONDITIONS OF ANY KIND, either express or implied.
// See the License for the specific language governing permissions and
// limitations under the License.

package helm

import (
	"fmt"
	"io/ioutil"
	"os"
	"path/filepath"
	"strings"

	docker "github.com/fsouza/go-dockerclient"
	"github.com/go-logr/logr"
	"github.com/pkg/errors"
	"helm.sh/helm/v3/pkg/action"
	"helm.sh/helm/v3/pkg/chart"
	"helm.sh/helm/v3/pkg/cli"
	"helm.sh/helm/v3/pkg/registry"
	"k8s.io/helm/pkg/chartutil"
	ctrl "sigs.k8s.io/controller-runtime"
	"sigs.k8s.io/yaml"

	"github.com/aws/eks-anywhere/release/pkg/constants"
	releasetypes "github.com/aws/eks-anywhere/release/pkg/types"
)

var HelmLog = ctrl.Log.WithName("HelmLog")

// helmDriver implements PackageDriver to install packages from Helm charts.
type helmDriver struct {
	cfg      *action.Configuration
	log      logr.Logger
	settings *cli.EnvSettings
}

func NewHelm() (*helmDriver, error) {
	settings := cli.New()
	client, err := registry.NewClient()
	if err != nil {
		return nil, fmt.Errorf("creating registry client while initializing helm driver: %w", err)
	}
	cfg := &action.Configuration{RegistryClient: client}
	err = cfg.Init(settings.RESTClientGetter(), settings.Namespace(),
		os.Getenv("HELM_DRIVER"), helmLog(HelmLog))
	if err != nil {
		return nil, fmt.Errorf("initializing helm driver: %w", err)
	}
	return &helmDriver{
		cfg:      cfg,
		log:      HelmLog,
		settings: settings,
	}, nil
}

func GetHelmDest(d *helmDriver, r *releasetypes.ReleaseConfig, ReleaseImageURI, assetName string) (string, error) {
	var chartPath string
	var err error

	err = d.HelmRegistryLogin(r, "source")
	if err != nil {
		return "", fmt.Errorf("logging into the source registry: %w", err)
	}

	helmChart := strings.Split(ReleaseImageURI, ":")
	HelmLog.Info("Starting to modifying helm chart %s", helmChart[1])
	HelmLog.Info("Pulling helm chart %s", ReleaseImageURI)
	chartPath, err = d.PullHelmChart(helmChart[0], helmChart[1])
	if err != nil {
		return "", fmt.Errorf("pulling the helm chart: %w", err)
	}
	pwd, err := os.Getwd()
	dest := filepath.Join(pwd, assetName)
	if err != nil {
		return "", fmt.Errorf("getting current working dir: %w", err)
	}
	HelmLog.Info("Untar helm chart %s into %s", chartPath, dest)
	err = UnTarHelmChart(chartPath, assetName, dest)
	if err != nil {
		return "", fmt.Errorf("untar the helm chart: %w", err)
	}
	helmDest := filepath.Join(pwd, assetName, assetName)
	return helmDest, nil
}

func GetChartImageTags(d *helmDriver, helmDest string) (*Requires, error) {
	f, err := HasRequires(helmDest)
	if err != nil {
		return &Requires{}, fmt.Errorf("finding the requires.yaml: %w", err)
	}
	helmRequires, err := ValidateHelmRequires(f)
	if err != nil {
		return &Requires{}, fmt.Errorf("turning requires.yaml to struct: %w", err)
	}
	return helmRequires, nil
}

func ModifyAndPushChartYaml(i releasetypes.ImageArtifact, r *releasetypes.ReleaseConfig, d *helmDriver, helmDest string) error {
	helmChart := strings.Split(i.ReleaseImageURI, ":")
	helmtag := helmChart[1]

	// Overwrite Chart.yaml
	HelmLog.Info("Checking inside helm chart for Chart.yaml %s", helmDest)
	chart, err := HasChart(helmDest)
	if err != nil {
		return fmt.Errorf("finding the Chart.yaml: %w", err)
	}
	chartYaml, err := ValidateHelmChart(chart)
	if err != nil {
		return fmt.Errorf("turning Chart.yaml to struct: %w", err)
	}
	chartYaml.Version = helmtag
	HelmLog.Info("Overwriting helm chart.yaml version to new tag %s", chartYaml.Version)
	err = OverwriteChartYaml(fmt.Sprintf("%s/%s", helmDest, "Chart.yaml"), chartYaml)
	if err != nil {
		return fmt.Errorf("overwriting the Chart.yaml version: %w", err)
	}
	HelmLog.Info("Re-Packaging modified helm chart %s", helmDest)
	packaged, err := PackageHelmChart(helmDest)
	if err != nil {
		return fmt.Errorf("packaging the helm chart: %w", err)
	}
<<<<<<< HEAD
	HelmLog.Info("Pushing modified helm chart %s to %s", packaged, r.ReleaseContainerRegistry)
=======

	err = d.HelmRegistryLogin(r, "destination")
	if err != nil {
		return fmt.Errorf("logging into the destination registry: %w", err)
	}

>>>>>>> 8627c81a
	err = d.PushHelmChart(packaged, filepath.Dir(helmChart[0]))
	if err != nil {
		return fmt.Errorf("pushing the helm chart: %w", err)
	}
	return nil
}

func (d *helmDriver) HelmRegistryLogin(r *releasetypes.ReleaseConfig, remoteType string) error {
	var authConfig *docker.AuthConfiguration
	var remote string
	if remoteType == "source" {
		authConfig = r.SourceClients.ECR.AuthConfig
		remote = r.SourceContainerRegistry
	} else if remoteType == "destination" {
		authConfig = r.ReleaseClients.ECRPublic.AuthConfig
		remote = r.ReleaseContainerRegistry
	}
	login := action.NewRegistryLogin(d.cfg)
	err := login.Run(os.Stdout, remote, authConfig.Username, authConfig.Password, false)
	if err != nil {
		return fmt.Errorf("running the Helm registry login command: %w", err)
	}

	return nil
}

// PullHelmChart will take in a a remote Helm URI and attempt to pull down the chart if it exists.
func (d *helmDriver) PullHelmChart(name, version string) (string, error) {
	if name == "" || version == "" {
		return "", fmt.Errorf("empty input for PullHelmChart, check flags")
	}
	install := action.NewInstall(d.cfg)
	install.ChartPathOptions.Version = version
	if !strings.HasPrefix(name, "oci://") {
		name = fmt.Sprintf("oci://%s", name)
	}
	chartPath, err := install.LocateChart(name, d.settings)
	if err != nil || chartPath == "" {
		return "", fmt.Errorf("running the Helm LocateChart command, you might need run an AWS ECR Login: %w", err)
	}
	return chartPath, nil
}

// PushHelmChart will take in packaged helm chart and push to a remote URI
func (d *helmDriver) PushHelmChart(packaged, URI string) error {
	config := action.WithPushConfig(d.cfg)
	p := action.NewPushWithOpts(config)
	if !strings.HasPrefix(URI, "oci://") {
		URI = fmt.Sprintf("oci://%s", URI)
	}
	_, err := p.Run(packaged, URI)
	if err != nil {
		return fmt.Errorf("running Helm push command on URI %s: %w", URI, err)
	}
	return nil
}

// PackageHelmChart will package a dir into a helm chart
func PackageHelmChart(dir string) (string, error) {
	if dir == "" {
		return "", fmt.Errorf("empty input for PackageHelmChart, check flags")
	}
	p := action.NewPackage()
	vals := new(map[string]interface{})
	packaged, err := p.Run(dir, *vals)
	if err != nil || packaged == "" {
		return "", fmt.Errorf("running the Helm Package command %w", err)
	}
	return packaged, nil
}

// helmLog wraps logr.Logger to make it compatible with helm's DebugLog.
func helmLog(log logr.Logger) action.DebugLog {
	return func(template string, args ...interface{}) {
		log.Info(fmt.Sprintf(template, args...))
	}
}

// UnTarHelmChart will attempt to move the helm chart out of the helm cache, by untaring it to the pwd and creating the filesystem to unpack it into.
func UnTarHelmChart(chartRef, chartPath, dest string) error {
	if chartRef == "" || chartPath == "" || dest == "" {
		return fmt.Errorf("Empty input value given for UnTarHelmChart")
	}
	_, err := os.Stat(dest)
	if os.IsNotExist(err) {
		if _, err := os.Stat(chartPath); err != nil {
			if err := os.MkdirAll(chartPath, 0o755); err != nil {
				return errors.Wrap(err, "failed to untar (mkdir)")
			}
		} else {
			return errors.Errorf("failed to untar: a file or directory with the name %s already exists", dest)
		}
	} else {
		if err != nil { // Checks directory check errors such as permission issues to read
			return errors.Errorf("failed UnTarHelmChart: %s", err)
		}
	}
	// Untar the files, and create the directory structure
	return chartutil.ExpandFile(dest, chartRef)
}

// HasRequires checks for the existance of the requires.yaml within the helm directory
func HasRequires(helmdir string) (string, error) {
	requires := filepath.Join(helmdir, "requires.yaml")
	info, err := os.Stat(requires)
	if os.IsNotExist(err) {
		return "", err
	}
	if info.IsDir() {
		return "", fmt.Errorf("found Dir, not requires.yaml file")
	}
	return requires, nil
}

// ValidateHelmRequires runs the parse file into struct function, and validations
func ValidateHelmRequires(fileName string) (*Requires, error) {
	helmrequires := &Requires{}
	err := parseHelmRequires(fileName, helmrequires)
	if err != nil {
		return nil, err
	}
	err = validateHelmRequiresContent(helmrequires)
	if err != nil {
		return nil, err
	}
	return helmrequires, err
}

// validateHelmRequiresContent loops over the validation tests
func validateHelmRequiresContent(helmrequires *Requires) error {
	for _, v := range helmRequiresValidations {
		if err := v(helmrequires); err != nil {
			return err
		}
	}
	return nil
}

var helmRequiresValidations = []func(*Requires) error{
	validateHelmRequiresName,
}

func validateHelmRequiresName(helmrequires *Requires) error {
	err := helmrequires.validateHelmRequiresNotEmpty()
	if err != nil {
		return err
	}
	return nil
}

// validateHelmRequiresNotEmpty checks that it has at least one image in the spec
func (helmrequires *Requires) validateHelmRequiresNotEmpty() error {
	// Check if Projects are listed
	if len(helmrequires.Spec.Images) < 1 {
		return fmt.Errorf("should use non-empty list of images for requires")
	}
	return nil
}

// parseHelmRequires will attempt to unpack the requires.yaml into the Go struct `Requires`
func parseHelmRequires(fileName string, helmrequires *Requires) error {
	content, err := ioutil.ReadFile(fileName)
	if err != nil {
		return fmt.Errorf("unable to read file due to: %v", err)
	}
	for _, c := range strings.Split(string(content), constants.YamlSeparator) {
		if err = yaml.Unmarshal([]byte(c), helmrequires); err != nil {
			return fmt.Errorf("unable to parse %s\nyaml: %s\n %v", fileName, string(c), err)
		}
		err = yaml.UnmarshalStrict([]byte(c), helmrequires)
		if err != nil {
			return fmt.Errorf("unable to UnmarshalStrict %v\nyaml: %s\n %v", helmrequires, string(c), err)
		}
		return nil
	}
	return fmt.Errorf("requires.yaml file [%s] is invalid or does not contain kind %v", fileName, helmrequires)
}

// Chart yaml functions

// HasChart checks for the existance of the Chart.yaml within the helm directory
func HasChart(helmdir string) (string, error) {
	requires := filepath.Join(helmdir, "Chart.yaml")
	info, err := os.Stat(requires)
	if os.IsNotExist(err) {
		return "", err
	}
	if info.IsDir() {
		return "", fmt.Errorf("found Dir, not Chart.yaml file")
	}
	return requires, nil
}

// ValidateHelmChart runs the parse file into struct function, and validations
func ValidateHelmChart(fileName string) (*chart.Metadata, error) {
	helmChart := &chart.Metadata{}
	err := parseHelmChart(fileName, helmChart)
	if err != nil {
		return nil, err
	}
	return helmChart, err
}

// parseHelmChart will attempt to unpack the Chart.yaml into the Go struct `Chart`
func parseHelmChart(fileName string, helmChart *chart.Metadata) error {
	content, err := ioutil.ReadFile(fileName)
	if err != nil {
		return fmt.Errorf("unable to read file due to: %v", err)
	}
	for _, c := range strings.Split(string(content), constants.YamlSeparator) {
		if err = yaml.Unmarshal([]byte(c), helmChart); err != nil {
			return fmt.Errorf("unable to parse %s\nyaml: %s\n %v", fileName, string(c), err)
		}
		err = yaml.UnmarshalStrict([]byte(c), helmChart)
		if err != nil {
			return fmt.Errorf("unable to UnmarshalStrict %v\nyaml: %s\n %v", helmChart, string(c), err)
		}
		return nil
	}
	return fmt.Errorf("Chart.yaml file [%s] is invalid or does not contain kind %v", fileName, helmChart)
}

func OverwriteChartYaml(filename string, helmChart *chart.Metadata) error {
	yamlData, err := yaml.Marshal(&helmChart)
	if err != nil {
		return fmt.Errorf("unable to Marshal %v\nyamlData: %s\n %v", helmChart, yamlData, err)
	}

	err = ioutil.WriteFile(filename, yamlData, 0o644)
	if err != nil {
		return err
	}
	return nil
}<|MERGE_RESOLUTION|>--- conflicted
+++ resolved
@@ -131,16 +131,10 @@
 	if err != nil {
 		return fmt.Errorf("packaging the helm chart: %w", err)
 	}
-<<<<<<< HEAD
 	HelmLog.Info("Pushing modified helm chart %s to %s", packaged, r.ReleaseContainerRegistry)
-=======
-
 	err = d.HelmRegistryLogin(r, "destination")
 	if err != nil {
 		return fmt.Errorf("logging into the destination registry: %w", err)
-	}
-
->>>>>>> 8627c81a
 	err = d.PushHelmChart(packaged, filepath.Dir(helmChart[0]))
 	if err != nil {
 		return fmt.Errorf("pushing the helm chart: %w", err)
