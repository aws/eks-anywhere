// Copyright Amazon.com Inc. or its affiliates. All Rights Reserved.
//
// Licensed under the Apache License, Version 2.0 (the "License");
// you may not use this file except in compliance with the License.
// You may obtain a copy of the License at
//
//      http://www.apache.org/licenses/LICENSE-2.0
//
// Unless required by applicable law or agreed to in writing, software
// distributed under the License is distributed on an "AS IS" BASIS,
// WITHOUT WARRANTIES OR CONDITIONS OF ANY KIND, either express or implied.
// See the License for the specific language governing permissions and
// limitations under the License.

package pkg

import (
	"fmt"
	"path/filepath"
	"sort"
	"strings"

	"github.com/pkg/errors"

	anywherev1alpha1 "github.com/aws/eks-anywhere/release/api/v1alpha1"
)

const capiProjectPath = "projects/kubernetes-sigs/cluster-api"

// GetCAPIAssets returns the eks-a artifacts for cluster-api
func (r *ReleaseConfig) GetCAPIAssets() ([]Artifact, error) {
	gitTag, err := r.readGitTag(capiProjectPath, r.BuildRepoBranchName)
	if err != nil {
		return nil, errors.Cause(err)
	}

	capiImages := []string{
		"cluster-api-controller",
		"kubeadm-bootstrap-controller",
		"kubeadm-control-plane-controller",
	}

	componentTagOverrideMap := map[string]ImageTagOverride{}
	artifacts := []Artifact{}
	for _, image := range capiImages {
		repoName := fmt.Sprintf("kubernetes-sigs/cluster-api/%s", image)
		tagOptions := map[string]string{
			"gitTag":      gitTag,
			"projectPath": capiProjectPath,
		}

		sourceImageUri, err := r.GetSourceImageURI(image, repoName, tagOptions)
		if err != nil {
			return nil, errors.Cause(err)
		}
		releaseImageUri, err := r.GetReleaseImageURI(image, repoName, tagOptions)
		if err != nil {
			return nil, errors.Cause(err)
		}

		imageArtifact := &ImageArtifact{
			AssetName:       image,
			SourceImageURI:  sourceImageUri,
			ReleaseImageURI: releaseImageUri,
			Arch:            []string{"amd64"},
			OS:              "linux",
			GitTag:          gitTag,
			ProjectPath:     capiProjectPath,
		}
		artifacts = append(artifacts, Artifact{Image: imageArtifact})

		componentTagOverrideMap[image] = ImageTagOverride{
			Repository: repoName,
			ReleaseUri: imageArtifact.ReleaseImageURI,
		}
	}

	var imageTagOverrides []ImageTagOverride

	kubeRbacProxyImageTagOverride, err := r.GetKubeRbacProxyImageTagOverride()
	if err != nil {
		return nil, errors.Cause(err)
	}

	componentManifestMap := map[string][]string{
		"bootstrap-kubeadm":     {"bootstrap-components.yaml", "metadata.yaml"},
		"cluster-api":           {"core-components.yaml", "metadata.yaml"},
		"control-plane-kubeadm": {"control-plane-components.yaml", "metadata.yaml"},
	}
	components := sortManifestMap(componentManifestMap)

	for _, component := range components {
		manifestList := componentManifestMap[component]
		for _, manifest := range manifestList {
			var sourceS3Prefix string
			var releaseS3Path string
			var imageTagOverride ImageTagOverride
			latestPath := r.getLatestUploadDestination()

			if r.DevRelease || r.ReleaseEnvironment == "development" {
				sourceS3Prefix = fmt.Sprintf("%s/%s/manifests/%s/%s", capiProjectPath, latestPath, component, gitTag)
			} else {
				sourceS3Prefix = fmt.Sprintf("releases/bundles/%d/artifacts/cluster-api/manifests/%s/%s", r.BundleNumber, component, gitTag)
			}

			if r.DevRelease {
				releaseS3Path = fmt.Sprintf("artifacts/%s/cluster-api/manifests/%s/%s", r.DevReleaseUriVersion, component, gitTag)
			} else {
				releaseS3Path = fmt.Sprintf("releases/bundles/%d/artifacts/cluster-api/manifests/%s/%s", r.BundleNumber, component, gitTag)
			}

			cdnURI, err := r.GetURI(filepath.Join(releaseS3Path, manifest))
			if err != nil {
				return nil, errors.Cause(err)
			}

			sourceS3URI, err := r.GetSourceManifestURI(filepath.Join(sourceS3Prefix, manifest))
			if err != nil {
				return nil, errors.Cause(err)
			}

			if component == "bootstrap-kubeadm" {
				imageTagOverride = componentTagOverrideMap["kubeadm-bootstrap-controller"]
			} else if component == "cluster-api" {
				imageTagOverride = componentTagOverrideMap["cluster-api-controller"]
			} else {
				imageTagOverride = componentTagOverrideMap["kubeadm-control-plane-controller"]
			}

			imageTagOverrides = append(imageTagOverrides, imageTagOverride, kubeRbacProxyImageTagOverride)

			manifestArtifact := &ManifestArtifact{
				SourceS3Key:       manifest,
				SourceS3Prefix:    sourceS3Prefix,
				SourceS3URI:       sourceS3URI,
				ArtifactPath:      filepath.Join(r.ArtifactDir, fmt.Sprintf("%s-manifests", component), r.BuildRepoHead),
				ReleaseName:       manifest,
				ReleaseS3Path:     releaseS3Path,
				ReleaseCdnURI:     cdnURI,
				ImageTagOverrides: imageTagOverrides,
				GitTag:            gitTag,
				ProjectPath:       capiProjectPath,
			}
			artifacts = append(artifacts, Artifact{Manifest: manifestArtifact})
		}
	}

	return artifacts, nil
}

func (r *ReleaseConfig) GetCoreClusterAPIBundle(imageDigests map[string]string) (anywherev1alpha1.CoreClusterAPI, error) {
	coreClusterAPIBundleArtifacts := map[string][]Artifact{
		"cluster-api":     r.BundleArtifactsTable["cluster-api"],
		"kube-rbac-proxy": r.BundleArtifactsTable["kube-rbac-proxy"],
	}
	components := SortArtifactsFuncMap(coreClusterAPIBundleArtifactsFuncs)

<<<<<<< HEAD
	bundleImageArtifacts := map[string]anywherev1alpha1.Image{}
	bundleManifestArtifacts := map[string]anywherev1alpha1.Manifest{}
	bundleObjects := []string{}

	for _, componentName := range components {
		artifactFunc := coreClusterAPIBundleArtifactsFuncs[componentName]
		artifacts, err := artifactFunc()
		if err != nil {
			return anywherev1alpha1.CoreClusterAPI{}, errors.Wrapf(err, "Error getting artifact information for %s", componentName)
		}

=======
	version, err := BuildComponentVersion(
		newVersionerWithGITTAG(filepath.Join(r.BuildRepoSource, capiProjectPath)),
	)
	if err != nil {
		return anywherev1alpha1.CoreClusterAPI{}, errors.Wrapf(err, "Error getting version for cluster-api")
	}
	bundleImageArtifacts := map[string]anywherev1alpha1.Image{}
	bundleManifestArtifacts := map[string]anywherev1alpha1.Manifest{}
	for componentName, artifacts := range coreClusterAPIBundleArtifacts {
>>>>>>> aec42ccd
		for _, artifact := range artifacts {
			if artifact.Image != nil {
				imageArtifact := artifact.Image
				if componentName == "cluster-api" {
					if imageArtifact.AssetName != "cluster-api-controller" {
						continue
					}
				}

				bundleImageArtifact := anywherev1alpha1.Image{
					Name:        imageArtifact.AssetName,
					Description: fmt.Sprintf("Container image for %s image", imageArtifact.AssetName),
					OS:          imageArtifact.OS,
					Arch:        imageArtifact.Arch,
					URI:         imageArtifact.ReleaseImageURI,
					ImageDigest: imageDigests[imageArtifact.ReleaseImageURI],
				}
				bundleImageArtifacts[imageArtifact.AssetName] = bundleImageArtifact
				bundleObjects = append(bundleObjects, bundleImageArtifact.ImageDigest)
			}

			if artifact.Manifest != nil {
				manifestArtifact := artifact.Manifest
				if !strings.Contains(manifestArtifact.ArtifactPath, "cluster-api-manifests") {
					continue
				}

				bundleManifestArtifact := anywherev1alpha1.Manifest{
					URI: manifestArtifact.ReleaseCdnURI,
				}

				bundleManifestArtifacts[manifestArtifact.ReleaseName] = bundleManifestArtifact

				manifestContents, err := ReadHttpFile(manifestArtifact.SourceS3URI)
				if err != nil {
					return anywherev1alpha1.CoreClusterAPI{}, err
				}
				bundleObjects = append(bundleObjects, string(manifestContents[:]))
			}
		}
	}

	componentChecksum := GenerateComponentChecksum(bundleObjects)
	version, err := BuildComponentVersion(
		newVersionerWithGITTAG(filepath.Join(r.BuildRepoSource, "projects/kubernetes-sigs/cluster-api")),
		componentChecksum,
	)
	if err != nil {
		return anywherev1alpha1.CoreClusterAPI{}, errors.Wrapf(err, "Error getting version for cluster-api")
	}

	bundle := anywherev1alpha1.CoreClusterAPI{
		Version:    version,
		Controller: bundleImageArtifacts["cluster-api-controller"],
		KubeProxy:  bundleImageArtifacts["kube-rbac-proxy"],
		Components: bundleManifestArtifacts["core-components.yaml"],
		Metadata:   bundleManifestArtifacts["metadata.yaml"],
	}

	return bundle, nil
}

func (r *ReleaseConfig) GetKubeadmBootstrapBundle(imageDigests map[string]string) (anywherev1alpha1.KubeadmBootstrapBundle, error) {
	kubeadmBootstrapBundleArtifacts := map[string][]Artifact{
		"cluster-api":     r.BundleArtifactsTable["cluster-api"],
		"kube-rbac-proxy": r.BundleArtifactsTable["kube-rbac-proxy"],
	}
	components := SortArtifactsFuncMap(kubeadmBootstrapBundleArtifactsFuncs)

<<<<<<< HEAD
	bundleImageArtifacts := map[string]anywherev1alpha1.Image{}
	bundleManifestArtifacts := map[string]anywherev1alpha1.Manifest{}
	bundleObjects := []string{}

	for _, componentName := range components {
		artifactFunc := kubeadmBootstrapBundleArtifactsFuncs[componentName]
		artifacts, err := artifactFunc()
		if err != nil {
			return anywherev1alpha1.KubeadmBootstrapBundle{}, errors.Wrapf(err, "Error getting artifact information for %s", componentName)
		}

=======
	version, err := BuildComponentVersion(
		newVersionerWithGITTAG(filepath.Join(r.BuildRepoSource, capiProjectPath)),
	)
	if err != nil {
		return anywherev1alpha1.KubeadmBootstrapBundle{}, errors.Wrapf(err, "Error getting version for cluster-api")
	}
	bundleImageArtifacts := map[string]anywherev1alpha1.Image{}
	bundleManifestArtifacts := map[string]anywherev1alpha1.Manifest{}
	for componentName, artifacts := range kubeadmBootstrapBundleArtifacts {
>>>>>>> aec42ccd
		for _, artifact := range artifacts {
			if artifact.Image != nil {
				imageArtifact := artifact.Image
				if componentName == "cluster-api" {
					if imageArtifact.AssetName != "kubeadm-bootstrap-controller" {
						continue
					}
				}

				bundleImageArtifact := anywherev1alpha1.Image{
					Name:        imageArtifact.AssetName,
					Description: fmt.Sprintf("Container image for %s image", imageArtifact.AssetName),
					OS:          imageArtifact.OS,
					Arch:        imageArtifact.Arch,
					URI:         imageArtifact.ReleaseImageURI,
					ImageDigest: imageDigests[imageArtifact.ReleaseImageURI],
				}
				bundleImageArtifacts[imageArtifact.AssetName] = bundleImageArtifact
				bundleObjects = append(bundleObjects, bundleImageArtifact.ImageDigest)
			}

			if artifact.Manifest != nil {
				manifestArtifact := artifact.Manifest
				if !strings.Contains(manifestArtifact.ArtifactPath, "bootstrap-kubeadm-manifests") {
					continue
				}

				bundleManifestArtifact := anywherev1alpha1.Manifest{
					URI: manifestArtifact.ReleaseCdnURI,
				}

				bundleManifestArtifacts[manifestArtifact.ReleaseName] = bundleManifestArtifact

				manifestContents, err := ReadHttpFile(manifestArtifact.SourceS3URI)
				if err != nil {
					return anywherev1alpha1.KubeadmBootstrapBundle{}, err
				}
				bundleObjects = append(bundleObjects, string(manifestContents[:]))
			}
		}
	}

	componentChecksum := GenerateComponentChecksum(bundleObjects)
	version, err := BuildComponentVersion(
		newVersionerWithGITTAG(filepath.Join(r.BuildRepoSource, "projects/kubernetes-sigs/cluster-api")),
		componentChecksum,
	)
	if err != nil {
		return anywherev1alpha1.KubeadmBootstrapBundle{}, errors.Wrapf(err, "Error getting version for cluster-api")
	}

	bundle := anywherev1alpha1.KubeadmBootstrapBundle{
		Version:    version,
		Controller: bundleImageArtifacts["kubeadm-bootstrap-controller"],
		KubeProxy:  bundleImageArtifacts["kube-rbac-proxy"],
		Components: bundleManifestArtifacts["bootstrap-components.yaml"],
		Metadata:   bundleManifestArtifacts["metadata.yaml"],
	}

	return bundle, nil
}

func (r *ReleaseConfig) GetKubeadmControlPlaneBundle(imageDigests map[string]string) (anywherev1alpha1.KubeadmControlPlaneBundle, error) {
	kubeadmControlPlaneBundleArtifacts := map[string][]Artifact{
		"cluster-api":     r.BundleArtifactsTable["cluster-api"],
		"kube-rbac-proxy": r.BundleArtifactsTable["kube-rbac-proxy"],
	}
	components := SortArtifactsFuncMap(kubeadmControlPlaneBundleArtifactsFuncs)

<<<<<<< HEAD
	bundleImageArtifacts := map[string]anywherev1alpha1.Image{}
	bundleManifestArtifacts := map[string]anywherev1alpha1.Manifest{}
	bundleObjects := []string{}

	for _, componentName := range components {
		artifactFunc := kubeadmControlPlaneBundleArtifactsFuncs[componentName]
		artifacts, err := artifactFunc()
		if err != nil {
			return anywherev1alpha1.KubeadmControlPlaneBundle{}, errors.Wrapf(err, "Error getting artifact information for %s", componentName)
		}

=======
	version, err := BuildComponentVersion(
		newVersionerWithGITTAG(filepath.Join(r.BuildRepoSource, capiProjectPath)),
	)
	if err != nil {
		return anywherev1alpha1.KubeadmControlPlaneBundle{}, errors.Wrapf(err, "Error getting version for cluster-api")
	}
	bundleImageArtifacts := map[string]anywherev1alpha1.Image{}
	bundleManifestArtifacts := map[string]anywherev1alpha1.Manifest{}
	for componentName, artifacts := range kubeadmControlPlaneBundleArtifacts {
>>>>>>> aec42ccd
		for _, artifact := range artifacts {
			if artifact.Image != nil {
				imageArtifact := artifact.Image
				if componentName == "cluster-api" {
					if imageArtifact.AssetName != "kubeadm-control-plane-controller" {
						continue
					}
				}

				bundleImageArtifact := anywherev1alpha1.Image{
					Name:        imageArtifact.AssetName,
					Description: fmt.Sprintf("Container image for %s image", imageArtifact.AssetName),
					OS:          imageArtifact.OS,
					Arch:        imageArtifact.Arch,
					URI:         imageArtifact.ReleaseImageURI,
					ImageDigest: imageDigests[imageArtifact.ReleaseImageURI],
				}
				bundleImageArtifacts[imageArtifact.AssetName] = bundleImageArtifact
				bundleObjects = append(bundleObjects, bundleImageArtifact.ImageDigest)
			}

			if artifact.Manifest != nil {
				manifestArtifact := artifact.Manifest
				if !strings.Contains(manifestArtifact.ArtifactPath, "control-plane-kubeadm-manifests") {
					continue
				}

				bundleManifestArtifact := anywherev1alpha1.Manifest{
					URI: manifestArtifact.ReleaseCdnURI,
				}

				bundleManifestArtifacts[manifestArtifact.ReleaseName] = bundleManifestArtifact

				manifestContents, err := ReadHttpFile(manifestArtifact.SourceS3URI)
				if err != nil {
					return anywherev1alpha1.KubeadmControlPlaneBundle{}, err
				}
				bundleObjects = append(bundleObjects, string(manifestContents[:]))
			}
		}
	}

	componentChecksum := GenerateComponentChecksum(bundleObjects)
	version, err := BuildComponentVersion(
		newVersionerWithGITTAG(filepath.Join(r.BuildRepoSource, "projects/kubernetes-sigs/cluster-api")),
		componentChecksum,
	)
	if err != nil {
		return anywherev1alpha1.KubeadmControlPlaneBundle{}, errors.Wrapf(err, "Error getting version for cluster-api")
	}
	bundle := anywherev1alpha1.KubeadmControlPlaneBundle{
		Version:    version,
		Controller: bundleImageArtifacts["kubeadm-control-plane-controller"],
		KubeProxy:  bundleImageArtifacts["kube-rbac-proxy"],
		Components: bundleManifestArtifacts["control-plane-components.yaml"],
		Metadata:   bundleManifestArtifacts["metadata.yaml"],
	}

	return bundle, nil
<<<<<<< HEAD
}

func (r *ReleaseConfig) getCAPIGitTag() (string, error) {
	projectSource := "projects/kubernetes-sigs/cluster-api"
	tagFile := filepath.Join(r.BuildRepoSource, projectSource, "GIT_TAG")
	gitTag, err := readFile(tagFile)
	if err != nil {
		return "", errors.Cause(err)
	}

	return gitTag, nil
}

func sortManifestMap(m map[string][]string) []string {
	keys := make([]string, 0, len(m))
	for k := range m {
		keys = append(keys, k)
	}
	sort.Strings(keys)

	return keys
=======
>>>>>>> aec42ccd
}<|MERGE_RESOLUTION|>--- conflicted
+++ resolved
@@ -153,32 +153,14 @@
 		"cluster-api":     r.BundleArtifactsTable["cluster-api"],
 		"kube-rbac-proxy": r.BundleArtifactsTable["kube-rbac-proxy"],
 	}
-	components := SortArtifactsFuncMap(coreClusterAPIBundleArtifactsFuncs)
-
-<<<<<<< HEAD
+	components := SortArtifactsFuncMap(coreClusterAPIBundleArtifacts)
+
 	bundleImageArtifacts := map[string]anywherev1alpha1.Image{}
 	bundleManifestArtifacts := map[string]anywherev1alpha1.Manifest{}
 	bundleObjects := []string{}
 
 	for _, componentName := range components {
-		artifactFunc := coreClusterAPIBundleArtifactsFuncs[componentName]
-		artifacts, err := artifactFunc()
-		if err != nil {
-			return anywherev1alpha1.CoreClusterAPI{}, errors.Wrapf(err, "Error getting artifact information for %s", componentName)
-		}
-
-=======
-	version, err := BuildComponentVersion(
-		newVersionerWithGITTAG(filepath.Join(r.BuildRepoSource, capiProjectPath)),
-	)
-	if err != nil {
-		return anywherev1alpha1.CoreClusterAPI{}, errors.Wrapf(err, "Error getting version for cluster-api")
-	}
-	bundleImageArtifacts := map[string]anywherev1alpha1.Image{}
-	bundleManifestArtifacts := map[string]anywherev1alpha1.Manifest{}
-	for componentName, artifacts := range coreClusterAPIBundleArtifacts {
->>>>>>> aec42ccd
-		for _, artifact := range artifacts {
+		for _, artifact := range coreClusterAPIBundleArtifacts[componentName] {
 			if artifact.Image != nil {
 				imageArtifact := artifact.Image
 				if componentName == "cluster-api" {
@@ -201,7 +183,7 @@
 
 			if artifact.Manifest != nil {
 				manifestArtifact := artifact.Manifest
-				if !strings.Contains(manifestArtifact.ArtifactPath, "cluster-api-manifests") {
+				if !strings.Contains(manifestArtifact.ReleaseName, "core") && !strings.Contains(manifestArtifact.ReleaseName, "metadata") {
 					continue
 				}
 
@@ -222,7 +204,7 @@
 
 	componentChecksum := GenerateComponentChecksum(bundleObjects)
 	version, err := BuildComponentVersion(
-		newVersionerWithGITTAG(filepath.Join(r.BuildRepoSource, "projects/kubernetes-sigs/cluster-api")),
+		newVersionerWithGITTAG(filepath.Join(r.BuildRepoSource, capiProjectPath)),
 		componentChecksum,
 	)
 	if err != nil {
@@ -245,32 +227,14 @@
 		"cluster-api":     r.BundleArtifactsTable["cluster-api"],
 		"kube-rbac-proxy": r.BundleArtifactsTable["kube-rbac-proxy"],
 	}
-	components := SortArtifactsFuncMap(kubeadmBootstrapBundleArtifactsFuncs)
-
-<<<<<<< HEAD
+	components := SortArtifactsFuncMap(kubeadmBootstrapBundleArtifacts)
+
 	bundleImageArtifacts := map[string]anywherev1alpha1.Image{}
 	bundleManifestArtifacts := map[string]anywherev1alpha1.Manifest{}
 	bundleObjects := []string{}
 
 	for _, componentName := range components {
-		artifactFunc := kubeadmBootstrapBundleArtifactsFuncs[componentName]
-		artifacts, err := artifactFunc()
-		if err != nil {
-			return anywherev1alpha1.KubeadmBootstrapBundle{}, errors.Wrapf(err, "Error getting artifact information for %s", componentName)
-		}
-
-=======
-	version, err := BuildComponentVersion(
-		newVersionerWithGITTAG(filepath.Join(r.BuildRepoSource, capiProjectPath)),
-	)
-	if err != nil {
-		return anywherev1alpha1.KubeadmBootstrapBundle{}, errors.Wrapf(err, "Error getting version for cluster-api")
-	}
-	bundleImageArtifacts := map[string]anywherev1alpha1.Image{}
-	bundleManifestArtifacts := map[string]anywherev1alpha1.Manifest{}
-	for componentName, artifacts := range kubeadmBootstrapBundleArtifacts {
->>>>>>> aec42ccd
-		for _, artifact := range artifacts {
+		for _, artifact := range kubeadmBootstrapBundleArtifacts[componentName] {
 			if artifact.Image != nil {
 				imageArtifact := artifact.Image
 				if componentName == "cluster-api" {
@@ -293,7 +257,7 @@
 
 			if artifact.Manifest != nil {
 				manifestArtifact := artifact.Manifest
-				if !strings.Contains(manifestArtifact.ArtifactPath, "bootstrap-kubeadm-manifests") {
+				if !strings.Contains(manifestArtifact.ReleaseName, "bootstrap") && !strings.Contains(manifestArtifact.ReleaseName, "metadata") {
 					continue
 				}
 
@@ -314,7 +278,7 @@
 
 	componentChecksum := GenerateComponentChecksum(bundleObjects)
 	version, err := BuildComponentVersion(
-		newVersionerWithGITTAG(filepath.Join(r.BuildRepoSource, "projects/kubernetes-sigs/cluster-api")),
+		newVersionerWithGITTAG(filepath.Join(r.BuildRepoSource, capiProjectPath)),
 		componentChecksum,
 	)
 	if err != nil {
@@ -337,32 +301,14 @@
 		"cluster-api":     r.BundleArtifactsTable["cluster-api"],
 		"kube-rbac-proxy": r.BundleArtifactsTable["kube-rbac-proxy"],
 	}
-	components := SortArtifactsFuncMap(kubeadmControlPlaneBundleArtifactsFuncs)
-
-<<<<<<< HEAD
+	components := SortArtifactsFuncMap(kubeadmControlPlaneBundleArtifacts)
+
 	bundleImageArtifacts := map[string]anywherev1alpha1.Image{}
 	bundleManifestArtifacts := map[string]anywherev1alpha1.Manifest{}
 	bundleObjects := []string{}
 
 	for _, componentName := range components {
-		artifactFunc := kubeadmControlPlaneBundleArtifactsFuncs[componentName]
-		artifacts, err := artifactFunc()
-		if err != nil {
-			return anywherev1alpha1.KubeadmControlPlaneBundle{}, errors.Wrapf(err, "Error getting artifact information for %s", componentName)
-		}
-
-=======
-	version, err := BuildComponentVersion(
-		newVersionerWithGITTAG(filepath.Join(r.BuildRepoSource, capiProjectPath)),
-	)
-	if err != nil {
-		return anywherev1alpha1.KubeadmControlPlaneBundle{}, errors.Wrapf(err, "Error getting version for cluster-api")
-	}
-	bundleImageArtifacts := map[string]anywherev1alpha1.Image{}
-	bundleManifestArtifacts := map[string]anywherev1alpha1.Manifest{}
-	for componentName, artifacts := range kubeadmControlPlaneBundleArtifacts {
->>>>>>> aec42ccd
-		for _, artifact := range artifacts {
+		for _, artifact := range kubeadmControlPlaneBundleArtifacts[componentName] {
 			if artifact.Image != nil {
 				imageArtifact := artifact.Image
 				if componentName == "cluster-api" {
@@ -385,7 +331,7 @@
 
 			if artifact.Manifest != nil {
 				manifestArtifact := artifact.Manifest
-				if !strings.Contains(manifestArtifact.ArtifactPath, "control-plane-kubeadm-manifests") {
+				if !strings.Contains(manifestArtifact.ReleaseName, "control-plane") && !strings.Contains(manifestArtifact.ReleaseName, "metadata") {
 					continue
 				}
 
@@ -406,7 +352,7 @@
 
 	componentChecksum := GenerateComponentChecksum(bundleObjects)
 	version, err := BuildComponentVersion(
-		newVersionerWithGITTAG(filepath.Join(r.BuildRepoSource, "projects/kubernetes-sigs/cluster-api")),
+		newVersionerWithGITTAG(filepath.Join(r.BuildRepoSource, capiProjectPath)),
 		componentChecksum,
 	)
 	if err != nil {
@@ -421,18 +367,6 @@
 	}
 
 	return bundle, nil
-<<<<<<< HEAD
-}
-
-func (r *ReleaseConfig) getCAPIGitTag() (string, error) {
-	projectSource := "projects/kubernetes-sigs/cluster-api"
-	tagFile := filepath.Join(r.BuildRepoSource, projectSource, "GIT_TAG")
-	gitTag, err := readFile(tagFile)
-	if err != nil {
-		return "", errors.Cause(err)
-	}
-
-	return gitTag, nil
 }
 
 func sortManifestMap(m map[string][]string) []string {
@@ -443,6 +377,4 @@
 	sort.Strings(keys)
 
 	return keys
-=======
->>>>>>> aec42ccd
 }