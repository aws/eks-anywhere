--- conflicted
+++ resolved
@@ -298,11 +298,8 @@
 		eksAArtifactsFuncs["hub"] = r.GetHubAssets
 		eksAArtifactsFuncs["cluster-api-provider-aws-snow"] = r.GetCapasAssets
 		eksAArtifactsFuncs["hook"] = r.GetHookAssets
-<<<<<<< HEAD
+		eksAArtifactsFuncs["rufio"] = r.GetRufioAssets
 		eksAArtifactsFuncs["cluster-api-provider-nutanix"] = r.GetCapxAssets
-=======
-		eksAArtifactsFuncs["rufio"] = r.GetRufioAssets
->>>>>>> a511a7f0
 	}
 
 	for componentName, artifactFunc := range eksAArtifactsFuncs {
