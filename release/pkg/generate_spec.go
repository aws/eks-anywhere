--- conflicted
+++ resolved
@@ -327,7 +327,6 @@
 	return uri.String(), nil
 }
 
-<<<<<<< HEAD
 func (r *ReleaseConfig) GetSourceManifestURI(path string) (string, error) {
 	bucket := fmt.Sprintf("https://%s", r.SourceBucket)
 	uri, err := url.Parse(bucket)
@@ -338,10 +337,7 @@
 	return uri.String(), nil
 }
 
-func (r *ReleaseConfig) GetSourceImageURI(name, repoName string, tagOptions map[string]string) string {
-=======
 func (r *ReleaseConfig) GetSourceImageURI(name, repoName string, tagOptions map[string]string) (string, error) {
->>>>>>> aec42ccd
 	var sourceImageUri string
 
 	if r.DevRelease || r.ReleaseEnvironment == "development" {
