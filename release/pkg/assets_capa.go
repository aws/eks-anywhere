--- conflicted
+++ resolved
@@ -144,33 +144,14 @@
 		"cluster-api-provider-aws": r.BundleArtifactsTable["cluster-api-provider-aws"],
 		"kube-rbac-proxy":          r.BundleArtifactsTable["kube-rbac-proxy"],
 	}
-	components := SortArtifactsFuncMap(awsBundleArtifactsFuncs)
-
-<<<<<<< HEAD
-=======
-	version, err := BuildComponentVersion(
-		newVersionerWithGITTAG(filepath.Join(r.BuildRepoSource, capaProjectPath)),
-	)
-	if err != nil {
-		return anywherev1alpha1.AwsBundle{}, errors.Wrapf(err, "Error getting version for cluster-api-provider-aws")
-	}
->>>>>>> aec42ccd
+	components := SortArtifactsFuncMap(awsBundleArtifacts)
+
 	bundleImageArtifacts := map[string]anywherev1alpha1.Image{}
 	bundleManifestArtifacts := map[string]anywherev1alpha1.Manifest{}
 	bundleObjects := []string{}
 
-<<<<<<< HEAD
 	for _, componentName := range components {
-		artifactFunc := awsBundleArtifactsFuncs[componentName]
-		artifacts, err := artifactFunc()
-		if err != nil {
-			return anywherev1alpha1.AwsBundle{}, errors.Wrapf(err, "Error getting artifact information for %s", componentName)
-		}
-
-=======
-	for _, artifacts := range awsBundleArtifacts {
->>>>>>> aec42ccd
-		for _, artifact := range artifacts {
+		for _, artifact := range awsBundleArtifacts[componentName] {
 			if artifact.Image != nil {
 				imageArtifact := artifact.Image
 
@@ -205,7 +186,7 @@
 
 	componentChecksum := GenerateComponentChecksum(bundleObjects)
 	version, err := BuildComponentVersion(
-		newVersionerWithGITTAG(filepath.Join(r.BuildRepoSource, "projects/kubernetes-sigs/cluster-api-provider-aws")),
+		newVersionerWithGITTAG(filepath.Join(r.BuildRepoSource, capaProjectPath)),
 		componentChecksum,
 	)
 	if err != nil {
