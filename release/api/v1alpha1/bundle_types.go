--- conflicted
+++ resolved
@@ -66,11 +66,7 @@
 	ControlPlane           KubeadmControlPlaneBundle   `json:"controlPlane"`
 	Aws                    AwsBundle                   `json:"aws"`
 	VSphere                VSphereBundle               `json:"vSphere"`
-<<<<<<< HEAD
-	CloudStack             CloudStackBundle            `json:"cloudStack"`
-=======
 	CloudStack             CloudStackBundle            `json:"cloudStack,omitempty"`
->>>>>>> d8e80f2c
 	Docker                 DockerBundle                `json:"docker"`
 	Eksa                   EksaBundle                  `json:"eksa"`
 	Cilium                 CiliumBundle                `json:"cilium"`
