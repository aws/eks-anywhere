version: 0.2

env:
  variables:
    INTEGRATION_TEST_MAX_EC2_COUNT: 60
    T_VSPHERE_CIDR: "198.18.128.0/17"
<<<<<<< HEAD
    T_VSPHERE_PRIVATE_NETWORK_CIDR: "10.1.128.0/17"
=======
    T_VSPHERE_PRIVATE_NETWORK_CIDR: "197.18.128.0/17"
>>>>>>> f6e17d33
  secrets-manager:
    EKSA_VSPHERE_USERNAME: "vsphere_ci_beta_connection:vsphere_username"
    EKSA_VSPHERE_PASSWORD: "vsphere_ci_beta_connection:vsphere_password"
    GOVC_URL: "vsphere_ci_beta_connection:vsphere_url"
    GOVC_USERNAME: "vsphere_ci_beta_connection:vsphere_username"
    GOVC_PASSWORD: "vsphere_ci_beta_connection:vsphere_password"
    GOVC_INSECURE: "vsphere_ci_beta_connection:govc_insecure"
    T_VSPHERE_DATACENTER: "vsphere_ci_beta_connection:vsphere_datacenter"
    T_VSPHERE_DATASTORE: "vsphere_ci_beta_connection:datastore"
    T_VSPHERE_FOLDER: "vsphere_ci_beta_connection:folder"
    T_VSPHERE_NETWORK: "vsphere_ci_beta_connection:network"
    T_VSPHERE_PRIVATE_NETWORK: "vsphere_ci_beta_connection:private_network"
    T_VSPHERE_RESOURCE_POOL: "vsphere_ci_beta_connection:resource_pool"
    T_VSPHERE_SERVER: "vsphere_ci_beta_connection:server"
    T_VSPHERE_SSH_AUTHORIZED_KEY: "vsphere_ci_beta_connection:ssh_authorized_key"
    T_VSPHERE_TEMPLATE_UBUNTU_1_18: "vsphere_ci_beta_connection:template_18"
    T_VSPHERE_TEMPLATE_UBUNTU_1_19: "vsphere_ci_beta_connection:template_19"
    T_VSPHERE_TEMPLATE_UBUNTU_1_20: "vsphere_ci_beta_connection:template_20"
    T_VSPHERE_TEMPLATE_UBUNTU_1_21: "vsphere_ci_beta_connection:template_21"
    T_VSPHERE_TEMPLATE_BR_1_20: "vsphere_ci_beta_connection:template_br_20"
    T_VSPHERE_TEMPLATE_BR_1_21: "vsphere_ci_beta_connection:template_br_21"
    T_VSPHERE_TLS_INSECURE: "vsphere_ci_beta_connection:tls_insecure"
    T_VSPHERE_TLS_THUMBPRINT: "vsphere_ci_beta_connection:tls_thumbprint"
    EKSA_GITHUB_TOKEN: "github-eks-anywhere-flux-bot:github-token"
    T_GITHUB_USER: "github-eks-anywhere-flux-bot:github-user"
    T_GIT_REPOSITORY: "github-eks-anywhere-flux-bot:github-repository"
    T_HTTP_PROXY: "proxy-config-data:httpProxy"
    T_HTTPS_PROXY: "proxy-config-data:httpsProxy"
    T_NO_PROXY: "proxy-config-data:noProxy"
    T_REGISTRY_MIRROR_ENDPOINT: "harbor-registry-data:endpoint"
    T_REGISTRY_MIRROR_USERNAME: "harbor-registry-data:username"
    T_REGISTRY_MIRROR_PASSWORD: "harbor-registry-data:password"
    T_REGISTRY_MIRROR_CA_CERT: "harbor-registry-data:caCert"
    T_AWS_IAM_ROLE_ARN: "aws-iam-auth-role:ec2_role_arn"

phases:
  pre_build:
    commands:
    - source ${CODEBUILD_SRC_DIR}/cmd/integration_test/build/script/setup_profile.sh
    - ${CODEBUILD_SRC_DIR}/cmd/integration_test/build/script/start_docker.sh
  build:
    commands:
    - export JOB_ID=$CODEBUILD_BUILD_ID
    - BUNDLES_OVERRIDE=false
    - |
      if [ -f ./bin/local-bundle-release.yaml ]; then
        BUNDLES_OVERRIDE=true
      fi
    - > 
      ./bin/test e2e run
      -a ${INTEGRATION_TEST_AL2_AMI_ID}
      -s ${INTEGRATION_TEST_STORAGE_BUCKET}
      -j ${JOB_ID}
      -i ${INTEGRATION_TEST_INSTANCE_PROFILE}
      -n ${INTEGRATION_TEST_SUBNET_ID}
      -m ${INTEGRATION_TEST_MAX_EC2_COUNT}
      -r 'Test'
      -v 4
      --bundles-override=${BUNDLES_OVERRIDE}
  post_build:
    commands:
    - unset AWS_SDK_LOAD_CONFIG AWS_PROFILE
    - export GIT_HASH=$(cat bin/githash)
    - >
      ./cmd/integration_test/build/script/upload_artifacts.sh
      $ARTIFACTS_BUCKET
      $CODEBUILD_SRC_DIR
      "eks-a-cli"
      $CODEBUILD_BUILD_NUMBER
      $GIT_HASH
      false
    - >
      ./bin/test e2e cleanup vsphere
      -n i-
      -v 4<|MERGE_RESOLUTION|>--- conflicted
+++ resolved
@@ -4,11 +4,7 @@
   variables:
     INTEGRATION_TEST_MAX_EC2_COUNT: 60
     T_VSPHERE_CIDR: "198.18.128.0/17"
-<<<<<<< HEAD
-    T_VSPHERE_PRIVATE_NETWORK_CIDR: "10.1.128.0/17"
-=======
     T_VSPHERE_PRIVATE_NETWORK_CIDR: "197.18.128.0/17"
->>>>>>> f6e17d33
   secrets-manager:
     EKSA_VSPHERE_USERNAME: "vsphere_ci_beta_connection:vsphere_username"
     EKSA_VSPHERE_PASSWORD: "vsphere_ci_beta_connection:vsphere_password"
