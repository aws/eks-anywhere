package cmd

import (
	"context"
	"fmt"
	"log"
	"net"
	"os"

	"github.com/spf13/cobra"
	"github.com/spf13/pflag"
	"github.com/spf13/viper"

	"github.com/aws/eks-anywhere/pkg/cluster"
	"github.com/aws/eks-anywhere/pkg/constants"
	"github.com/aws/eks-anywhere/pkg/executables"
	"github.com/aws/eks-anywhere/pkg/logger"
	"github.com/aws/eks-anywhere/pkg/networkutils"
	"github.com/aws/eks-anywhere/pkg/version"
	"github.com/aws/eks-anywhere/release/api/v1alpha1"
)

type importImagesOptions struct {
	fileName string
}

var opts = &importImagesOptions{}

const ociPrefix = "oci://"

func init() {
	rootCmd.AddCommand(importImagesCmd)
	importImagesCmd.Flags().StringVarP(&opts.fileName, "filename", "f", "", "Filename that contains EKS-A cluster configuration")
	err := importImagesCmd.MarkFlagRequired("filename")
	if err != nil {
		log.Fatalf("Error marking filename flag as required: %v", err)
	}
}

var importImagesCmd = &cobra.Command{
	Use:          "import-images",
	Short:        "Push EKS Anywhere images to a private registry",
	Long:         "This command is used to import images from an EKS Anywhere release bundle into a private registry",
	PreRunE:      preRunImportImagesCmd,
	SilenceUsage: true,
	RunE: func(cmd *cobra.Command, args []string) error {
		if err := importImages(cmd.Context(), opts.fileName); err != nil {
			return err
		}
		return nil
	},
}

func importImages(ctx context.Context, spec string) error {
	registryUsername := os.Getenv("REGISTRY_USERNAME")
	registryPassword := os.Getenv("REGISTRY_PASSWORD")
	if registryUsername == "" || registryPassword == "" {
		return fmt.Errorf("username or password not set. Provide REGISTRY_USERNAME and REGISTRY_PASSWORD for importing helm charts (e.g. cilium)")
	}
	clusterSpec, err := cluster.NewSpecFromClusterConfig(spec, version.Get())
	if err != nil {
		return err
	}

	de := executables.BuildDockerExecutable()

	bundle := clusterSpec.VersionsBundle
	executableBuilder, closer, err := executables.NewExecutableBuilder(ctx, bundle.Eksa.CliTools.VersionedImage())
	if err != nil {
		return fmt.Errorf("unable to initialize executables: %v", err)
	}
	defer closer.CheckErr(ctx)
	helmExecutable := executableBuilder.BuildHelmExecutable()

	if clusterSpec.Cluster.Spec.RegistryMirrorConfiguration == nil || clusterSpec.Cluster.Spec.RegistryMirrorConfiguration.Endpoint == "" {
		return fmt.Errorf("endpoint not set. It is necessary to define a valid endpoint in your spec (registryMirrorConfiguration.endpoint)")
	}
	host := clusterSpec.Cluster.Spec.RegistryMirrorConfiguration.Endpoint
	port := clusterSpec.Cluster.Spec.RegistryMirrorConfiguration.Port
	if port == "" {
		logger.V(1).Info("RegistryMirrorConfiguration.Port is not specified, default port will be used", "Default Port", constants.DefaultHttpsPort)
		port = constants.DefaultHttpsPort
	}
	if !networkutils.IsPortValid(clusterSpec.Cluster.Spec.RegistryMirrorConfiguration.Port) {
		return fmt.Errorf("registry mirror port %s is invalid, please provide a valid port", clusterSpec.Cluster.Spec.RegistryMirrorConfiguration.Port)
	}

	images, err := getImages(spec)
	if err != nil {
		return err
	}
	endpoint := net.JoinHostPort(host, port)
	if port == constants.DefaultHttpsPort {
		endpoint = host
	}
	for _, image := range images {
<<<<<<< HEAD
		if err := importImage(ctx, de, image.URI, endpoint); err != nil {
			return fmt.Errorf("error importing image %s: %v", image.URI, err)
=======
		if err := importImage(ctx, de, image.URI, net.JoinHostPort(host, port)); err != nil {
			return fmt.Errorf("importing image %s: %v", image.URI, err)
>>>>>>> 14bb1e64
		}
	}

	return importCharts(ctx, helmExecutable, bundle.Charts(), host, registryUsername, registryPassword)
}

func importImage(ctx context.Context, docker *executables.Docker, image string, endpoint string) error {
	if err := docker.PullImage(ctx, image); err != nil {
		return err
	}

	if err := docker.TagImage(ctx, image, endpoint); err != nil {
		return err
	}

	return docker.PushImage(ctx, image, endpoint)
}

func importCharts(ctx context.Context, helm *executables.Helm, charts map[string]*v1alpha1.Image, endpoint, username, password string) error {
	if err := helm.RegistryLogin(ctx, endpoint, username, password); err != nil {
		return err
	}
	for _, chart := range charts {
		if err := importChart(ctx, helm, *chart, endpoint); err != nil {
			return err
		}
	}
	return nil
}

func importChart(ctx context.Context, helm *executables.Helm, chart v1alpha1.Image, endpoint string) error {
	uri, chartVersion := getChartUriAndVersion(chart)
	if err := helm.PullChart(ctx, uri, chartVersion); err != nil {
		return err
	}
	return helm.PushChart(ctx, chart.ChartName(), fmt.Sprintf("%s%s/%s", ociPrefix, endpoint, chart.Name))
}

func preRunImportImagesCmd(cmd *cobra.Command, args []string) error {
	cmd.Flags().VisitAll(func(flag *pflag.Flag) {
		err := viper.BindPFlag(flag.Name, flag)
		if err != nil {
			log.Fatalf("Error initializing flags: %v", err)
		}
	})
	return nil
}

func getChartUriAndVersion(chart v1alpha1.Image) (uri, version string) {
	uri = fmt.Sprintf("%s%s", ociPrefix, chart.Image())
	version = chart.Tag()
	return uri, version
}<|MERGE_RESOLUTION|>--- conflicted
+++ resolved
@@ -94,13 +94,8 @@
 		endpoint = host
 	}
 	for _, image := range images {
-<<<<<<< HEAD
 		if err := importImage(ctx, de, image.URI, endpoint); err != nil {
-			return fmt.Errorf("error importing image %s: %v", image.URI, err)
-=======
-		if err := importImage(ctx, de, image.URI, net.JoinHostPort(host, port)); err != nil {
 			return fmt.Errorf("importing image %s: %v", image.URI, err)
->>>>>>> 14bb1e64
 		}
 	}
 
