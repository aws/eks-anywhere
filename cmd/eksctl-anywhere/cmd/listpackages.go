--- conflicted
+++ resolved
@@ -12,17 +12,10 @@
 )
 
 type listPackagesOption struct {
-<<<<<<< HEAD
 	kubeVersion  string
 	clusterName  string
-	source       curatedpackages.BundleSource
 	registry     string
 	ociNamespace string
-=======
-	kubeVersion string
-	clusterName string
-	registry    string
->>>>>>> f63c3b82
 	// kubeConfig is an optional kubeconfig file to use when querying an
 	// existing cluster.
 	kubeConfig   string
