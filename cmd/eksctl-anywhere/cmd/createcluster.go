--- conflicted
+++ resolved
@@ -211,10 +211,10 @@
 func (cc *createClusterOptions) directoriesToMount(clusterSpec *cluster.Spec, cliConfig *config.CliConfig) []string {
 	dirs := cc.mountDirs()
 	fluxConfig := clusterSpec.FluxConfig
-	if fluxConfig != nil && fluxConfig.Spec.Git != nil && cliConfig.GitPrivateKeyFile != "" {
-		dirs = append(dirs, cliConfig.GitPrivateKeyFile)
-	}
-<<<<<<< HEAD
+	if fluxConfig != nil && fluxConfig.Spec.Git != nil {
+    dirs = append(dirs, filepath.Dir(cliConfig.GitPrivateKeyFile))
+    dirs = append(dirs, filepath.Dir(cliConfig.GitKnownHostsFile))
+	}
 
 	if clusterSpec.Config.Cluster.Spec.DatacenterRef.Kind == v1alpha1.CloudStackDatacenterKind {
 		env, found := os.LookupEnv("EKSA_CLOUDSTACK_HOST_PATHS_TO_MOUNT")
@@ -222,10 +222,6 @@
 			dirs = append(dirs, strings.Split(env, ",")...)
 		}
 	}
-=======
-	dirs = append(dirs, filepath.Dir(cliConfig.GitPrivateKeyFile))
-	dirs = append(dirs, filepath.Dir(cliConfig.GitKnownHostsFile))
->>>>>>> db6df270
 
 	return dirs
 }
