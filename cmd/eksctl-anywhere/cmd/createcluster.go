package cmd

import (
	"fmt"
	"log"
	"os"
	"path/filepath"
	"runtime"
	"strings"

	"github.com/spf13/cobra"
	"github.com/spf13/pflag"
	"github.com/spf13/viper"

	"github.com/aws/eks-anywhere/pkg/api/v1alpha1"
	"github.com/aws/eks-anywhere/pkg/cluster"
	"github.com/aws/eks-anywhere/pkg/config"
	"github.com/aws/eks-anywhere/pkg/constants"
	"github.com/aws/eks-anywhere/pkg/dependencies"
	"github.com/aws/eks-anywhere/pkg/executables"
	"github.com/aws/eks-anywhere/pkg/features"
	"github.com/aws/eks-anywhere/pkg/kubeconfig"
	"github.com/aws/eks-anywhere/pkg/providers/cloudstack/decoder"
	"github.com/aws/eks-anywhere/pkg/types"
	"github.com/aws/eks-anywhere/pkg/validations"
	"github.com/aws/eks-anywhere/pkg/validations/createvalidations"
	"github.com/aws/eks-anywhere/pkg/workflows"
)

type createClusterOptions struct {
	clusterOptions
	forceClean            bool
	skipIpCheck           bool
	hardwareCSVPath       string
	tinkerbellBootstrapIP string
	installPackages       string
}

var cc = &createClusterOptions{}

var createClusterCmd = &cobra.Command{
	Use:          "cluster -f <cluster-config-file> [flags]",
	Short:        "Create workload cluster",
	Long:         "This command is used to create workload clusters",
	PreRunE:      preRunCreateCluster,
	SilenceUsage: true,
	RunE:         cc.createCluster,
}

func init() {
	createCmd.AddCommand(createClusterCmd)
	createClusterCmd.Flags().StringVarP(&cc.fileName, "filename", "f", "", "Filename that contains EKS-A cluster configuration")
	createClusterCmd.Flags().StringVarP(
		&cc.hardwareCSVPath,
		TinkerbellHardwareCSVFlagName,
		TinkerbellHardwareCSVFlagAlias,
		"",
		TinkerbellHardwareCSVFlagDescription,
	)
	createClusterCmd.Flags().StringVar(&cc.tinkerbellBootstrapIP, "tinkerbell-bootstrap-ip", "", "Override the local tinkerbell IP in the bootstrap cluster")
	createClusterCmd.Flags().BoolVar(&cc.forceClean, "force-cleanup", false, "Force deletion of previously created bootstrap cluster")
	createClusterCmd.Flags().BoolVar(&cc.skipIpCheck, "skip-ip-check", false, "Skip check for whether cluster control plane ip is in use")
	createClusterCmd.Flags().StringVar(&cc.bundlesOverride, "bundles-override", "", "Override default Bundles manifest (not recommended)")
	createClusterCmd.Flags().StringVar(&cc.managementKubeconfig, "kubeconfig", "", "Management cluster kubeconfig file")
	createClusterCmd.Flags().StringVar(&cc.installPackages, "install-packages", "", "Location of curated packages configuration files to install to the cluster")

	if err := createClusterCmd.MarkFlagRequired("filename"); err != nil {
		log.Fatalf("Error marking flag as required: %v", err)
	}
}

func preRunCreateCluster(cmd *cobra.Command, args []string) error {
	cmd.Flags().VisitAll(func(flag *pflag.Flag) {
		err := viper.BindPFlag(flag.Name, flag)
		if err != nil {
			log.Fatalf("Error initializing flags: %v", err)
		}
	})
	return nil
}

func (cc *createClusterOptions) createCluster(cmd *cobra.Command, _ []string) error {
	ctx := cmd.Context()

	clusterConfigFileExist := validations.FileExists(cc.fileName)
	if !clusterConfigFileExist {
		return fmt.Errorf("the cluster config file %s does not exist", cc.fileName)
	}

	clusterConfig, err := v1alpha1.GetAndValidateClusterConfig(cc.fileName)
	if err != nil {
		return fmt.Errorf("the cluster config file provided is invalid: %v", err)
	}

	if clusterConfig.Spec.DatacenterRef.Kind == v1alpha1.TinkerbellDatacenterKind {
		flag := cmd.Flags().Lookup(TinkerbellHardwareCSVFlagName)

		// If no flag was returned there is a developer error as the flag has been removed
		// from the program rendering it invalid.
		if flag == nil {
			panic("'hardwarefile' flag not configured")
		}

		if !viper.IsSet(TinkerbellHardwareCSVFlagName) || viper.GetString(TinkerbellHardwareCSVFlagName) == "" {
			return fmt.Errorf("required flag \"%v\" not set", TinkerbellHardwareCSVFlagName)
		}

		if !validations.FileExists(cc.hardwareCSVPath) {
			return fmt.Errorf("hardware config file %s does not exist", cc.hardwareCSVPath)
		}
	}

	docker := executables.BuildDockerExecutable()

	if err := validations.CheckMinimumDockerVersion(ctx, docker); err != nil {
		return fmt.Errorf("failed to validate docker: %v", err)
	}

	if runtime.GOOS == "darwin" {
		if err = validations.CheckDockerDesktopVersion(ctx, docker); err != nil {
			return fmt.Errorf("failed to validate docker desktop: %v", err)
		}
	}

	validations.CheckDockerAllocatedMemory(ctx, docker)

	kubeconfigPath := kubeconfig.FromClusterName(clusterConfig.Name)
	if validations.FileExistsAndIsNotEmpty(kubeconfigPath) {
		return fmt.Errorf(
			"old cluster config file exists under %s, please use a different clusterName to proceed",
			clusterConfig.Name,
		)
	}

	clusterSpec, err := newClusterSpec(cc.clusterOptions)
	if err != nil {
		return err
	}

	cliConfig := buildCliConfig(clusterSpec)
	dirs, err := cc.directoriesToMount(clusterSpec, cliConfig)
	if err != nil {
		return err
	}

	deps, err := dependencies.ForSpec(ctx, clusterSpec).WithExecutableMountDirs(dirs...).
		WithBootstrapper().
		WithCliConfig(cliConfig).
		WithClusterManager(clusterSpec.Cluster).
		WithProvider(cc.fileName, clusterSpec.Cluster, cc.skipIpCheck, cc.hardwareCSVPath, cc.forceClean, cc.tinkerbellBootstrapIP).
		WithFluxAddonClient(clusterSpec.Cluster, clusterSpec.FluxConfig, cliConfig).
		WithWriter().
		WithEksdInstaller().
		WithPackageInstaller(clusterSpec, cc.installPackages).
		Build(ctx)
	if err != nil {
		return err
	}
	defer close(ctx, deps)

	if !features.IsActive(features.CloudStackProvider()) && deps.Provider.Name() == constants.CloudStackProviderName {
		return fmt.Errorf("provider cloudstack is not supported in this release")
	}

	if !features.IsActive(features.SnowProvider()) && deps.Provider.Name() == constants.SnowProviderName {
		return fmt.Errorf("provider snow is not supported in this release")
	}

<<<<<<< HEAD
	if !features.IsActive(features.CuratedPackagesSupport()) && cc.installPackages != "" {
		return fmt.Errorf("curated packages installation is not supported in this release")
	}

	if !features.IsActive(features.NutanixProvider()) && deps.Provider.Name() == constants.NutanixProviderName {
		return fmt.Errorf("provider nutanix is not supported in this release")
	}

=======
>>>>>>> 2efdf010
	createCluster := workflows.NewCreate(
		deps.Bootstrapper,
		deps.Provider,
		deps.ClusterManager,
		deps.FluxAddonClient,
		deps.Writer,
		deps.EksdInstaller,
		deps.PackageInstaller,
	)

	var cluster *types.Cluster
	if clusterSpec.ManagementCluster == nil {
		cluster = &types.Cluster{
			Name:           clusterSpec.Cluster.Name,
			KubeconfigFile: kubeconfig.FromClusterName(clusterSpec.Cluster.Name),
		}
	} else {
		cluster = &types.Cluster{
			Name:           clusterSpec.ManagementCluster.Name,
			KubeconfigFile: clusterSpec.ManagementCluster.KubeconfigFile,
		}
	}

	validationOpts := &validations.Opts{
		Kubectl: deps.Kubectl,
		Spec:    clusterSpec,
		WorkloadCluster: &types.Cluster{
			Name:           clusterSpec.Cluster.Name,
			KubeconfigFile: kubeconfig.FromClusterName(clusterSpec.Cluster.Name),
		},
		ManagementCluster: cluster,
		Provider:          deps.Provider,
		CliConfig:         cliConfig,
	}
	createValidations := createvalidations.New(validationOpts)

	err = createCluster.Run(ctx, clusterSpec, createValidations, cc.forceClean)

	cleanup(deps, &err)
	return err
}

func (cc *createClusterOptions) directoriesToMount(clusterSpec *cluster.Spec, cliConfig *config.CliConfig) ([]string, error) {
	dirs := cc.mountDirs()
	fluxConfig := clusterSpec.FluxConfig
	if fluxConfig != nil && fluxConfig.Spec.Git != nil {
		dirs = append(dirs, filepath.Dir(cliConfig.GitPrivateKeyFile))
		dirs = append(dirs, filepath.Dir(cliConfig.GitKnownHostsFile))
		dirs = append(dirs, filepath.Dir(cc.installPackages))
	}

	if clusterSpec.Config.Cluster.Spec.DatacenterRef.Kind == v1alpha1.CloudStackDatacenterKind {
		env, found := os.LookupEnv(decoder.EksaCloudStackHostPathToMount)
		if found && len(env) > 0 {
			mountDirs := strings.Split(env, ",")
			for _, dir := range mountDirs {
				if _, err := os.Stat(dir); err != nil {
					return nil, fmt.Errorf("invalid host path to mount: %v", err)
				}
				dirs = append(dirs, dir)
			}
		}
	}

	return dirs, nil
}

func buildCliConfig(clusterSpec *cluster.Spec) *config.CliConfig {
	cliConfig := &config.CliConfig{
		MaxWaitPerMachine: config.GetMaxWaitPerMachine(),
	}
	if clusterSpec.FluxConfig != nil && clusterSpec.FluxConfig.Spec.Git != nil {
		cliConfig.GitSshKeyPassphrase = os.Getenv(config.EksaGitPassphraseTokenEnv)
		cliConfig.GitPrivateKeyFile = os.Getenv(config.EksaGitPrivateKeyTokenEnv)
		cliConfig.GitKnownHostsFile = os.Getenv(config.EksaGitKnownHostsFileEnv)
	}

	return cliConfig
}<|MERGE_RESOLUTION|>--- conflicted
+++ resolved
@@ -166,17 +166,10 @@
 		return fmt.Errorf("provider snow is not supported in this release")
 	}
 
-<<<<<<< HEAD
-	if !features.IsActive(features.CuratedPackagesSupport()) && cc.installPackages != "" {
-		return fmt.Errorf("curated packages installation is not supported in this release")
-	}
-
 	if !features.IsActive(features.NutanixProvider()) && deps.Provider.Name() == constants.NutanixProviderName {
 		return fmt.Errorf("provider nutanix is not supported in this release")
 	}
 
-=======
->>>>>>> 2efdf010
 	createCluster := workflows.NewCreate(
 		deps.Bootstrapper,
 		deps.Provider,
