package cmd

import (
	"context"
	"fmt"
	"log"

	"github.com/spf13/cobra"
	"github.com/spf13/pflag"
	"github.com/spf13/viper"

	"github.com/aws/eks-anywhere/pkg/constants"
	"github.com/aws/eks-anywhere/pkg/dependencies"
	"github.com/aws/eks-anywhere/pkg/features"
	"github.com/aws/eks-anywhere/pkg/kubeconfig"
	"github.com/aws/eks-anywhere/pkg/types"
	"github.com/aws/eks-anywhere/pkg/validations"
	"github.com/aws/eks-anywhere/pkg/validations/createvalidations"
	"github.com/aws/eks-anywhere/pkg/workflows"
)

type createClusterOptions struct {
	clusterOptions
	forceClean       bool
	skipIpCheck      bool
	hardwareFileName string
	skipPowerActions bool
}

var cc = &createClusterOptions{}

var createClusterCmd = &cobra.Command{
	Use:          "cluster -f <cluster-config-file> [flags]",
	Short:        "Create workload cluster",
	Long:         "This command is used to create workload clusters",
	PreRunE:      preRunCreateCluster,
	SilenceUsage: true,
	RunE: func(cmd *cobra.Command, args []string) error {
		if err := cc.validate(cmd.Context()); err != nil {
			return err
		}
		if err := cc.createCluster(cmd); err != nil {
			return fmt.Errorf("failed to create cluster: %v", err)
		}
		return nil
	},
}

func init() {
	createCmd.AddCommand(createClusterCmd)
	createClusterCmd.Flags().StringVarP(&cc.fileName, "filename", "f", "", "Filename that contains EKS-A cluster configuration")
	if features.IsActive(features.TinkerbellProvider()) {
		createClusterCmd.Flags().StringVarP(&cc.hardwareFileName, "hardwarefile", "w", "", "Filename that contains datacenter hardware information")
		createClusterCmd.Flags().BoolVar(&cc.skipPowerActions, "skip-power-actions", false, "Skip IPMI power actions on the hardware for Tinkerbell provider")
	}
	createClusterCmd.Flags().BoolVar(&cc.forceClean, "force-cleanup", false, "Force deletion of previously created bootstrap cluster")
	createClusterCmd.Flags().BoolVar(&cc.skipIpCheck, "skip-ip-check", false, "Skip check for whether cluster control plane ip is in use")
	createClusterCmd.Flags().StringVar(&cc.bundlesOverride, "bundles-override", "", "Override default Bundles manifest (not recommended)")
	createClusterCmd.Flags().StringVar(&cc.managementKubeconfig, "kubeconfig", "", "Management cluster kubeconfig file")
	err := createClusterCmd.MarkFlagRequired("filename")
	if err != nil {
		log.Fatalf("Error marking flag as required: %v", err)
	}
}

func preRunCreateCluster(cmd *cobra.Command, args []string) error {
	cmd.Flags().VisitAll(func(flag *pflag.Flag) {
		err := viper.BindPFlag(flag.Name, flag)
		if err != nil {
			log.Fatalf("Error initializing flags: %v", err)
		}
	})
	return nil
}

func (cc *createClusterOptions) validate(ctx context.Context) error {
	clusterConfig, err := commonValidation(ctx, cc.fileName)
	if err != nil {
		return err
	}

	kubeconfigPath := kubeconfig.FromClusterName(clusterConfig.Name)
	if validations.FileExistsAndIsNotEmpty(kubeconfigPath) {
		return fmt.Errorf(
			"old cluster config file exists under %s, please use a different clusterName to proceed",
			clusterConfig.Name,
		)
	}

	return nil
}

func (cc *createClusterOptions) createCluster(cmd *cobra.Command) error {
	ctx := cmd.Context()

	clusterSpec, err := newClusterSpec(cc.clusterOptions)
	if err != nil {
		return err
	}

	deps, err := dependencies.ForSpec(ctx, clusterSpec).WithExecutableMountDirs(cc.mountDirs()...).
		WithBootstrapper().
		WithClusterManager(clusterSpec.Cluster).
		WithProvider(cc.fileName, clusterSpec.Cluster, cc.skipIpCheck, cc.hardwareFileName, cc.skipPowerActions).
		WithFluxAddonClient(ctx, clusterSpec.Cluster, clusterSpec.GitOpsConfig).
		WithWriter().
		Build(ctx)
	if err != nil {
		return err
	}
	defer cleanup(ctx, deps, &err)

	if !features.IsActive(features.TinkerbellProvider()) && deps.Provider.Name() == "tinkerbell" {
		return fmt.Errorf("Error: provider tinkerbell is not supported in this release")
	}

	if deps.Provider.Name() == "tinkerbell" {
		flag := cmd.Flags().Lookup("hardwarefile")
		if flag == nil {
			return fmt.Errorf("Something wrong. Flag hardwarefile not set up for provider tinkerbell")
		}
		if !viper.IsSet("hardwarefile") || viper.GetString("hardwarefile") == "" {
			return fmt.Errorf("Error: required flag \"hardwarefile\" not set")
		}
		hardwareConfigFileExist := validations.FileExists(cc.hardwareFileName)
		if !hardwareConfigFileExist {
			return fmt.Errorf("Error: hardware config file %s does not exist", cc.hardwareFileName)
		}
	}

<<<<<<< HEAD
	if !features.IsActive(features.CloudStackProvider()) && deps.Provider.Name() == "cloudstack" {
=======
	if !features.IsActive(features.CloudStackProvider()) && deps.Provider.Name() == constants.CloudStackProviderName {
>>>>>>> 78588842
		return fmt.Errorf("error: provider cloudstack is not supported in this release")
	}

	createCluster := workflows.NewCreate(
		deps.Bootstrapper,
		deps.Provider,
		deps.ClusterManager,
		deps.FluxAddonClient,
		deps.Writer,
	)

	var cluster *types.Cluster
	if clusterSpec.ManagementCluster == nil {
		cluster = &types.Cluster{
			Name:           clusterSpec.Name,
			KubeconfigFile: kubeconfig.FromClusterName(clusterSpec.Name),
		}
	} else {
		cluster = &types.Cluster{
			Name:           clusterSpec.ManagementCluster.Name,
			KubeconfigFile: clusterSpec.ManagementCluster.KubeconfigFile,
		}
	}

	validationOpts := &validations.Opts{
		Kubectl: deps.Kubectl,
		Spec:    clusterSpec,
		WorkloadCluster: &types.Cluster{
			Name:           clusterSpec.Name,
			KubeconfigFile: kubeconfig.FromClusterName(clusterSpec.Name),
		},
		ManagementCluster: cluster,
		Provider:          deps.Provider,
	}
	createValidations := createvalidations.New(validationOpts)

	return createCluster.Run(ctx, clusterSpec, createValidations, cc.forceClean)
}<|MERGE_RESOLUTION|>--- conflicted
+++ resolved
@@ -128,11 +128,7 @@
 		}
 	}
 
-<<<<<<< HEAD
-	if !features.IsActive(features.CloudStackProvider()) && deps.Provider.Name() == "cloudstack" {
-=======
 	if !features.IsActive(features.CloudStackProvider()) && deps.Provider.Name() == constants.CloudStackProviderName {
->>>>>>> 78588842
 		return fmt.Errorf("error: provider cloudstack is not supported in this release")
 	}
 
