export INTEGRATION_TEST_UBUNTU_AMI_ID?=integration_test_ami
export INTEGRATION_TEST_STORAGE_BUCKET?=integration_test_storage_bucket
export INTEGRATION_TEST_INSTANCE_PROFILE?=integration_test_instance_profile
export INTEGRATION_TEST_MAX_INSTANCE_AGE?=86400
export INTEGRATION_TEST_SUBNET_ID?=integration_test_subnet_id
export INTEGRATION_TEST_INSTANCE_TAG?=integration_test_instance_tag
export JOB_ID?=${PROW_JOB_ID}

LOCAL_ENV=.env

# Include local .env file for exporting e2e test env vars locally
# FYI, This file is git ignored
ifneq ("$(wildcard $(LOCAL_ENV))","")
include $(LOCAL_ENV)
export $(shell sed 's/=.*//' $(LOCAL_ENV))
endif

SHELL := /bin/bash

ARTIFACTS_BUCKET?=my-s3-bucket
GIT_VERSION?=$(shell git describe --tag)
GIT_TAG?=$(shell git tag -l --sort -v:refname | head -1)
GOLANG_VERSION?="1.16"
GO ?= $(shell source ./scripts/common.sh && build::common::get_go_path $(GOLANG_VERSION))/go
GO_TEST ?= $(GO) test

# A regular expression defining what packages to exclude from the unit-test recipe.
UNIT_TEST_PACKAGE_EXCLUSION_REGEX ?=mocks$

## ensure local execution uses the 'main' branch bundle
BRANCH_NAME?=main
ifeq (,$(findstring $(BRANCH_NAME),main))
## use the branch-specific bundle manifest if the branch is not 'main'
DEV_GIT_VERSION:=v0.0.0-dev-${BRANCH_NAME}
BUNDLE_MANIFEST_URL?=https://dev-release-prod-pdx.s3.us-west-2.amazonaws.com/${BRANCH_NAME}/bundle-release.yaml
RELEASE_MANIFEST_URL?=https://dev-release-prod-pdx.s3.us-west-2.amazonaws.com/${BRANCH_NAME}/eks-a-release.yaml
LATEST=$(BRANCH_NAME)
$(info    Using branch-specific BUNDLE_MANIFEST_URL $(BUNDLE_MANIFEST_URL) and RELEASE_MANIFEST_URL $(RELEASE_MANIFEST_URL))
else
## use the standard bundle manifest if the branch is 'main'
DEV_GIT_VERSION:=v0.0.0-dev
BUNDLE_MANIFEST_URL?=https://dev-release-prod-pdx.s3.us-west-2.amazonaws.com/bundle-release.yaml
RELEASE_MANIFEST_URL?=https://dev-release-prod-pdx.s3.us-west-2.amazonaws.com/eks-a-release.yaml
$(info    Using standard BUNDLE_MANIFEST_URL $(BUNDLE_MANIFEST_URL) and RELEASE_MANIFEST_URL $(RELEASE_MANIFEST_URL))
LATEST=latest
endif

CUSTOM_GIT_VERSION:=v0.0.0-custom

AWS_ACCOUNT_ID?=$(shell aws sts get-caller-identity --query Account --output text)
AWS_REGION=us-west-2

BIN_DIR := bin
TOOLS_BIN_DIR := hack/tools/bin

OUTPUT_DIR := _output
OUTPUT_BIN_DIR := ${OUTPUT_DIR}/bin

KUSTOMIZE := $(TOOLS_BIN_DIR)/kustomize
KUSTOMIZE_VERSION := 4.2.0

KUSTOMIZE_OUTPUT_BIN_DIR="${OUTPUT_DIR}/kustomize-bin/"

KUBEBUILDER := $(TOOLS_BIN_DIR)/kubebuilder
KUBEBUILDER_VERSION := v3.1.0

BUILD_LIB := build/lib
BUILDKIT := $(BUILD_LIB)/buildkit.sh

CONTROLLER_GEN_BIN := controller-gen
CONTROLLER_GEN := $(TOOLS_BIN_DIR)/$(CONTROLLER_GEN_BIN)

SETUP_ENVTEST_BIN := setup-envtest
SETUP_ENVTEST := $(TOOLS_BIN_DIR)/$(SETUP_ENVTEST_BIN)

BINARY_NAME=eks-anywhere-cluster-controller
ifdef CODEBUILD_SRC_DIR
	TAR_PATH?=$(CODEBUILD_SRC_DIR)/$(PROJECT_PATH)/$(CODEBUILD_BUILD_NUMBER)-$(CODEBUILD_RESOLVED_SOURCE_VERSION)/artifacts
else
	TAR_PATH?="$(OUTPUT_DIR)/tar"
endif

BASE_REPO?=public.ecr.aws/eks-distro-build-tooling
CLUSTER_CONTROLLER_BASE_IMAGE_NAME?=eks-distro-minimal-base
CLUSTER_CONTROLLER_BASE_TAG?=$(shell cat controllers/EKS_DISTRO_MINIMAL_BASE_TAG_FILE)
CLUSTER_CONTROLLER_BASE_IMAGE?=$(BASE_REPO)/$(CLUSTER_CONTROLLER_BASE_IMAGE_NAME):$(CLUSTER_CONTROLLER_BASE_TAG)
DOCKERFILE_FOLDER = ./controllers/docker/linux/eks-anywhere-cluster-controller

IMAGE_REPO?=$(if $(AWS_ACCOUNT_ID),$(AWS_ACCOUNT_ID).dkr.ecr.$(AWS_REGION).amazonaws.com,localhost:5000)
IMAGE_TAG?=$(GIT_TAG)-$(shell git rev-parse HEAD)
CLUSTER_CONTROLLER_IMAGE_NAME=eks-anywhere-cluster-controller
CLUSTER_CONTROLLER_IMAGE=$(IMAGE_REPO)/$(CLUSTER_CONTROLLER_IMAGE_NAME):$(IMAGE_TAG)
CLUSTER_CONTROLLER_LATEST_IMAGE=$(IMAGE_REPO)/$(CLUSTER_CONTROLLER_IMAGE_NAME):$(LATEST)

# Branch builds should look at the current branch latest image for cache as well as main branch latest for cache to cover the cases
# where its the first build from a new release branch
IMAGE_IMPORT_CACHE = type=registry,ref=$(CLUSTER_CONTROLLER_LATEST_IMAGE) type=registry,ref=$(subst $(LATEST),latest,$(CLUSTER_CONTROLLER_LATEST_IMAGE))

MANIFEST_IMAGE_NAME_OVERRIDE="$(IMAGE_REPO)/eks-anywhere-cluster-controller"
MANIFEST_IMAGE_TAG_OVERRIDE=${IMAGE_TAG}
KUBE_RBAC_PROXY_IMAGE_NAME_OVERRIDE="${IMAGE_REPO}/brancz/kube-rbac-proxy"
KUBE_RBAC_PROXY_IMAGE_TAG_OVERRIDE="latest"
KUSTOMIZATION_CONFIG=./config/prod/kustomization.yaml

CONTROLLER_MANIFEST_OUTPUT_DIR=$(OUTPUT_DIR)/manifests/cluster-controller/$(GIT_TAG)

BUILD_TAGS :=
BUILD_FLAGS?=

GO_ARCH:=$(shell go env GOARCH)
GO_OS:=$(shell go env GOOS)


BINARY_DEPS_DIR = $(OUTPUT_DIR)/dependencies
CLUSTER_CONTROLLER_PLATFORMS ?= linux-amd64 linux-arm64
CREATE_CLUSTER_CONTROLLER_BINARIES := $(foreach platform,$(CLUSTER_CONTROLLER_PLATFORMS),create-cluster-controller-binary-$(platform))
FETCH_BINARIES_TARGETS = eksa/vmware/govmomi
ORGANIZE_BINARIES_TARGETS = $(addsuffix /eks-a-tools,$(addprefix $(BINARY_DEPS_DIR)/linux-,amd64 arm64))

EKS_A_PLATFORMS ?= linux-amd64 linux-arm64 darwin-arm64 darwin-amd64
EKS_A_CROSS_PLATFORMS := $(foreach platform,$(EKS_A_PLATFORMS),eks-a-cross-platform-$(platform))
EKS_A_RELEASE_CROSS_PLATFORMS := $(foreach platform,$(EKS_A_PLATFORMS),eks-a-release-cross-platform-$(platform))

DOCKER_E2E_TEST := TestDockerKubernetes121SimpleFlow
LOCAL_E2E_TESTS ?= $(DOCKER_E2E_TEST)

export KUBEBUILDER_ENVTEST_KUBERNETES_VERSION ?= 1.21.x

.PHONY: default
default: build lint

.PHONY: build
build: eks-a eks-a-tool unit-test ## Generate binaries and run unit tests

.PHONY: release
release: eks-a-release unit-test ## Generate release binary and run unit tests

.PHONY: eks-a-binary
eks-a-binary: ALL_LINKER_FLAGS := $(LINKER_FLAGS) -X github.com/aws/eks-anywhere/pkg/version.gitVersion=$(GIT_VERSION) -X github.com/aws/eks-anywhere/pkg/cluster.releasesManifestURL=$(RELEASE_MANIFEST_URL) -X github.com/aws/eks-anywhere/pkg/releases.manifestURL=$(RELEASE_MANIFEST_URL)
eks-a-binary: LINKER_FLAGS_ARG := -ldflags "$(ALL_LINKER_FLAGS)"
eks-a-binary: BUILD_TAGS_ARG := -tags "$(BUILD_TAGS)"
eks-a-binary: OUTPUT_FILE ?= bin/eksctl-anywhere
eks-a-binary:
	GOOS=$(GO_OS) GOARCH=$(GO_ARCH) $(GO) build $(BUILD_TAGS_ARG) $(LINKER_FLAGS_ARG) $(BUILD_FLAGS) -o $(OUTPUT_FILE) github.com/aws/eks-anywhere/cmd/eksctl-anywhere

.PHONY: eks-a-embed-config
eks-a-embed-config: ## Build a dev release version of eks-a with embed cluster spec config
	$(MAKE) eks-a-binary GIT_VERSION=$(DEV_GIT_VERSION) RELEASE_MANIFEST_URL=embed:///config/releases.yaml BUILD_TAGS='$(BUILD_TAGS) spec_embed_config'

.PHONY: eks-a-cross-platform-embed-latest-config
eks-a-cross-platform-embed-latest-config: ## Build cross platform dev release versions of eks-a with the latest bundle-release.yaml embedded in cluster spec config
	curl -L $(BUNDLE_MANIFEST_URL) --output pkg/cluster/config/bundle-release.yaml
	$(MAKE) eks-a-embed-config GO_OS=darwin GO_ARCH=amd64 OUTPUT_FILE=bin/darwin/amd64/eksctl-anywhere
	$(MAKE) eks-a-embed-config GO_OS=linux GO_ARCH=amd64 OUTPUT_FILE=bin/linux/amd64/eksctl-anywhere
	$(MAKE) eks-a-embed-config GO_OS=darwin GO_ARCH=arm64 OUTPUT_FILE=bin/darwin/arm64/eksctl-anywhere
	$(MAKE) eks-a-embed-config GO_OS=linux GO_ARCH=arm64 OUTPUT_FILE=bin/linux/arm64/eksctl-anywhere
	rm pkg/cluster/config/bundle-release.yaml

.PHONY: eks-a-custom-embed-config
eks-a-custom-embed-config:
	$(MAKE) eks-a-binary GIT_VERSION=$(CUSTOM_GIT_VERSION) RELEASE_MANIFEST_URL=embed:///config/releases.yaml LINKER_FLAGS='-s -w -X github.com/aws/eks-anywhere/pkg/eksctl.enabled=true' BUILD_TAGS='$(BUILD_TAGS) spec_embed_config'

.PHONY: eks-a-cross-platform-custom-embed-latest-config
eks-a-cross-platform-custom-embed-latest-config: ## Build custom binary with latest dev release bundle that embeds config and builds it as a release binary for all os/arch
	curl -L $(BUNDLE_MANIFEST_URL) --output pkg/cluster/config/bundle-release.yaml
	$(MAKE) eks-a-custom-embed-config GO_OS=darwin GO_ARCH=amd64 OUTPUT_FILE=bin/darwin/amd64/eksctl-anywhere
	$(MAKE) eks-a-custom-embed-config GO_OS=linux GO_ARCH=amd64 OUTPUT_FILE=bin/linux/amd64/eksctl-anywhere
	$(MAKE) eks-a-custom-embed-config GO_OS=darwin GO_ARCH=arm64 OUTPUT_FILE=bin/darwin/arm64/eksctl-anywhere
	$(MAKE) eks-a-custom-embed-config GO_OS=linux GO_ARCH=arm64 OUTPUT_FILE=bin/linux/arm64/eksctl-anywhere
	rm pkg/cluster/config/bundle-release.yaml

.PHONY: eks-a-custom-release-zip
eks-a-custom-release-zip: eks-a-cross-platform-custom-embed-latest-config ## Build from linux/amd64
	rm -f bin/eksctl-anywhere.zip ## Remove previous zip
	zip -j bin/eksctl-anywhere.zip bin/linux/amd64/eksctl-anywhere

.PHONY: eks-a-cross-platform-custom-release-zip
eks-a-cross-platform-custom-release-zip: eks-a-cross-platform-custom-embed-latest-config
	rm -f bin/eksctl-anywhere-darwin-amd64.zip bin/eksctl-anywhere-linux-amd64.zip bin/eksctl-anywhere-darwin-arm64.zip bin/eksctl-anywhere-linux-arm64.zip
	zip -j bin/eksctl-anywhere-darwin-amd64.zip bin/darwin/amd64/eksctl-anywhere
	zip -j bin/eksctl-anywhere-linux-amd64.zip bin/linux/amd64/eksctl-anywhere
	zip -j bin/eksctl-anywhere-darwin-arm64.zip bin/darwin/arm64/eksctl-anywhere
	zip -j bin/eksctl-anywhere-linux-arm64.zip bin/linux/arm64/eksctl-anywhere

.PHONY: eks-a
eks-a: ## Build a dev release version of eks-a
	$(MAKE) eks-a-binary GIT_VERSION=$(DEV_GIT_VERSION)

.PHONY: eks-a-release
eks-a-release: ## Generate a release binary
	$(MAKE) eks-a-binary GO_OS=linux GO_ARCH=amd64 LINKER_FLAGS='-s -w -X github.com/aws/eks-anywhere/pkg/eksctl.enabled=true'

.PHONY: eks-a-cross-platform
eks-a-cross-platform: $(EKS_A_CROSS_PLATFORMS)

.PHONY: eks-a-cross-platform-%
eks-a-cross-platform-%: ## Generate binaries for Linux and MacOS
eks-a-cross-platform-%: GO_OS = $(firstword $(subst -, ,$*))
eks-a-cross-platform-%: GO_ARCH = $(lastword $(subst -, ,$*))
eks-a-cross-platform-%:
	$(MAKE) eks-a-binary GIT_VERSION=$(DEV_GIT_VERSION) GO_OS=$(GO_OS) GO_ARCH=$(GO_ARCH) OUTPUT_FILE=bin/$(GO_OS)/$(GO_ARCH)/eksctl-anywhere

.PHONY: eks-a-release-cross-platform
eks-a-release-cross-platform: $(EKS_A_RELEASE_CROSS_PLATFORMS)

.PHONY: eks-a-release-cross-platform-%
eks-a-release-cross-platform-%: ## Generate binaries for Linux and MacOS
eks-a-release-cross-platform-%: GO_OS = $(firstword $(subst -, ,$*))
eks-a-release-cross-platform-%: GO_ARCH = $(lastword $(subst -, ,$*))
eks-a-release-cross-platform-%:
	$(MAKE) eks-a-binary GIT_VERSION=$(GIT_VERSION) GO_OS=$(GO_OS) GO_ARCH=$(GO_ARCH) OUTPUT_FILE=bin/$(GO_OS)/$(GO_ARCH)/eksctl-anywhere LINKER_FLAGS='-s -w -X github.com/aws/eks-anywhere/pkg/eksctl.enabled=true' BUILD_FLAGS='-trimpath'

$(OUTPUT_DIR):
	mkdir -p $(OUTPUT_DIR)

$(OUTPUT_BIN_DIR): $(OUTPUT_DIR)
	mkdir -p $(OUTPUT_BIN_DIR)

$(KUSTOMIZE_OUTPUT_BIN_DIR): $(OUTPUT_DIR)
	mkdir -p $(KUSTOMIZE_OUTPUT_BIN_DIR)

$(CONTROLLER_MANIFEST_OUTPUT_DIR):
	mkdir -p $(CONTROLLER_MANIFEST_OUTPUT_DIR)

$(TOOLS_BIN_DIR):
	mkdir -p $(TOOLS_BIN_DIR)

$(KUSTOMIZE): $(TOOLS_BIN_DIR) $(KUSTOMIZE_OUTPUT_BIN_DIR)
	-rm $(TOOLS_BIN_DIR)/kustomize
	cd $(TOOLS_BIN_DIR) && curl -s "https://raw.githubusercontent.com/kubernetes-sigs/kustomize/master/hack/install_kustomize.sh" | bash -s $(KUSTOMIZE_VERSION)
	cp $(TOOLS_BIN_DIR)/kustomize $(KUSTOMIZE_OUTPUT_BIN_DIR)

$(KUBEBUILDER): $(TOOLS_BIN_DIR)
	cd $(TOOLS_BIN_DIR) && curl -L -o kubebuilder https://github.com/kubernetes-sigs/kubebuilder/releases/download/$(KUBEBUILDER_VERSION)/kubebuilder_$(GO_OS)_$(GO_ARCH)
	chmod +x $(KUBEBUILDER)

$(CONTROLLER_GEN): $(TOOLS_BIN_DIR)
	$(call go-get-tool,$(CONTROLLER_GEN),sigs.k8s.io/controller-tools/cmd/controller-gen@v0.6.1)

$(SETUP_ENVTEST): $(TOOLS_BIN_DIR)
	cd $(TOOLS_BIN_DIR); $(GO) build -tags=tools -o $(SETUP_ENVTEST_BIN) sigs.k8s.io/controller-runtime/tools/setup-envtest

.PHONY: lint
lint: bin/golangci-lint ## Run golangci-lint
	bin/golangci-lint run

bin/golangci-lint: ## Download golangci-lint
bin/golangci-lint: GOLANGCI_LINT_VERSION?=$(shell cat .github/workflows/golangci-lint.yml | yq e '.jobs.golangci.steps[] | select(.name == "golangci-lint") .with.version' -)
bin/golangci-lint:
	curl -sSfL https://raw.githubusercontent.com/golangci/golangci-lint/master/install.sh | sh -s $(GOLANGCI_LINT_VERSION)

.PHONY: build-cross-platform
build-cross-platform: eks-a-cross-platform

.PHONY: eks-a-tool
eks-a-tool: ## Build eks-a-tool
	$(GO) build -o bin/eks-a-tool github.com/aws/eks-anywhere/cmd/eks-a-tool

.PHONY: eks-a-cluster-controller
eks-a-cluster-controller: ## Build eks-a-cluster-controller
	$(GO) build -ldflags "-s -w -buildid='' -extldflags -static" -o bin/manager ./controllers

# This target will copy LICENSE file from root to the release submodule
# when fetching licenses for cluster-controller
.PHONY: copy-license-cluster-controller
copy-license-cluster-controller:
copy-license-cluster-controller:
	source scripts/attribution_helpers.sh && build::fix_licenses

.PHONY: build-cluster-controller-binaries
build-cluster-controller-binaries: eks-a-cluster-controller copy-license-cluster-controller

.PHONY: build-cluster-controller
build-cluster-controller: cluster-controller-local-images cluster-controller-tarballs

.PHONY: release-cluster-controller
release-cluster-controller: cluster-controller-images cluster-controller-tarballs

.PHONY: release-upload-cluster-controller
release-upload-cluster-controller: release-cluster-controller upload-artifacts

.PHONY: upload-artifacts
upload-artifacts:
	controllers/build/upload_artifacts.sh $(TAR_PATH) $(ARTIFACTS_BUCKET) $(PROJECT_PATH) $(CODEBUILD_BUILD_NUMBER) $(CODEBUILD_RESOLVED_SOURCE_VERSION) $(LATEST)

.PHONY: create-cluster-controller-binaries
create-cluster-controller-binaries: $(CREATE_CLUSTER_CONTROLLER_BINARIES)

create-cluster-controller-binary-%:
	CGO_ENABLED=0 GOOS=$(firstword $(subst -, ,$*)) GOARCH=$(lastword $(subst -, ,$*)) $(MAKE) build-cluster-controller-binaries
	mkdir -p $(OUTPUT_BIN_DIR)/$(BINARY_NAME)/$*/
	mv bin/manager $(OUTPUT_BIN_DIR)/$(BINARY_NAME)/$*/

.PHONY: cluster-controller-binaries
cluster-controller-binaries: $(OUTPUT_BIN_DIR)
	mkdir -p $(OUTPUT_BIN_DIR)/$(BINARY_NAME)
	$(GO) mod vendor
	$(MAKE) create-cluster-controller-binaries
	$(MAKE) update-kustomization-yaml
	$(MAKE) release-manifests RELEASE_DIR=.
	source ./scripts/common.sh && build::gather_licenses $(OUTPUT_DIR) "./controllers"

.PHONY: cluster-controller-tarballs
cluster-controller-tarballs:  cluster-controller-binaries
	controllers/build/create_tarballs.sh $(BINARY_NAME) $(GIT_TAG) $(TAR_PATH)

.PHONY: cluster-controller-local-images
cluster-controller-local-images: IMAGE_PLATFORMS = linux/amd64
cluster-controller-local-images: IMAGE_OUTPUT_TYPE = oci
cluster-controller-local-images: IMAGE_OUTPUT = dest=/tmp/$(CLUSTER_CONTROLLER_IMAGE_NAME).tar
cluster-controller-local-images: cluster-controller-binaries $(ORGANIZE_BINARIES_TARGETS)
	$(BUILDCTL)

.PHONY: cluster-controller-images
cluster-controller-images: IMAGE_PLATFORMS = linux/amd64,linux/arm64
cluster-controller-images: IMAGE_OUTPUT_TYPE = image
cluster-controller-images: IMAGE_OUTPUT = push=true
cluster-controller-images: cluster-controller-binaries $(ORGANIZE_BINARIES_TARGETS)
	$(BUILDCTL)


.PHONY: generate-attribution
generate-attribution: GOLANG_VERSION ?= "1.16"
generate-attribution:
	scripts/make_attribution.sh $(GOLANG_VERSION)

.PHONY: update-attribution-files
update-attribution-files: generate-attribution
	scripts/create_pr.sh

.PHONY: clean
clean: ## Clean up resources created by make targets
	rm -rf ./bin/*
	rm -rf ./pkg/executables/cluster-name/
	rm -rf ./pkg/providers/vsphere/test/
	find . -depth -type d -regextype posix-egrep -regex '.*\/Test.*-[0-9]{9}\/.*' -exec rm -rf {} \;
	rm -rf ./controllers/bin/*
	rm -rf ./hack/tools/bin
	rm -rf vendor
	rm -rf GIT_TAG
	rm -rf _output
	make -C docs clean

#
# Generate zz_generated.deepcopy.go
#
generate: $(CONTROLLER_GEN)  ## Generate zz_generated.deepcopy.go
	$(CONTROLLER_GEN) object:headerFile="hack/boilerplate.go.txt" paths="./..."

.PHONY: test
test: unit-test capd-test  ## Run unit and capd tests

.PHONY: unit-test
unit-test: ## Run unit tests
unit-test: $(SETUP_ENVTEST) 
unit-test: KUBEBUILDER_ASSETS ?= $(shell $(SETUP_ENVTEST) use --use-env -p path $(KUBEBUILDER_ENVTEST_KUBERNETES_VERSION))
unit-test:
	KUBEBUILDER_ASSETS="$(KUBEBUILDER_ASSETS)" $(GO_TEST) $$(go list ./... | grep -vE "$(UNIT_TEST_PACKAGE_EXCLUSION_REGEX)") -cover -tags "$(BUILD_TAGS)" $(GO_TEST_FLAGS)

.PHONY: local-e2e
local-e2e: e2e ## Run e2e test's locally
	./bin/e2e.test -test.v -test.run $(LOCAL_E2E_TESTS) $(GO_TEST_FLAGS)

.PHONY: capd-test
capd-test: ## Run default e2e capd test locally
	$(MAKE) local-e2e LOCAL_E2E_TESTS=$(DOCKER_E2E_TEST)

.PHONY: docker-e2e-test
docker-e2e-test: e2e ## Run docker integration test in new ec2 instance
	scripts/e2e_test_docker.sh $(DOCKER_E2E_TEST)

.PHONY: e2e-cleanup
e2e-cleanup: e2e ## Clean up resources generated by e2e tests
	scripts/e2e_cleanup.sh

.PHONY: capd-test-all
capd-test-all: capd-test capd-test-120

.PHONY: capd-test-%
capd-test-%: e2e ## Run CAPD tests
	./bin/e2e.test -test.v -test.run TestDockerKubernetes$*SimpleFlow

.PHONY: mocks
mocks: ## Generate mocks
	$(GO) install github.com/golang/mock/mockgen@v1.5.0
	${GOPATH}/bin/mockgen -destination=pkg/providers/mocks/providers.go -package=mocks "github.com/aws/eks-anywhere/pkg/providers" Provider,DatacenterConfig,MachineConfig
	${GOPATH}/bin/mockgen -destination=pkg/executables/mocks/executables.go -package=mocks "github.com/aws/eks-anywhere/pkg/executables" Executable
	${GOPATH}/bin/mockgen -destination=pkg/providers/docker/mocks/client.go -package=mocks "github.com/aws/eks-anywhere/pkg/providers/docker" ProviderClient,ProviderKubectlClient
	${GOPATH}/bin/mockgen -destination=pkg/providers/tinkerbell/mocks/client.go -package=mocks "github.com/aws/eks-anywhere/pkg/providers/tinkerbell" ProviderKubectlClient,ProviderTinkClient,ProviderPbnjClient,SSHAuthKeyGenerator
	${GOPATH}/bin/mockgen -destination=pkg/providers/cloudstack/mocks/client.go -package=mocks "github.com/aws/eks-anywhere/pkg/providers/cloudstack" ProviderCmkClient,ProviderKubectlClient
	${GOPATH}/bin/mockgen -destination=pkg/providers/vsphere/mocks/client.go -package=mocks "github.com/aws/eks-anywhere/pkg/providers/vsphere" ProviderGovcClient,ProviderKubectlClient,ClusterResourceSetManager
	${GOPATH}/bin/mockgen -destination=pkg/filewriter/mocks/filewriter.go -package=mocks "github.com/aws/eks-anywhere/pkg/filewriter" FileWriter
	${GOPATH}/bin/mockgen -destination=pkg/clustermanager/mocks/client_and_networking.go -package=mocks "github.com/aws/eks-anywhere/pkg/clustermanager" ClusterClient,Networking,AwsIamAuth
	${GOPATH}/bin/mockgen -destination=pkg/addonmanager/addonclients/mocks/fluxaddonclient.go -package=mocks "github.com/aws/eks-anywhere/pkg/addonmanager/addonclients" Flux
	${GOPATH}/bin/mockgen -destination=pkg/task/mocks/task.go -package=mocks "github.com/aws/eks-anywhere/pkg/task" Task
	${GOPATH}/bin/mockgen -destination=pkg/bootstrapper/mocks/client.go -package=mocks "github.com/aws/eks-anywhere/pkg/bootstrapper" ClusterClient
	${GOPATH}/bin/mockgen -destination=pkg/cluster/mocks/client.go -package=mocks "github.com/aws/eks-anywhere/pkg/cluster" ClusterClient
	${GOPATH}/bin/mockgen -destination=pkg/workflows/interfaces/mocks/clients.go -package=mocks "github.com/aws/eks-anywhere/pkg/workflows/interfaces" Bootstrapper,ClusterManager,AddonManager,Validator,CAPIManager
	${GOPATH}/bin/mockgen -destination=pkg/git/providers/github/mocks/github.go -package=mocks "github.com/aws/eks-anywhere/pkg/git/providers/github" GitProviderClient,GithubProviderClient
	${GOPATH}/bin/mockgen -destination=pkg/git/mocks/git.go -package=mocks "github.com/aws/eks-anywhere/pkg/git" Provider
	${GOPATH}/bin/mockgen -destination=pkg/git/gogithub/mocks/client.go -package=mocks "github.com/aws/eks-anywhere/pkg/git/gogithub" Client
	${GOPATH}/bin/mockgen -destination=pkg/git/gogit/mocks/client.go -package=mocks "github.com/aws/eks-anywhere/pkg/git/gogit" GoGitClient
	${GOPATH}/bin/mockgen -destination=pkg/validations/mocks/docker.go -package=mocks "github.com/aws/eks-anywhere/pkg/validations" DockerExecutable
	${GOPATH}/bin/mockgen -destination=controllers/controllers/resource/mocks/resource.go -package=mocks "github.com/aws/eks-anywhere/controllers/controllers/resource" ResourceFetcher,ResourceUpdater
	${GOPATH}/bin/mockgen -destination=controllers/controllers/resource/mocks/reader.go -package=mocks "sigs.k8s.io/controller-runtime/pkg/client" Reader
	${GOPATH}/bin/mockgen -destination=pkg/providers/vsphere/internal/templates/mocks/govc.go -package=mocks -source "pkg/providers/vsphere/internal/templates/factory.go" GovcClient
	${GOPATH}/bin/mockgen -destination=pkg/providers/vsphere/internal/tags/mocks/govc.go -package=mocks -source "pkg/providers/vsphere/internal/tags/factory.go" GovcClient
	${GOPATH}/bin/mockgen -destination=pkg/validations/mocks/kubectl.go -package=mocks -source "pkg/validations/kubectl.go" KubectlClient
	${GOPATH}/bin/mockgen -destination=pkg/validations/mocks/tls.go -package=mocks -source "pkg/validations/tls.go" TlsValidator
	${GOPATH}/bin/mockgen -destination=pkg/diagnostics/interfaces/mocks/diagnostics.go -package=mocks -source "pkg/diagnostics/interfaces.go" DiagnosticBundle,AnalyzerFactory,CollectorFactory,BundleClient
	${GOPATH}/bin/mockgen -destination=pkg/clusterapi/mocks/capiclient.go -package=mocks -source "pkg/clusterapi/manager.go" CAPIClient,KubectlClient
	${GOPATH}/bin/mockgen -destination=pkg/clusterapi/mocks/client.go -package=mocks -source "pkg/clusterapi/resourceset_manager.go" Client
	${GOPATH}/bin/mockgen -destination=pkg/crypto/mocks/crypto.go -package=mocks -source "pkg/crypto/certificategen.go" CertificateGenerator
	${GOPATH}/bin/mockgen -destination=pkg/networking/cilium/mocks/clients.go -package=mocks -source "pkg/networking/cilium/client.go"
	${GOPATH}/bin/mockgen -destination=pkg/networking/cilium/mocks/helm.go -package=mocks -source "pkg/networking/cilium/templater.go"
	${GOPATH}/bin/mockgen -destination=pkg/networking/cilium/mocks/upgrader.go -package=mocks -source "pkg/networking/cilium/upgrader.go"
	${GOPATH}/bin/mockgen -destination=pkg/networking/kindnetd/mocks/client.go -package=mocks -source "pkg/networking/kindnetd/upgrader.go"
	${GOPATH}/bin/mockgen -destination=pkg/networking/cilium/mocks/cilium.go -package=mocks -source "pkg/networking/cilium/cilium.go"
	${GOPATH}/bin/mockgen -destination=pkg/networkutils/mocks/client.go -package=mocks -source "pkg/networkutils/netclient.go" NetClient
	${GOPATH}/bin/mockgen -destination=pkg/providers/tinkerbell/hardware/mocks/translate.go -package=mocks -source "pkg/providers/tinkerbell/hardware/translate.go" MachineReader,MachineWriter,MachineValidator
	${GOPATH}/bin/mockgen -destination=pkg/providers/tinkerbell/hardware/mocks/json.go -package=mocks -source "pkg/providers/tinkerbell/hardware/json.go" TinkerbellHardwareJsonFactory,TinkerbellHardwarePusher
	${GOPATH}/bin/mockgen -destination=pkg/docker/mocks/mocks.go -package=mocks -source "pkg/docker/mover.go"
	${GOPATH}/bin/mockgen -destination=internal/test/mocks/reader.go -package=mocks -source "internal/test/reader.go"
	${GOPATH}/bin/mockgen -destination=cmd/eksctl-anywhere/cmd/internal/commands/artifacts/mocks/download.go -package=mocks -source "cmd/eksctl-anywhere/cmd/internal/commands/artifacts/download.go"
	${GOPATH}/bin/mockgen -destination=cmd/eksctl-anywhere/cmd/internal/commands/artifacts/mocks/import.go -package=mocks -source "cmd/eksctl-anywhere/cmd/internal/commands/artifacts/import.go"
	${GOPATH}/bin/mockgen -destination=cmd/eksctl-anywhere/cmd/internal/commands/artifacts/mocks/import_tools_image.go -package=mocks -source "cmd/eksctl-anywhere/cmd/internal/commands/artifacts/import_tools_image.go"
	${GOPATH}/bin/mockgen -destination=pkg/helm/mocks/download.go -package=mocks -source "pkg/helm/download.go"
	${GOPATH}/bin/mockgen -destination=pkg/aws/mocks/ec2.go -package=mocks -source "pkg/aws/ec2.go"
	${GOPATH}/bin/mockgen -destination=pkg/providers/snow/mocks/aws.go -package=mocks -source "pkg/providers/snow/aws.go"
	${GOPATH}/bin/mockgen -destination=pkg/providers/snow/mocks/defaults.go -package=mocks -source "pkg/providers/snow/defaults.go"

.PHONY: verify-mocks
verify-mocks: mocks ## Verify if mocks need to be updated
	$(eval DIFF=$(shell git diff --raw -- '*.go' | wc -c))
	if [[ $(DIFF) != 0 ]]; then \
		echo "Detected out of date mocks"; \
		exit 1;\
	fi

.PHONY: e2e
e2e: eks-a-e2e integration-test-binary ## Build integration tests
	$(MAKE) e2e-tests-binary E2E_TAGS=e2e

.PHONY: conformance
conformance:
	$(MAKE) e2e-tests-binary E2E_TAGS=conformance_e2e
	./bin/e2e.test -test.v -test.run 'TestVSphereKubernetes121ThreeWorkersConformanc.*'

.PHONY: conformance-tests
conformance-tests: eks-a-e2e integration-test-binary ## Build e2e conformance tests
	$(MAKE) e2e-tests-binary E2E_TAGS=conformance_e2e

.PHONY: eks-a-e2e
eks-a-e2e:
	if [ "$(CODEBUILD_CI)" = "true" ]; then \
		if [[ "$(CODEBUILD_BUILD_ID)" =~ "aws-staging-eks-a-build" ]]; then \
			make eks-a-release-cross-platform GIT_VERSION=$(shell cat release/triggers/eks-a-release/development/RELEASE_VERSION) RELEASE_MANIFEST_URL=https://anywhere-assets.eks.amazonaws.com/releases/eks-a/manifest.yaml; \
			make eks-a-release GIT_VERSION=$(DEV_GIT_VERSION); \
			scripts/get_bundle.sh; \
		else \
			make check-eksa-components-override; \
			make eks-a-cross-platform; \
			make eks-a; \
		fi \
	else \
		make check-eksa-components-override; \
		make eks-a; \
	fi

.PHONY: e2e-tests-binary
e2e-tests-binary:
	$(GO) test ./test/e2e -c -o bin/e2e.test -tags "$(E2E_TAGS)" -ldflags "-X github.com/aws/eks-anywhere/pkg/version.gitVersion=$(DEV_GIT_VERSION) -X github.com/aws/eks-anywhere/pkg/cluster.releasesManifestURL=$(RELEASE_MANIFEST_URL)"

.PHONY: integration-test-binary
integration-test-binary:
	$(GO) build -o bin/test github.com/aws/eks-anywhere/cmd/integration_test

.PHONY: check-eksa-components-override
check-eksa-components-override:
	scripts/eksa_components_override.sh $(BUNDLE_MANIFEST_URL)

.PHONY: help
help:  ## Display this help
	@awk 'BEGIN {FS = ":.*##"; printf "\nUsage:\n  make \033[36m<target>\033[0m\n"} /^[%\/0-9A-Za-z_-]+:.*?##/ { printf "  \033[36m%-45s\033[0m %s\n", $$1, $$2 } /^##@/ { printf "\n\033[1m%s\033[0m\n", substr($$0, 5) } ' $(MAKEFILE_LIST)

.PHONY: update-kustomization-yaml
update-kustomization-yaml:
	yq e ".images[] |= select(.name == \"controller\") |= .newName = \"${MANIFEST_IMAGE_NAME_OVERRIDE}\"" -i $(KUSTOMIZATION_CONFIG)
	yq e ".images[] |= select(.name == \"controller\") |= .newTag = \"${MANIFEST_IMAGE_TAG_OVERRIDE}\"" -i $(KUSTOMIZATION_CONFIG)
	yq e ".images[] |= select(.name == \"*kube-rbac-proxy\") |= .newName = \"${KUBE_RBAC_PROXY_IMAGE_NAME_OVERRIDE}\"" -i $(KUSTOMIZATION_CONFIG)
	yq e ".images[] |= select(.name == \"*kube-rbac-proxy\") |= .newTag = \"${KUBE_RBAC_PROXY_IMAGE_TAG_OVERRIDE}\"" -i $(KUSTOMIZATION_CONFIG)

.PHONY: generate-manifests
generate-manifests: ## Generate manifests e.g. CRD, RBAC etc.
	$(MAKE) generate-core-manifests

.PHONY: generate-core-manifests
generate-core-manifests: $(CONTROLLER_GEN) ## Generate manifests for the core provider e.g. CRD, RBAC etc.
	$(CONTROLLER_GEN) \
		paths=./pkg/api/... \
		paths=./controllers/... \
		crd:crdVersions=v1 \
		rbac:roleName=manager-role \
		output:crd:dir=./config/crd/bases \
		output:webhook:dir=./config/webhook \
		webhook

REGISTRY ?= public.ecr.aws/a2k4d8v8
IMAGE_NAME ?= eksa-cluster-controller
CONTROLLER_IMG ?= $(REGISTRY)/$(IMAGE_NAME)

TAG ?= dev
ARCH ?= amd64

CONTROLLER_IMG_TAGGED ?= $(CONTROLLER_IMG)-$(ARCH):$(TAG)

LDFLAGS := $(shell hack/version.sh)

.PHONY: docker-build
docker-build:
	$(MAKE) ARCH=$(ARCH) docker-build-core

.PHONY: docker-build-core
docker-build-core: docker-pull-prerequisites ## Build the docker image for controller-manager
<<<<<<< HEAD
	DOCKER_BUILDKIT=1 docker build --build-arg ARCH=$(ARCH) --build-arg ldflags="$(LDFLAGS)" . -t ${CONTROLLER_IMG_TAGGED} -f build/Dockerfile
=======
	DOCKER_BUILDKIT=1 docker build --build-arg ARCH=$(ARCH) --build-arg ldflags="$(LDFLAGS)" . -t $(CONTROLLER_IMG_TAGGED) -f build/Dockerfile
>>>>>>> 096bbd67

.PHONY: docker-push
docker-push: ## Push the docker image
	docker push $(CONTROLLER_IMG_TAGGED)

.PHONY: docker-pull-prerequisites
docker-pull-prerequisites:
	docker pull docker.io/docker/dockerfile:1.1-experimental
	docker pull docker.io/library/golang:$(GOLANG_VERSION)
	docker pull gcr.io/distroless/static:latest

## TODO update release folder
RELEASE_DIR := config/manifest
RELEASE_MANIFEST_TARGET ?= eksa-components.yaml

$(RELEASE_DIR):
	mkdir -p $(RELEASE_DIR)/

.PHONY: release-manifests
release-manifests: $(KUSTOMIZE) generate-manifests $(RELEASE_DIR) $(CONTROLLER_MANIFEST_OUTPUT_DIR) ## Builds the manifests to publish with a release
	# Build core-components.
	$(KUSTOMIZE) build config/prod > $(RELEASE_DIR)/$(RELEASE_MANIFEST_TARGET)
	cp $(RELEASE_DIR)/$(RELEASE_MANIFEST_TARGET) $(CONTROLLER_MANIFEST_OUTPUT_DIR)

.PHONY: run-controller # Run eksa controller from local repo with tilt
run-controller:
	tilt up --file controllers/Tiltfile

# go-get-tool will 'go get' any package $2 and install it to $1.
# originally copied from kubebuilder
define go-get-tool
@[ -f $(1) ] || { \
set -e ;\
BIN_PATH=$$(realpath $$(dirname $(1))) ;\
PKG_BIN_NAME=$$(echo "$(2)" | sed 's,^.*/\(.*\)@v.*$$,\1,') ;\
BIN_NAME=$$(basename $(1)) ;\
echo "Install dir $$BIN_PATH" ;\
echo "Downloading $(2)" ;\
GOBIN=$$BIN_PATH go install $(2) ;\
[[ $$PKG_BIN_NAME == $$BIN_NAME ]] || mv -f $$BIN_PATH/$$PKG_BIN_NAME $$BIN_PATH/$$BIN_NAME ;\
}
endef

define BUILDCTL
	$(BUILDKIT) \
		build \
		--frontend dockerfile.v0 \
		--opt platform=$(IMAGE_PLATFORMS) \
		--opt build-arg:BASE_IMAGE=$(CLUSTER_CONTROLLER_BASE_IMAGE) \
		--progress plain \
		--local dockerfile=$(DOCKERFILE_FOLDER) \
		--local context=. \
		--output type=$(IMAGE_OUTPUT_TYPE),oci-mediatypes=true,\"name=$(CLUSTER_CONTROLLER_IMAGE),$(CLUSTER_CONTROLLER_LATEST_IMAGE)\",$(IMAGE_OUTPUT) \
		$(if $(filter push=true,$(IMAGE_OUTPUT)),--export-cache type=inline,) \
		$(foreach IMPORT_CACHE,$(IMAGE_IMPORT_CACHE),--import-cache $(IMPORT_CACHE))

endef 


## Fetch Binary Targets
define FULL_FETCH_BINARIES_TARGETS
	$(addprefix $(BINARY_DEPS_DIR)/linux-amd64/, $(1)) $(addprefix $(BINARY_DEPS_DIR)/linux-arm64/, $(1))
endef

$(ORGANIZE_BINARIES_TARGETS): ARTIFACTS_BUCKET = s3://projectbuildpipeline-857-pipelineoutputartifactsb-10ajmk30khe3f
$(ORGANIZE_BINARIES_TARGETS): $(call FULL_FETCH_BINARIES_TARGETS, $(FETCH_BINARIES_TARGETS))
	$(BUILD_LIB)/organize_binaries.sh $(BINARY_DEPS_DIR) $(lastword $(subst -, ,$(@D)))

$(BINARY_DEPS_DIR)/linux-%:
	$(BUILD_LIB)/fetch_binaries.sh $(BINARY_DEPS_DIR) $* $(ARTIFACTS_BUCKET) $(LATEST)

# Do not binary deps as intermediate files
ifneq ($(FETCH_BINARIES_TARGETS),)
.SECONDARY: $(call FULL_FETCH_BINARIES_TARGETS, $(FETCH_BINARIES_TARGETS))
endif<|MERGE_RESOLUTION|>--- conflicted
+++ resolved
@@ -522,11 +522,7 @@
 
 .PHONY: docker-build-core
 docker-build-core: docker-pull-prerequisites ## Build the docker image for controller-manager
-<<<<<<< HEAD
-	DOCKER_BUILDKIT=1 docker build --build-arg ARCH=$(ARCH) --build-arg ldflags="$(LDFLAGS)" . -t ${CONTROLLER_IMG_TAGGED} -f build/Dockerfile
-=======
 	DOCKER_BUILDKIT=1 docker build --build-arg ARCH=$(ARCH) --build-arg ldflags="$(LDFLAGS)" . -t $(CONTROLLER_IMG_TAGGED) -f build/Dockerfile
->>>>>>> 096bbd67
 
 .PHONY: docker-push
 docker-push: ## Push the docker image
