package api

import (
	"fmt"
	"io/ioutil"

	corev1 "k8s.io/api/core/v1"
	"sigs.k8s.io/yaml"

	anywherev1 "github.com/aws/eks-anywhere/pkg/api/v1alpha1"
	"github.com/aws/eks-anywhere/pkg/logger"
	"github.com/aws/eks-anywhere/pkg/providers"
	"github.com/aws/eks-anywhere/pkg/utils/ptr"
)

type ClusterFiller func(c *anywherev1.Cluster)

func AutoFillClusterFromFile(filename string, fillers ...ClusterFiller) ([]byte, error) {
	content, err := ioutil.ReadFile(filename)
	if err != nil {
		return nil, fmt.Errorf("unable to read file due to: %v", err)
	}

	return AutoFillClusterFromYaml(content, fillers...)
}

func AutoFillClusterFromYaml(yamlContent []byte, fillers ...ClusterFiller) ([]byte, error) {
	clusterConfig, err := anywherev1.GetClusterConfigFromContent(yamlContent)
	if err != nil {
		return nil, fmt.Errorf("unable to get cluster config from content: %v", err)
	}

	for _, f := range fillers {
		f(clusterConfig)
	}

	clusterOutput, err := yaml.Marshal(clusterConfig)
	if err != nil {
		return nil, fmt.Errorf("marshalling cluster config: %v", err)
	}

	return clusterOutput, nil
}

func WithKubernetesVersion(v anywherev1.KubernetesVersion) ClusterFiller {
	return func(c *anywherev1.Cluster) {
		c.Spec.KubernetesVersion = v
	}
}

func WithCiliumPolicyEnforcementMode(mode anywherev1.CiliumPolicyEnforcementMode) ClusterFiller {
	return func(c *anywherev1.Cluster) {
		if c.Spec.ClusterNetwork.CNIConfig == nil {
			c.Spec.ClusterNetwork.CNIConfig = &anywherev1.CNIConfig{Cilium: &anywherev1.CiliumConfig{}}
		}
		c.Spec.ClusterNetwork.CNIConfig.Cilium.PolicyEnforcementMode = mode
	}
}

func WithClusterNamespace(ns string) ClusterFiller {
	return func(c *anywherev1.Cluster) {
		c.Namespace = ns
	}
}

func WithControlPlaneCount(r int) ClusterFiller {
	return func(c *anywherev1.Cluster) {
		c.Spec.ControlPlaneConfiguration.Count = r
	}
}

func WithControlPlaneEndpointIP(value string) ClusterFiller {
	return func(c *anywherev1.Cluster) {
		c.Spec.ControlPlaneConfiguration.Endpoint.Host = value
	}
}

func WithControlPlaneTaints(taints []corev1.Taint) ClusterFiller {
	return func(c *anywherev1.Cluster) {
		c.Spec.ControlPlaneConfiguration.Taints = taints
	}
}

func WithControlPlaneLabel(key string, val string) ClusterFiller {
	return func(c *anywherev1.Cluster) {
		if c.Spec.ControlPlaneConfiguration.Labels == nil {
			c.Spec.ControlPlaneConfiguration.Labels = map[string]string{}
		}
		c.Spec.ControlPlaneConfiguration.Labels[key] = val
	}
}

func WithPodCidr(podCidr string) ClusterFiller {
	return func(c *anywherev1.Cluster) {
		c.Spec.ClusterNetwork.Pods.CidrBlocks = []string{podCidr}
	}
}

func WithServiceCidr(svcCidr string) ClusterFiller {
	return func(c *anywherev1.Cluster) {
		c.Spec.ClusterNetwork.Services.CidrBlocks = []string{svcCidr}
	}
}

func WithWorkerNodeCount(r int) ClusterFiller {
	return func(c *anywherev1.Cluster) {
		if len(c.Spec.WorkerNodeGroupConfigurations) == 0 {
			c.Spec.WorkerNodeGroupConfigurations = []anywherev1.WorkerNodeGroupConfiguration{{Count: ptr.Int(0)}}
		}
		c.Spec.WorkerNodeGroupConfigurations[0].Count = &r
	}
}

func WithOIDCIdentityProviderRef(name string) ClusterFiller {
	return func(c *anywherev1.Cluster) {
		c.Spec.IdentityProviderRefs = append(c.Spec.IdentityProviderRefs,
			anywherev1.Ref{Name: name, Kind: anywherev1.OIDCConfigKind})
	}
}

func WithGitOpsRef(name, kind string) ClusterFiller {
	return func(c *anywherev1.Cluster) {
		c.Spec.GitOpsRef = &anywherev1.Ref{Name: name, Kind: kind}
	}
}

func WithExternalEtcdTopology(count int) ClusterFiller {
	return func(c *anywherev1.Cluster) {
		if c.Spec.ExternalEtcdConfiguration == nil {
			c.Spec.ExternalEtcdConfiguration = &anywherev1.ExternalEtcdConfiguration{}
		}
		c.Spec.ExternalEtcdConfiguration.Count = count
	}
}

func WithEtcdCountIfExternal(count int) ClusterFiller {
	return func(c *anywherev1.Cluster) {
		if c.Spec.ExternalEtcdConfiguration != nil {
			c.Spec.ExternalEtcdConfiguration.Count = count
		}
	}
}

func WithExternalEtcdMachineRef(kind string) ClusterFiller {
	return func(c *anywherev1.Cluster) {
		if c.Spec.ExternalEtcdConfiguration == nil {
			c.Spec.ExternalEtcdConfiguration = &anywherev1.ExternalEtcdConfiguration{}
			c.Spec.ExternalEtcdConfiguration.Count = 1
		}

		if c.Spec.ExternalEtcdConfiguration.MachineGroupRef == nil {
			c.Spec.ExternalEtcdConfiguration.MachineGroupRef = &anywherev1.Ref{}
		}
		c.Spec.ExternalEtcdConfiguration.MachineGroupRef.Kind = kind
		c.Spec.ExternalEtcdConfiguration.MachineGroupRef.Name = providers.GetEtcdNodeName(c.Name)
	}
}

func WithStackedEtcdTopology() ClusterFiller {
	return func(c *anywherev1.Cluster) {
		c.Spec.ExternalEtcdConfiguration = nil
	}
}

func WithProxyConfig(httpProxy, httpsProxy string, noProxy []string) ClusterFiller {
	return func(c *anywherev1.Cluster) {
		if c.Spec.ProxyConfiguration == nil {
			c.Spec.ProxyConfiguration = &anywherev1.ProxyConfiguration{}
		}
		c.Spec.ProxyConfiguration.HttpProxy = httpProxy
		c.Spec.ProxyConfiguration.HttpsProxy = httpProxy
		c.Spec.ProxyConfiguration.NoProxy = noProxy
	}
}

<<<<<<< HEAD
func WithRegistryMirror(endpoint, ociNamespace, packageOCINamespace, caCert string) ClusterFiller {
=======
func WithRegistryMirror(endpoint, port string, caCert string) ClusterFiller {
>>>>>>> f63c3b82
	return func(c *anywherev1.Cluster) {
		if c.Spec.RegistryMirrorConfiguration == nil {
			c.Spec.RegistryMirrorConfiguration = &anywherev1.RegistryMirrorConfiguration{}
		}
		c.Spec.RegistryMirrorConfiguration.Endpoint = endpoint
<<<<<<< HEAD
		c.Spec.RegistryMirrorConfiguration.OCINamespace = ociNamespace
		c.Spec.RegistryMirrorConfiguration.PackageOCINamespace = packageOCINamespace
=======
		c.Spec.RegistryMirrorConfiguration.Port = port
>>>>>>> f63c3b82
		c.Spec.RegistryMirrorConfiguration.CACertContent = caCert
	}
}

func WithManagementCluster(name string) ClusterFiller {
	return func(c *anywherev1.Cluster) {
		c.Spec.ManagementCluster.Name = name
	}
}

func WithAWSIamIdentityProviderRef(name string) ClusterFiller {
	return func(c *anywherev1.Cluster) {
		c.Spec.IdentityProviderRefs = append(c.Spec.IdentityProviderRefs,
			anywherev1.Ref{Name: name, Kind: anywherev1.AWSIamConfigKind})
	}
}

func RemoveAllWorkerNodeGroups() ClusterFiller {
	return func(c *anywherev1.Cluster) {
		c.Spec.WorkerNodeGroupConfigurations = make([]anywherev1.WorkerNodeGroupConfiguration, 0)
	}
}

func RemoveWorkerNodeGroup(name string) ClusterFiller {
	logger.Info("removing", "name", name)
	return func(c *anywherev1.Cluster) {
		logger.Info("before deleting", "w", c.Spec.WorkerNodeGroupConfigurations)
		for i, w := range c.Spec.WorkerNodeGroupConfigurations {
			if w.Name == name {
				copy(c.Spec.WorkerNodeGroupConfigurations[i:], c.Spec.WorkerNodeGroupConfigurations[i+1:])
				c.Spec.WorkerNodeGroupConfigurations[len(c.Spec.WorkerNodeGroupConfigurations)-1] = anywherev1.WorkerNodeGroupConfiguration{}
				c.Spec.WorkerNodeGroupConfigurations = c.Spec.WorkerNodeGroupConfigurations[:len(c.Spec.WorkerNodeGroupConfigurations)-1]
				logger.Info("after deleting", "w", c.Spec.WorkerNodeGroupConfigurations)
				return
			}
		}
	}
}

func WithWorkerNodeGroup(name string, fillers ...WorkerNodeGroupFiller) ClusterFiller {
	return func(c *anywherev1.Cluster) {
		var nodeGroup *anywherev1.WorkerNodeGroupConfiguration
		position := -1
		for i, w := range c.Spec.WorkerNodeGroupConfigurations {
			if w.Name == name {
				logger.Info("Updating worker node group", "name", name)
				nodeGroup = &w
				position = i
				break
			}
		}

		if nodeGroup == nil {
			logger.Info("Adding worker node group", "name", name)
			nodeGroup = &anywherev1.WorkerNodeGroupConfiguration{Name: name}
			c.Spec.WorkerNodeGroupConfigurations = append(c.Spec.WorkerNodeGroupConfigurations, *nodeGroup)
			position = len(c.Spec.WorkerNodeGroupConfigurations) - 1
		}

		FillWorkerNodeGroup(nodeGroup, fillers...)
		c.Spec.WorkerNodeGroupConfigurations[position] = *nodeGroup
	}
}<|MERGE_RESOLUTION|>--- conflicted
+++ resolved
@@ -173,22 +173,15 @@
 	}
 }
 
-<<<<<<< HEAD
-func WithRegistryMirror(endpoint, ociNamespace, packageOCINamespace, caCert string) ClusterFiller {
-=======
-func WithRegistryMirror(endpoint, port string, caCert string) ClusterFiller {
->>>>>>> f63c3b82
+func WithRegistryMirror(endpoint, port, ociNamespace, packageOCINamespace string, caCert string) ClusterFiller {
 	return func(c *anywherev1.Cluster) {
 		if c.Spec.RegistryMirrorConfiguration == nil {
 			c.Spec.RegistryMirrorConfiguration = &anywherev1.RegistryMirrorConfiguration{}
 		}
 		c.Spec.RegistryMirrorConfiguration.Endpoint = endpoint
-<<<<<<< HEAD
+		c.Spec.RegistryMirrorConfiguration.Port = port
 		c.Spec.RegistryMirrorConfiguration.OCINamespace = ociNamespace
 		c.Spec.RegistryMirrorConfiguration.PackageOCINamespace = packageOCINamespace
-=======
-		c.Spec.RegistryMirrorConfiguration.Port = port
->>>>>>> f63c3b82
 		c.Spec.RegistryMirrorConfiguration.CACertContent = caCert
 	}
 }
