package api

import (
	"fmt"
	"os"

	metav1 "k8s.io/apimachinery/pkg/apis/meta/v1"
	"sigs.k8s.io/yaml"

	anywherev1 "github.com/aws/eks-anywhere/pkg/api/v1alpha1"
	"github.com/aws/eks-anywhere/pkg/cluster"
	"github.com/aws/eks-anywhere/pkg/templater"
)

type CloudStackConfig struct {
	datacenterConfig *anywherev1.CloudStackDatacenterConfig
	machineConfigs   map[string]*anywherev1.CloudStackMachineConfig
}

type CloudStackFiller func(config CloudStackConfig)

func AutoFillCloudStackProvider(filename string, fillers ...CloudStackFiller) ([]byte, error) {
	config, err := cluster.ParseConfigFromFile(filename)
	if err != nil {
		return nil, err
	}

	cloudStackConfig := CloudStackConfig{
		datacenterConfig: config.CloudStackDatacenter,
		machineConfigs:   config.CloudStackMachineConfigs,
	}

	for _, f := range fillers {
		f(cloudStackConfig)
	}

	resources := make([]interface{}, 0, len(cloudStackConfig.machineConfigs)+1)
	resources = append(resources, cloudStackConfig.datacenterConfig)
	for _, m := range cloudStackConfig.machineConfigs {
		resources = append(resources, m)
	}

	yamlResources := make([][]byte, 0, len(resources))
	for _, r := range resources {
		yamlContent, err := yaml.Marshal(r)
		if err != nil {
			return nil, fmt.Errorf("marshalling cloudstack resource: %v", err)
		}

		yamlResources = append(yamlResources, yamlContent)
	}

	return templater.AppendYamlResources(yamlResources...), nil
}

func WithCloudStackComputeOfferingForAllMachines(value string) CloudStackFiller {
	return func(config CloudStackConfig) {
		for _, m := range config.machineConfigs {
			m.Spec.ComputeOffering.Name = value
		}
	}
}

func WithCloudStackManagementServer(value string) CloudStackFiller {
	return func(config CloudStackConfig) {
		config.datacenterConfig.Spec.ManagementApiEndpoint = value
	}
}

func WithCloudStackAffinityGroupIds(value []string) CloudStackFiller {
	return func(config CloudStackConfig) {
		for _, m := range config.machineConfigs {
			m.Spec.AffinityGroupIds = value
		}
	}
}

func WithUserCustomDetails(value map[string]string) CloudStackFiller {
	return func(config CloudStackConfig) {
		for _, m := range config.machineConfigs {
			m.Spec.UserCustomDetails = value
		}
	}
}

func WithCloudStackTemplateForAllMachines(value string) CloudStackFiller {
	return func(config CloudStackConfig) {
		for _, m := range config.machineConfigs {
			m.Spec.Template.Name = value
		}
	}
}

func WithCloudStackConfigNamespace(ns string) CloudStackFiller {
	return func(config CloudStackConfig) {
		config.datacenterConfig.Namespace = ns
		for _, m := range config.machineConfigs {
			m.Namespace = ns
		}
	}
}

func WithCloudStackSSHAuthorizedKey(value string) CloudStackFiller {
	return func(config CloudStackConfig) {
<<<<<<< HEAD
		if len(config.cpMachineConfig.Spec.Users) == 0 {
			config.cpMachineConfig.Spec.Users = []v1alpha1.UserConfiguration{{Name: "capc"}}
		}
		if len(config.workerMachineConfig.Spec.Users) == 0 {
			config.workerMachineConfig.Spec.Users = []v1alpha1.UserConfiguration{{Name: "capc"}}
		}
		for _, user := range config.workerMachineConfig.Spec.Users {
			if len(user.SshAuthorizedKeys) == 0 {
				user.SshAuthorizedKeys = []string{""}
			}
			for i := range user.SshAuthorizedKeys {
				user.SshAuthorizedKeys[i] = value
			}
		}
		for _, user := range config.workerMachineConfig.Spec.Users {
			if len(user.SshAuthorizedKeys) == 0 {
				user.SshAuthorizedKeys = []string{""}
			}
			for i := range user.SshAuthorizedKeys {
				user.SshAuthorizedKeys[i] = value
			}
		}
		if config.etcdMachineConfig != nil {
			if len(config.cpMachineConfig.Spec.Users) == 0 {
				config.etcdMachineConfig.Spec.Users = []v1alpha1.UserConfiguration{{Name: "capc"}}
			}
			for _, user := range config.etcdMachineConfig.Spec.Users {
				if len(user.SshAuthorizedKeys) == 0 {
					user.SshAuthorizedKeys = []string{""}
				}
				for i := range user.SshAuthorizedKeys {
					user.SshAuthorizedKeys[i] = value
				}
			}
=======
		for _, m := range config.machineConfigs {
			if len(m.Spec.Users) == 0 {
				m.Spec.Users = []anywherev1.UserConfiguration{{Name: "capc"}}
			}
			m.Spec.Users[0].SshAuthorizedKeys[0] = value
>>>>>>> ac57fbd0
		}
	}
}

func WithCloudStackDomain(value string) CloudStackFiller {
	return func(config CloudStackConfig) {
		config.datacenterConfig.Spec.Domain = value
	}
}

func WithCloudStackAccount(value string) CloudStackFiller {
	return func(config CloudStackConfig) {
		config.datacenterConfig.Spec.Account = value
	}
}

func WithCloudStackZone(value string) CloudStackFiller {
	return func(config CloudStackConfig) {
		config.datacenterConfig.Spec.Zones[0].Name = value
	}
}

func WithCloudStackNetwork(value string) CloudStackFiller {
	return func(config CloudStackConfig) {
		config.datacenterConfig.Spec.Zones[0].Network.Name = value
	}
}

func WithCloudStackStringFromEnvVar(envVar string, opt func(string) CloudStackFiller) CloudStackFiller {
	return opt(os.Getenv(envVar))
}

func WithCloudStackMachineConfig(name string, fillers ...CloudStackMachineConfigFiller) CloudStackFiller {
	return func(config CloudStackConfig) {
		m, ok := config.machineConfigs[name]
		if !ok {
			m = &anywherev1.CloudStackMachineConfig{
				TypeMeta: metav1.TypeMeta{
					Kind:       anywherev1.CloudStackMachineConfigKind,
					APIVersion: anywherev1.SchemeBuilder.GroupVersion.String(),
				},
				ObjectMeta: metav1.ObjectMeta{
					Name: name,
				},
			}
			config.machineConfigs[name] = m
		}

		FillCloudStackMachineConfig(m, fillers...)
	}
}<|MERGE_RESOLUTION|>--- conflicted
+++ resolved
@@ -102,7 +102,6 @@
 
 func WithCloudStackSSHAuthorizedKey(value string) CloudStackFiller {
 	return func(config CloudStackConfig) {
-<<<<<<< HEAD
 		if len(config.cpMachineConfig.Spec.Users) == 0 {
 			config.cpMachineConfig.Spec.Users = []v1alpha1.UserConfiguration{{Name: "capc"}}
 		}
@@ -137,13 +136,6 @@
 					user.SshAuthorizedKeys[i] = value
 				}
 			}
-=======
-		for _, m := range config.machineConfigs {
-			if len(m.Spec.Users) == 0 {
-				m.Spec.Users = []anywherev1.UserConfiguration{{Name: "capc"}}
-			}
-			m.Spec.Users[0].SshAuthorizedKeys[0] = value
->>>>>>> ac57fbd0
 		}
 	}
 }
